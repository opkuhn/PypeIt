--- conflicted
+++ resolved
@@ -3,13 +3,10 @@
 --------
 
 - Modify tweak_standard for Mosfire/J2
-<<<<<<< HEAD
 - Apply find_min_max when clipping the image for object finding
 - Mask bad detector regions for global sky flexure calculation
-- Refactor PypeIt file
-=======
 - Detector structure correction included in flatfield calibration
->>>>>>> 58e8eb05
+- Refactor PypeIt input files
 
 1.9.0 (31 May 2022)
 -------------------
