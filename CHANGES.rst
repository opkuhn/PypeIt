--- conflicted
+++ resolved
@@ -48,31 +48,6 @@
     - Added a script to check that the plugins are all available.
     - Installation docs updated.  Both `ginga` and `linetools` are now
       installed via pip.
-<<<<<<< HEAD
- - Deprecated `pypeit/debugger.py` and `pypeit/data/settings`
- - Removed h5py as a dependency
- - `linetools` is now listed in `pypeit/requirements.txt` until I can
-   check if it still causes readthedocs to fail...
- - Modify Spec2DObj 2D model for float32 images
- - `pypeit.tracepca.TracePCA` and `pypeit.edgetrace.EdgeTraceSet` now
-   subclass from `pypeit.datamodel.DataContainer`
- - Refactor WaveCalib into a DataContainer
- - Refactor fitting + PypeItFit DataContainer
- - Coadd2D bug fixes
- - Coadd2D without spec1d files
- - Coadd2D offsets
- - Some Coadd2D docs
- - Manual extraction
- - Improve LBT/LUCI
- - Add MMT/MMIRS
- - QL script for Keck/MOSFIRE
- - Script to generate combined datacubes for IFU data.
- - Changed numpy (> 1.18.0) and scipy (> 1.4.0) version requirements
- - Correct det bug in keck_lris
- - Add P200/TripleSpec
- - Modifications to allow for flailing LRISr detector
- - Modifications for parse LRIS LAMPS prior to 2010 upgrade
-=======
 - Deprecated `pypeit/debugger.py` and `pypeit/data/settings`
 - Removed h5py as a dependency
 - `linetools` is now listed in `pypeit/requirements.txt` until I can
@@ -94,7 +69,6 @@
 - Modifications to allow for flailing LRISr detector
 - Modifications for parse LRIS LAMPS prior to 2010 upgrade
 - Added support for P200/DBSP and P200/TripleSpec
->>>>>>> 40fa279e
 
 1.0.6 (22 Jul 2020)
 -------------------
