
1.11.1dev
---------

<<<<<<< HEAD
- Started modifications and support for JWST.
- LRISr header issue
=======
- (Hotfix) Fixed bug that allowed science frames to be assigned to multiple
  instrument configurations
- (Hotfix) Fixed typo related to GitHub download for offline processing
>>>>>>> e3fc70d6

1.11.0 (21 Oct 2022)
--------------------

- Add ability for users to specify custom arc line lists for
  wavelength calibration, saved in the user's PypeIt cache
- Added Keck/NIRES frame-typing development doc.
- Now more than one setup can be assigned to the same calibration frame,
  allowing to associate the same calibration frames to different science/standard
  frames, if desired.
- Correctly associate calibrations with science data for MOSFIRE longslit and long2pos masks.
- Automatically assign `comb_id` and `bkg_id` to MOSFIRE science data,
  using the information on the dither pattern.
- Allow verbosity specification for various post-processing command-line scripts.
- Allow for the specification of a specific UVIS extinction file for sensitivity
  function computation and flux calibration.
- Adding Keck/HIRES functionality.
- Restructred coadd2d in order to work with images that have different
sizes.
- Restructured extraction and find_objects classes to work
better with 2d coadds.
- Refactor and general update of documentation

1.10.0 (11 July 2022)
---------------------

- Modify tweak_standard for Mosfire/J2
- Apply find_min_max when clipping the image for object finding
- Mask bad detector regions for global sky flexure calculation
- Detector structure correction included in flatfield calibration
- Apply find_min_max when clipping the image for object finding
- Mask bad detector regions for global sky flexure calculation
- Fixed a bug associated with 2d interpolation of waveimg in extraction.
- Refactor PypeIt input files
- Added wavelength diagnostics to the spec2d output


1.9.1 (13 June 2022)
--------------------

- Hotfix for bug related to downloading from the `reid_arxiv` when using
  the `reidentify` wavelength calibration method.


1.9.0 (31 May 2022)
-------------------

- When using glob to get files in pypeit_setup, added automatic sorting
  so that the default `comb_id` ordering matches the sorted file name.
- Improve Keck/KCWI automatic frame typing.
- Implemented Keck/KCWI flux calibration
- Wavelength templates (OH lines and arc lamps) created for Keck/MOSFIRE
- Mosaic is now available for Keck/DEIMOS too.
- Various package data (e.g., reid_arxiv, sensfunc) are no longer
  distributed via PyPI to reduce package size; introduce mechanisms for
  downloading/caching needed data either at runtime or on demand.
- Save output wavelength calibration from `pypeit_identify` to the cache
  for direct reuse in data reduction.
- The `pypeit_identify` GUI can now toggle between linear and log
  scaling of the arc spectrum flux.
- Improved wavelength solution for Gemini-Nort E2V detector
- Keck/DEIMOS now uses gain/RN values measured periodically by WMKO
- Add bok_bc 300 grating template
- Added more flexible quicklook that can handle dithering.
- Expose exposure time scaling for dark frames as an image processing
  parameter, and set the default behavior to ignore any difference in
  exposure time.  Also fixes a bug in the variance calculation.
- Refactored object finding
- Bug fixes in local sky subtraction and extraction
- Fixed pypeit setup issues due to bad LRIS headers.
- Added support for VLT FORS2 600z grism.
- Added enhancements and fixes for Keck lris red Mark4.
- Fixed a bug in 2d coadding when objects were not being identified.
  Refactored 2d extraction.
- Added code to better parse Gemini/GNIRS dither sequences
- Add spectrograph child for VLT X-SHOOTER UVB arm
- Minor enhancements to `pypeit_identify` GUI
- Refactoring of `pypeit_show_wvcalib` GUI


1.8.1 (23 Feb 2022)
-------------------

- various hotfixes
- Include preliminary support for fluxing with archived SensFunc files
  for DEIMOS.


1.8.0 (12 Feb 2022)
-------------------

- Fixed a bug about how `maskdef_offset` is assigned to each detector
- Changed default behavior for how PypeIt computes `maskdef_offset` for
  DEIMOS.  It now uses by default the stars in the alignment boxes.
- Introduces pypeit_parse_calib_id script
- Refactor manual extraction
- Fixed 2Dcoadd spec bugs for central wavelength dithers.
- GMOS doc updates
- Add 2D wavelength calibration image to MasterFlat output; include
  wavelength calibration in pypeit_chk_flat ginga display.
- Introduce mosaicing
    - `det` arguments can now be tuples with a list of detectors to
      combine into a mosaic.  Mosaics can now be defined in the pypeit
      file using `detnum`; e.g., `detnum=(1,2)` creates a mosaic of
      detectors 1 and 2.
    - The tuples must be one among an allowed set defined by each
      spectrograph class; see `gemini_gmos.py`.
    - `DETECTOR` extensions in output files can now be either a
      `DetectorContainer` object or a `Mosaic` object.  Both are now
      written using `astropy.table.Table` instances.  `Mosaic` objects
      just have more columns.
    - The `otype` of `DataContainer` data-model components can now be a
      tuple of `DataContainer` subclasses indicating that the component
      has an optional type.
    - Added the `one_row_table` class attribute to `DataContainer`,
      which will try to force all the elements of a datamodel into a
      binary table extension with a single row.
    - Started propagation of name changes from, e.g., `DET01` to
      `MSC01`, where the latter indicates the reduction uses the first
      mosaic option for the spectrograph.  Keys for master calibration
      frames are now, e.g., `A_1_DET01` instead of `A_1_01`.
    - Currently only implemented for `gemini_gmos`.
    - During processing, bias and dark images are left as separate
      detector images, whereas all other images are mosaiced for further
      processing.  This means that `RawImage` is now *always* 3D, where
      `PypeItImage` can be either 2D or 3D.
    - Added a `det_img` to `PypeItImage` datamodel to keep track of the
      parent detector for each pixel in a mosaic.
    - Added a `amp_img` to `PypeItImage` datamodel to keep track of the
      parent amplifier for each pixel in a mosaic; this is the result of
      mosaicing the `datasec_img` objects for each detector.
- Improve performance of L.A.Cosmic algorithm:
    - Switch to using ndimage.binary_dilation for growing masked regions
    - Switch to astropy convolution for Laplace convolution
    - Added faster block replication algorithm
    - Fix iteration logic
- Intermediate update to BPM.  Preference given to pulling this from the
  relevant `PypeItImage` calibration image instead of always building it
  from scratch.  That latter complicated things for mosaics.
- First steps toward more robust treatment of saturation.
- Dark counts used for calculating the shot noise now includes measured
  dark images if provided
- `PypeIt` file parameters can now parse sets of tuples; e.g.,
  `detnum=(1,2),(3,4)` should get parsed as `par['detnum'] = [(1,2),
  (3,4)]`.
- `PypeIt.select_detectors` has been moved to `Spectrograph`.
- Update for `LDT/DeVeny` including support for binned data,
  `use_header` for reading arc lamps used from frames, and `reid_arxiv`
  templates for three additional gratings.
- Slurps in and uses slitmask design for Keck/LRIS (limited usage)
- Hotfix for `gemini_gmos` mosaic tracing parameters
- Include sky model in 2nd pass of global sky subtraction (not for IR
  redux).
- Skymask is now computed also for the maskdef_extract objects.
- Added dedicated fwhm and boxcar_radius for maskdef_extract objects.
- Added pypeit_version to the pypeit file header.
- Set DEIMOS `find_fwhm` default to 0.8" in binned pixels.
- Added row-dependent pattern-noise calculation
- Improvements in `pypeit_coadd_2dspec`:
    - `maskdef_id` assigned to each slit
    - Assigning object's name, ra and dec to detected objects is now
      available
    - Force extract of undetected objects is now available
    - `maskdef_offset` can be use as offsets in the coadd
    - Coadding only a specific sets of slits is now possible with the
      parset `--only_slits`
    - If the user inputs a list of offsets, the weights can still be
      computed if a bright object is found, otherwise uniform weigths
      will be used
    - Fixed manual extraction bug
    - Various improvements in the flow of the code
    - spec1d*.txt is now produced also for coadd2d
- Scripts to explore the noise residuals in PypeIt
- Added Coadd2D HOWTO docs
    - Fixes a  bug in echelle object finding
    - Attempt to make the threshold computation for object finding more robust.
    - Fixed a bug in extraction for echelle spectrographs for IR reductions.
    - Tuned up preivious refactor of object finding and extraction classes.
    - Fixed a bug that was introduced in skymask definition.
    - Fixed a bug where negative objects were not being found for IR reductions of standard stars.
- Add template wavelength solution for soar_goodman_red 400_SYZY

1.7.0 (19 Nov 2021)
-------------------

- Introduces pypeit_parse_calib_id script
- Throw a warning if the chosen spectrograph has a header which does not
  match expectation
- Pypeit can now read (currently for Keck DEIMOS only) the list of arc
  lamps from the header and use it for wavelength calibration.
- Allow one to restrict the wavelength range of the arxiv template
- Fixed a bug in HolyGrail that did not allow for sigdetect and rms_wavelength to be
  slit dependent lists.
- Set DEIMOS FWHM default to 10 pixels
- Fixed a bug in HolyGrail that did not allow for sigdetect and
  rms_wavelength to be slit dependent lists.
- Improvements for MOSFIRE:
    - uses slitmask info in the slit edge tracing
    - associates RA, Dec and Object name to each extracted object
    - extracts undetected objects using the predicted position from
      slitmask info
    - uses dither offeset recorded in the header as default
      slitmask_offset, but the user can provide the maskdef_id of a slit
      with a bright object that can trace the offset.
    - improvements in the frame typing
- Implements new Mark4 detector for Keck/LRISr  (aka keck_lris_red_mark4)
- QL script for Keck/DEIMOS
- Implemented flux calibration and grating correction for datacubes.


1.6.0 (1 Oct 2021)
------------------

- Modifications to reduce header crashes
- Added `image_proc.rst` doc, which includes a table with the primary parameters
  that affect the control flow of the image processing.
- Added exptime and units to the PypeItImage data model.
- Made bias subtraction available to the dark image processing (i.e., if people
  request bias subtraction for darks, the bias needs to be passed).  Similarly,
  added dark to the buildimage calls in get_arc and get_tiltimage.
- Streamlining of the operations in pypeit.core.flat.flatfield.
- Digitization noise no longer added to readnoise calculation by default.
- Include "processing error" in error budget.  Accounts for, e.g., readnoise in
  dark image, etc.
- Include error calculation in overscan subtraction.  The error estimate is the
  standard error in the median, which will be an overestimate for the savgol
  method.
- Allow for pinhole and sky frames in buildimage_fromlist.
- In pypeit.images.rawimage.RawImage:
    - Conversion from ADU to counts is now the first step for all processing.
    - Added an `empirical_rn` parameter that allows the users to use the
      overscan region to estimate the detector readnoise for each image
      processed, and this estimation of the readnoise is now in its own method.
    - Subtraction of the dark is now done after the conversion of the image to
      counts.
    - Dark subtraction is now always performed using the tabulated values for
      each detector.  A warning is thrown if the dark frames are provided and
      the measured dark-current from a dark image is more than 50% different
      from the tabulated value.
    - Whether or not you add the shot noise and a noise floor to the variance
      image are now optional and controlled by parameters in ProcessImagesPar.
    - Changes to default ProcessImagesPar parameters: use_specillum = False for
      all frame types; shot_noise = False and noise_floor = 0 for biases; and
      use_overscan=True, use_biasimage=True, noise_floor=0., and mask_cr=True
      for darks.  Adjustments propagated to individual spectrographs.
    - BPM is not recalculated after applying the flat-field correction because
      it is not longer changed by that function.
    - The code keeps track of the image scaling via the flat-field correction,
      and propagates this to the noise model.
    - Compute and save a "base-level variance" that includes readnoise, dark
      current, and processing error as part of the PypeItImage datamodel.
    - Added `base_var` and `img_scale` to the datamodel of PypeItImage, as well
      as the noise_floor and shot_noise booleans.  All of these are used by
      pypeit.core.procimg.variance_model to construct the error model.
    - Added BADSCALE bit to ImageBitMask to track when flat-field corrections
      are <=0.
- Added `update_mask` and `select_flag` methods to PypeItImage as convenience
  methods used to update and extract information from the fullmask bitmask
  attribute.
- CombineImage now re-calculates the variance model using the stacked estimate
  of the counts instead of propagating the estimates from the individual
  exposures.
- CombineImage performs a masked median when combine_method = 'median', and the
  error is the standard error in the median.
- Simplifies stacking of bits in CombineImage.
- Calculation of the variance in processed images separated into two functions,
  pypeit.core.procimg.base_variance and pypeit.core.procimg.variance_model.
  These replace variance_frame.
- Added a "detectors" doc, and an automatically generated table with relevant
  detector parameters (including the dark current) used for instrument.
- Improved fidelity of bspline timing tests using timeit.
- Added inverse variance images to MasterBias and MasterDark frames so that they
  are available for re-use.

1.5.0 (11 Aug 2021)
-------------------

- Doc updates, including reorganization of the installation doc, fluxing and
  telluric docs, and automatic construction of the package dependencies.
- Add new pixelflat_min_wave parameter below which the mspixelflat is set to 1.
- Add `pypeit_install_telluric` and `pypeit_install_ql_masters` scripts.  The
  latter creates a symlink to the directory with the QL masters that will be
  used if the QL_MASTERS environmental variable does not exist.
- Improved `edgetrace.maskdesign_matching` to always return syncronized traces.
- Pypeit can now deal with dithered observations (only for DEIMOS for now), by
  finding the offset of the observed slitmask from the expected position in the design file.
- There are three options the user can use to find the slitmask offset: bright objects,
  selected slit, or alignment boxes.
- Pypeit run object finding for the alignment boxes but it does not extract them.
- `reduce.run` is now split in two methods: `run_objfind` and `run_extraction`.
- There are now 2 loops over the detectors in `pypeit.reduce_exposure`: the first
  one runs calibrations and object finding for all the detectors and the second one
  runs the extraction. In between the two loops, the slitmask offset is computed.
- A script (`get_telescope_offset`) to determine the telescope pointing offsets is
  added to `pypeit/spectrographs/keck_deimos.py`
- Improve SOAR Goodman fluxing


1.4.2 (06 Jul 2021)
-------------------

- Added a common base class for all scripts
- Script methods now included in Sphinx documentation
- Updated `pypeit.scripts.scriptbase.SmartFormatter` to enable wrapping
  long lines and specify lines with a fixed format using `F|`.
- Made `pypeit.core.telluric.Telluric` subclass from
  `pypeit.datamodel.DataContainer`, and added some basic unit tests.
  This led to some changes in the existing datamodel.
- Made `pypeit.sensfunc.SensFunc` subclass from
  `pypeit.datamodel.DataContainer`, and added some basic unit tests.
  This led to some changes in the existing datamodel.
- Allowed `pypeit.datamodel.DataContainer` parsing methods to used
  pseudonyms for HDU extension names and base classes to read the
  datamodels of subclasses.  Both added new keywords that default to
  previous behavior.
- Moved some functions to avoid circular imports
    - `pypeit.coadd1d.OneSpec` -> `pypeit.onespec.OneSpec`
    - `pypeit.core.coadd.get_wave_grid` ->
      `pypeit.core.wavecal.wvutils.get_wave_grid`
    - `pypeit.core.coadd.sensfunc_weights` ->
      `pypeit.sensfunc.sensfunc_weights`
- Add LDT/DeVeny spectrograph
- Add 6440.25A CdI line (LDT/DeVeny)
- Modify SOAR to read their (truly) raw files
- GMOS doc updates


1.4.1 (11 Jun 2021)
-------------------

- Adds SOAR/Goodman red camera
- Update to Gemini-S telescope info
- Make PypeIt ISO 8160 (more) compliant
- Address an Identify bug
- Add blocking filter to DEIMOS config
- NOT/Alfosc updates
- A pair of fixes for shane_kast_red
- Add NTT EFOSC2 spectrograph
- Add standard stars CD-34241 and CD-329927 to esofil
- Add wavelength solution for keck_lris_red 600/10000
- `pypeit_show_2dspec` shows traces of forced extraction and manual
  extraction with different colors
- Updated docs about extraction and DEIMOS
- Implement multi-detector flexure estimates
- Fix error in variance for numpy fitting routines
- Introduce HOWTO for DEIMOS
- Method for slupring in a standard observed and reduced by WMKO


1.4.0 (23 Apr 2021)
-------------------

- Include a fix for when no edges are detected in `EdgeTraceSet` by
  adding the `bound_detector` parameter.  Most instruments have a
  default of `bound_detector = False` meaning that the code will skip
  processing any detector where no slit edges are found.  Some
  instuments set the default to be `bound_detector = True` because the
  slit edges always or often fall off the edge of the detector (i.e.,
  the detector is fully illuminated).  These instruments are currently
  `mmt_mmirs`, `mmt_bluechannel`, `not_alfosc`, and `shane_kast`; note
  that some `gemini_gmos` data in the DevSuite require
  `bound_detector=True`, as well.
- Improved wavelength template for DEIMOS gratings: 600ZD, 830G.
- Added new ArI, KrI, NeI, XeI arc lines.
- PypeIt can now compute arc line FWHM from the lines themselves. This
  is controlled by a new parset, ``fwhm_fromlines``, which is set to
  False by default, except for DEIMOS.
- Added a development document about the DEIMOS wavelength calibration.
- Limit reduction to detectors 3 and 7 when DEIMOS LVM mask is used
  (other detectors are empty)
- Add `pypeit_obslog` script that simple compiles and prints metadata
  from a set of fits files needed by pypeit to run.
- Change `PypeItSetup.from_file_root` to *require* the output path to
  write the vanilla pypeit file.  If no path is provided, the object is
  instatiated without creating any output.
- Fixed bug in sensitivity function code adressing issue #747. Revamped
  sensitivity function completely to compute zeropoints and throughput.
  Enhanced sensfunc.py QA.
- Added MOSFIRE QL script.
- Added support for VLT/SINFONI K 25mas (0.8x0.8 arcsec FOV) platescale
- Updated docs for differencing imaging sky subtraction.
- Added "sky" frametype for difference imaging sky subtraction
  addressing issue # 1068
- Improved and sped up sensitivity function telluric codes.
- Fixed bugs in ArchiveReid automatic wavelength identification.
- Removed numba dependency.
- Improved pypeit_view_fits script.
- Fixed ginga bugs in display.py and added automatic cuts to show_2dspec
- Added latin hypercube sampler to pypeit.utils which is required for
  differential evolution optimizations.
- Improved GMOS R400 wavelength solution
- Turned off GMOS-S binning restriction
- Add GTC OSIRIS spectrograph
- Updates for docs on adding new spectrographs.  And a bok test
- Added a new ``pypeit_collate_1d`` tool to automatically group 1D
  Spectra from multiple files by group and coadd them.
- PypeIt will now add HISTORY keyword entries to FITS files.
- `use_maskdesign` is turned off for DEIMOS LVM masks
- a new parameter `use_user_fwhm` is added in `ExtractionPar` to allow
  the user to set their preferred fwhm
- Improved `slittrace.assign_maskinfo`
- PypeIt can now force extractions of DEIMOS non detected objects at the
  location expected from slitmask design.
- SpecObj and SlitTrace datamodel versions updated

1.3.3 (24 Feb 2021)
-------------------

- (Hotfix) Command-line argument bug in `pypeit_coadd_1dspec` script.
- (Hotfix) Bug fix in `pypeit_obslog` script.
- (Hotfix) X-Shooter bits


1.3.2 (08 Feb 2021)
-------------------

- (Hotfix) Bug in content type of README file that prevented upload to
  PyPI

1.3.1 (01 Feb 2021)
-------------------

- pypeit_chk_wavecalib script
- Option to limit channels shown for pypeit_show_2dspec
- sigdetect on in full_template
- Added new ArI, ArII lines
- Improved 1Dfit QA
- Final wavelength template for DEIMOS 900ZD
- Fix a bug in `pypeit/core/arc.py` and `pypeit/core/wavecal/autoid.py` due
  to the padding to the arc frames
- Added a new XeI line
- Turn off sigma clipping for DEIMOS arc frames.
- Refactor setup.py to use setup.cfg to define package configuration
- Refactor version handling to use setuptools_scm to grab version info from git tags
- Add support for testing within isolated environments via tox
- Refactor CI to use tox to run tests
- Add cron-scheduled tests to CI
- Add tests to CI to cover macos, windows, and conda installations
- Refactor wrapper scripts in bin/ to be entry_points defined in setup.cfg
- Deprecate check_requirements now that dependencies are handled by the installation



1.3.0 (13 Dec 2020)
-------------------

- DATE-OBS, UTC, AMPMODE, and MOSMODE added to metadata for DEIMOS, and
  the first three are now included in the auto-generated pypeit files.
- DEIMOS AMPMODE is now included in the list of metadata used to
  determine the DEIMOS configuration (setup).
- Frames ignored by
  `pypeit.metadata.PypeItMetaData.unique_configurations` used to
  establish the unique configurations are now set by
  `pypeit.spectrographs.spectrograph.Spectrograph.config_independent_frames`.
  These default to 'bias' and 'dark' frames.
- `pypeit.spectrographs.spectrograph.Spectrograph.config_independent_frames`
  can also return a *single* keyword selecting the metadata column used
  to match these frames to a given configuration.  For DEIMOS, this is
  used to match bias and dark frames to a configuration observed on the
  same date.  Currently these frames can only be set to a single
  configuration.
- Added `pypeit.metadata.PypeItMetaData.clean_configurations` that
  ignores frames that cannot be reduced by pypeit, as set by
  `pypeit.spectrographs.spectrograph.Spectrograph.valid_configuration_values`.
  For DEIMOS, this is used to ignore frames that are taken in
  direct-imaging mode or using anything except the B amplifier to read
  the data.  The ignored frames are removed from the metadata table
  (`fitstbl`).
- `update_docs` script now builds the html as well as the api rst files.
  It also prints a pass/fail comment.
- Added tests to `pypeit/tests/test_setups.py` to test that PypeIt
  correctly and automatically identifies frames from multiple DEIMOS
  configurations and that `pypeit.pypeitsetup.PypeItSetup` correctly
  produces separate pypeit files for each configuration.
- Added a development document reporting that PypeIt now satisfies the
  `PD-3` requirement Keck outlined for the DEIMOS PypeIt pipeline.
- Building the docs now dynamically generates an example pypeit and
  sorted file for inclusion in the PypeIt documentation.
- The setup block is now a simple listing of the keywords and values
  used to identify the instrument configuration.
- Refactor identify GUI and improve its docs
- Modest refactoring of templates.py
- Construction of wavelength arxiv files for DEIMOS 1200B and blue 1200G
- Pypeit now adds DEIMOS slits that are expected from the slitmask design
  but not found in the tracing process.
- PypeIt now flags as “BOXSLT” DEIMOS slits that are expected to be
  alignment boxes from slitmask design.
- Added a table with DEIMOS slitmask design and objects info to the
  SlitTraceSet datamodel
- Add support for MMTO Blue Channel Spectrograph
- Add GitHub Actions CI workflow
- Incorporates a procedure to enable GMOS Nod and Shuffle observations
- New GMOS wavelength solutions
- Remove Travis CI config
- General housecleaning of spectrographs
    - Documentation improvements
    - Dynamically builds table of available spectrographs; see
      `pypeit.spectrographs.available_spectrographs`
    - `pypeit.defs` is now deprecated
    - Removed usage from `pypeit.pypmsgs` and moved it to `run_pypeit.py`
    - Many Spectrograph instance attributes are now class attributes; in
      particular, previous instance attribute `spectrograph` is now `name`.
    - Added class attributes that set if the spectrograph is supported and any
      comments for the summary table.
    - `default_pypeit_par` is now a class method, which allows the name of the
      spectrograph to be defined in a single place
    - Valid spectrographs are no longer checked by
      `pypeit.par.pypeitpar.ReduxPar`.  This caused a circular import in the
      new strucuture.  The parameter `par['rdx']['spectrograph']` is virtually
      always checked by `load_spectrograph`, so I don't think this is a
      problem.
- Kastr 300 grating solutions
- Hotfix to include the solutions!
- Improved DEIMOS slitmask design matching
- Assign RA/DEC to DEIMOS extractions
- DEIMOS object RA, Dec, and name returned when running `pypeit_show_1d --list` and saved in
  the .txt file with the list of 1d spectra.
- DEIMOS object name and `maskdef_id` visible in ginga when running `pypeit_show_2d`
- Fix sigma clipping bug!

1.2.0 (15 Oct 2020)
-------------------

- Frame-typing tweaks for DEIMOS
    - Exposure-time ranges removed
    - All frame types now key off OBSTYPE
- Added more detail on citation policy to main page on readthedocs
- Added docs for BitMasks
- Altered scripts interface to allow for dynamically making the help doc
  files
- full spatial/spectral flexure and heliocentric corrections implemented
  for IFU reductions
- optimal weights in datacube generation
- Docs for skysub, extraction, flat fielding
- New skysub options for masking and suppressing local
- Added `pypeit/core/convert_DEIMOSsavfiles.py` to convert .sav files
  into fits files
- Added "amap" and "bmap" fits files in
  `pypeit/data/static_calibs/keck_deimos/` for DEIMOS optical model
- Added `pypeit/core/slitdesign_matching.py` and `maskdesign_matching`
  to `EdgeTraceSet`
- Added ParSet for switching ON the slit-mask design matching. Default
  is ON for `keck_deimos`
- Pypeit registers `maskdef_id` in SlitTraceSet if instrument is
  `keck_deimos`
- Fix assignment bug in fitting bspline

1.1.1 (10 Sep 2020)
-------------------

- (Hotfix) Fluxing doc edits
- (Hotfix) Fix sdist pip installation

1.1.0 (8 Sep 2020)
------------------

- Fixed a bug for IR reductions for cases where only negative object
  traces are identified.  These were accidentally being written to the
  spec1d file.
- Fixed a bug fixes a bug in full_template wavelength reidentification
  for situations where extreme wavelength coverage slits results in
  reidentification with a purely zero-padded array.
- Fixed a bug fixes a bug in full_template wavelength reidentification
  for situations where extreme wavelength coverage slits results in
  reidentification with a purely zero-padded array.
- Fixed another such bug arising from these zero-padded arrays.
- (Hotfix) Deal with chk_calibs test
- Script to generate combined datacubes for IFU data.
- Changed numpy (> 1.18.0) and scipy (> 1.4.0) version requirements
- Allow show2d_spec, chk_edges, chk_flats to load older Spec2DObj
  datamodel versions
- Implemented a plugin kindly provided by the ginga developers to
  display images with a secondary wavelength image WCS.
    - Removes dependency on @profxj's ginga fork, and avoids a bug when
      using WCS image registration in that fork.
    - `pypeit/ginga.py` moved to `pypeit/display/display.py` and ginga
      plugin added to `pypeit/diplay` directory.
    - ginga plugin registered as an entry point in `setup.py`
    - Added a script to check that the plugins are all available.
    - Installation docs updated.  Both `ginga` and `linetools` are now
      installed via pip.
- Deprecated `pypeit/debugger.py` and `pypeit/data/settings`
- Removed h5py as a dependency
- `linetools` is now listed in `pypeit/requirements.txt` until I can
  check if it still causes readthedocs to fail...
- Modify Spec2DObj 2D model for float32 images
- `pypeit.tracepca.TracePCA` and `pypeit.edgetrace.EdgeTraceSet` now
  subclass from `pypeit.datamodel.DataContainer`
- Refactor WaveCalib into a DataContainer
- Refactor fitting + PypeItFit DataContainer
- Coadd2D bug fixes
- Coadd2D without spec1d files
- Coadd2D offsets
- Some Coadd2D docs
- Manual extraction
- Improve LBT/LUCI
- Add MMT/MMIRS
- QL script for Keck/MOSFIRE (beta version)
- Correct det bug in keck_lris
- Modifications to allow for flailing LRISr detector
- Modifications for parse LRIS LAMPS prior to 2010 upgrade
- Added support for P200/DBSP and P200/TripleSpec

1.0.6 (22 Jul 2020)
-------------------

- (Hotfix) Deal with wavecalib crash
- Fix class and version check for DataContainer objects.
- Script to check for calibration files
- No longer require bias frames as default for DEIMOS
- Implement grism19 for NOT/ALFOSC
- Introduced another parameter used to identify box slits, as opposed to
  erroneous "slits" found by the edge tracing algorithms.  Any slit that
  has `minimum_slit_length < length < minimum_slit_length_sci` is
  considered a `BOXSLIT`, any slit with `length < minimum_slit_length`
  is considered a `SHORTSLIT`; the latter are always ignored.
- Introduced order matching code into EdgeTraceSet.
    - This helps fix an issue for GNIRS_10L caused by the orders
      shifting.
    - Introduces two paramters in `EdgeTraceSetPar` to assist the
      matching: `order_match` and `order_offset`
    - Echelle spectrographs should now always have `ech_order` defined
      in the SlitTraceSet object.
    - Removes the need for `Spectrograph.slit2order` and
      `Spectrograph.order_vec`.  Changes propagated, primarily in
      `wavecalib.py`, `autoid.py`, and `reduce.py`.
- Adds in Keck/LRISr with the original detector
- Adds in Keck/LRISb with the FITS format

1.0.5 (23 Jun 2020)
-------------------

- Add median combining code
- Make biasframes median combine by default
- Implemented IFU reduction hooks
- KCWI reduction complete up to spec2D frames
- Implemented new flatfield DataContainer to separate pixelflat and
  illumflat

1.0.4 (27 May 2020)
-------------------

- Add a script (pypeit_flux_setup) for creating fluxing, coadd1d and
  tellfit pypeit files
- Add telluric fitting script, pypeit_tellfit

1.0.3 (04 May 2020)
-------------------

- Add illumflat frametype
- Enable dark image subtraction
- Refactor of Calibrations (remove cache, add get_dark)
- Enable calibration-only run
- Clean up flat, bias handling
- Make re-use masters the default mode of run_pypeit
- Require Python 3.7
- Fixed a bug in NIRES order finding.
- Add NOT/ALFOSC
- Fluxing docs
- Fix flexure and heliocentric bugs
- Identify GUI updates

1.0.2 (30 Apr 2020)
-------------------

- Various doc hotfixes
- wavelength algorithm hotfix, such that they must now generate an entry
  for every slit, bad or good.

1.0.1 (13 Apr 2020)
-------------------

- Various hot fixes

1.0.0 (07 Apr 2020)
-------------------

- Replaces usage of the `tslits_dict` dictionary with
  `pypeit.slittrace.SlitTraceSet` everywhere.  This `SlitTraceSet`
  object is now the main master file used for passing around the slit
  edges once the edges are determined by `EdgeTraceSet`.
- Removes usage of `pypeit.pixels.tslits2mask` and replaces it with
  `pypeit.slittrace.SlitTraceSet.slit_img`.
- Significant changes to flat-fielding control flow.
    - Added `rej_sticky`, `slit_trim`, `slit_pad`, `illum_iter`,
      `illum_rej`, `twod_fit_npoly` parameters to FlatFieldPar.
    - Illumination flat no longer removed if the user doesn't want to
      apply it to the data.  The flat was always created, but all that
      work was lost if the illumination correction wasn't requested.
    - Replaced tweak edges method with a more direct algorithm.
    - `pypeit.core.flat.fit_flat` moved to
      `pypeit.flatfield.FlatField.fit`.
- Reoriented trace images in the `EdgeTraceSet` QA plots.  Added the
  sobel image to the ginga display.
- Added `bspline_profile_qa` for generic QA of a bspline fit.
- Eliminate MasterFrame class
- Masks handled by a DataContainer
- Move DetectorPar into a DataContainer (named DetectorContainer) which
  enables frame-level construction
- Advances to DataContainer (array type checking; nested DataContainers;
  to_master_file)
- Dynamic docs for calibration images
- Every calibration output to disk is help within a DataContainer,
  separate from previous classes.  Exception is WaveCalib (this needsd a
  fit DataContainer first)
- Substantial refactoring of Calibrations
- Add MDM OSMOS spectrograph
- Moved pypeit.core.pydl.bspline into its own module, `pypeit.bspline`
- Introduced C backend functions to speed up bspline fitting
    - now require `extension_helpers` package to build pypeit and
      necessary files/code in `setup.py` to build the C code
    - C functions will be used by default, but code will revert to pure
      python, if there's some problem importing the C module
    - Added tests and pre-cooked data to ensure identical behavior
      between the pure python and C functions.
- Moved some basis function builders to pypeit.core.basis
- Release 1.0 doc
- Lots of new docs
- pypeit_chk_2dslits script
- DataContainer's for specobj, bspline
- Introduction of Spec2DObj, AllSpec2DObj, and OneSpec (for Coadd1D)
- Added bitmask to SlitTraceSet
- Introduced SlitTraceSet.spat_id and its usage throughout the code
- Spatial flexure corrections
    - Significant refactor of flatfield.BuildFlatField.fit()
    - Spatial flexure measuring code
    - PypeItPar control
    - Modifications to SlitTraceSet methods
    - Illumflat generated dynamically with different PypeIt control
    - waveimage generated dynamicall and WaveImage deprecated
- Moved RawImage into ProcessRawImage and renamed the latter to the
  former
- Continued refactoring of Calibrations
- Initial code for syncing SpecObjs across exposures
- Option to ignore profile masking during extraction
- Additional code in DataContainer related to MasterFrames
- Eliminated WaveImage
- Updates to QL scripts
- Lots of new tests



0.13.2 (17 Mar 2020)
--------------------

- Added PypeIt identify GUI script for manual wavelength calibration
- Add bitmask tests and print bitmask names that are invalid when
  exception raised.
- Parameter set keywords now sorted when exported to an rst table.
- Enable user to scale flux of coadded 1D spectrum to a filter magnitude
- Hold RA/DEC as float (decimal degrees) in PypeIt and knock-on effects
- Add more cards to spec1d header output
- Fixes a few sensfunc bugs
- Added template for LRIS 600/7500
- Deal with non-extracted Standard
- docs docs and more docs
- A QA fix too

0.13.1 (07 Mar 2020)
--------------------

- Missed a required merge with master before tagging 0.13.0.

0.13.0 (07 Mar 2020)
--------------------

- Refactored sensitivity function, fluxing, and coadding scripts and
  algorithms.
- Added support for additional near-IR spectrographs.
- Restrict extrapolation in tilt fitting
- Implemented interactive sky region selection

0.12.3 (13 Feb 2020)
--------------------

- Implemented DataContainer
- Added fits I/O methods
- Implemented SlitTraceSet
- Setup of `pypeit.par.pypeitpar` parameter sets should now fault if the
  key is not valid for the given parameter set.  NOTE: The check may
  fail if there are identical keys for different parameter sets.
- Modification to add_sobj() for numpy 18

0.12.2 (14 Jan 2020)
--------------------

- Introduces quick look scripts for MOS and NIRES
- Bumps dependencies including Python 3.7
- Modest refactoring of reduce/extraction/skysub codes
- Refactor of ScienceImage Par into pieces
- Finally dealt with 'random' windowing of Shane_kast_red
- Dynamic namp setting for LRISr when instantiating Spectrograph

0.12.1 (07 Jan 2020)
--------------------

- Hotfixes: np.histogram error in core/coadd1d.py, np.linspace using
  float number of steps in core/wave.py, and sets numpy version to 1.16

0.12.0 (23 Dec 2019)
--------------------

- Implemented MOSFIRE and further implemented NIRSPEC for Y-band
  spectroscopy.
- Fixed bug in coadd2d.
- Add VLT/FORS filters to our database
- Improved DEIMOS frame typing
- Brings Gemini/GMOS into the suite (R400)
- Also an important change for autoid.full_template()
- Fixed trace extrapolation, to fix bugs in object finding. Tweaks to
  object finding algorithm.
- Major improvements to echelle object finding.
- Improved outlier rejection and coefficient fitting in pca_trace
- Major improvements to coadd routines in coadd1d
- Introduced telluric module and telluric correction routines
- Implemented tilt image type which is now a required frame type
- Streamlined and abstracted echelle properties and echelle routine in
  spectrograph classes.
- Revamped 2-d coadding routines and introduced 2-d coadding of
  MultiSlit data
- Improved ginga plotting routines.
- Fixed bug associated with astropy.stats.sigma_clipped_stats when
  astropy.stats.mad_std is used.
- Refactor BPM generation
- Merge raw_image loading with datasec_img and oscansec_img generation
- Sync datasec_img to image in ProcessRawImage
- Started (barely) on a path to having calibration images in counts and
  not ADU
- Refactors GMOS for get_rawimage method
- Enables GMOS overscan subtraction
- Adds R400 wavelength solution for old E2V chip
- Revises simple_calib() method for quick and dirty wavelength
  calibration
- Adds a related show_wvcalib script
- Changes to ech_combspec to better treat filenames
- Fixed bug when bias was set to 'force' which was not bias subtracting
- Implemented changes to vlt_xshooter_nir to now require darks taken
  between flats
- Made flat fielding code a bit more robust against hot pixels at edge
  of orders
- Added pypeit_chk_flat script to view flat images
- Refactored image objects into RawImage, ProcessRawImage, PypeItImage,
  BuildImage
- Moved load() and save() methods from MasterFrame to the individual
  calibration objects
- Converted ArcImage and FlatImages into counts
- Added code to allow for IVAR and RN2 image generation for calibs
- Added several from_master_file() instantiation methods
- Use coadd2d.weighted_combine() to stack calibration images
- Major refactor of slit edge tracing
- Added 'Identify' tool to allow manual identification and calibration
  of an arc spectrum
- Added support for WHT/ISIS
- Added 'Object Tracing' tool to allow interactive object tracing
- Added code of conduct
- Deprecated previous tracing code: `pypeit.traceslits` and
  `pypeit.core.trace_slits`, as well as some functions in
  `pypeit.core.extract` that were replaced by
  `pypeit.core.moment.moment1d` and functions in `pypeit.core.trace`.
- PCA now saved to MasterEdges file; added I/O methods
- Improved CuAr linelists and archives for Gemini wavelength solutions
- New data model for specobj and specobsj objects (spec1d)
- Started some improvements to Coadd2D, TBC
- Allow for the continuum of the arc image to be modeled and subtracted
  when tracing the line-centroid tilts
- Include a mask in the line detection in extracted central arc spectrum
  of each slit/order.  For VLT XShooter NIR, this was needed to ensure
  the sigma calculation didn't include the off-order spectral positions.
- Added a staticmethed to :class:`pypeit.edgetrace.EdgeTraceSet` that
  constructs a ``tslits_dict`` object directly from the Master file.

0.11.0.1
---------

- Add DOI

0.11.0 (22 Jun 2019)
--------------------

- Add magellan_mage, including a new ThAr linelist and an archived
  solution
- Polish several key echelle methods
- Modify create_linelist to default to vacuum
- Update Xshooter, NIRES, and GNIRS
- Refactor ProcessImages into ProcessRawImage, PypeItImage,
  CalibrationImage, ScienceImage, and ImageMask
- Refactor ScienceImage into SciImgStack
- Fix arc tilts bug
- Started an X-Shooter doc and introduced a [process][bias] parameter
- Modified processing steps for bias + overscan subtraction
- Started notes on how to generate a new spectrograph in PypeIt
- Refactoring of reduce to take a ScienceImage object for the images and
  the mask
- Updates to many spectrograph files to put datasec, oscansec in the raw
  frame
- Add find_trim_edge and std_prof_nsigma parameters
- A bit of tuning for MagE
- Fixes for Echelle in fluxspec
- Writes a chosen set of header cards to the spec1D and coadd files
- Updates for FORS2
- Introduced new coadd1d module and some new coadd functinality.
- modified interface to robust_polyfit_djs, robust_optimize, and
  djs_reject.
- Added utility routine cap_ivar for capping the noise level.
- Fixed a bug in optimal extraction which was causing hot pixels when a
  large fraction of the pixels on the object profile were masked.
- Major bug fixes and improvements to echelle object finding. Orders
  which did not cover the entire detector were not being treated
  properly.

0.10.1 (22 May 2019)
--------------------

- Minor bug fix to allow for `None` exposure times when typing frames.

0.10.0 (21 May 2019)
--------------------

- Enable PyPI
- Streamline some of the instantiation at the beginning of
  PypeIt.__init__.
    - Moves the call to default_pypeit_par into config_specific_par.
    - Adds a finalize_usr_build() function to PypeItMetaData to
      consolidate the few opaque steps when finishing the meta data
      build.
- Hack for Kastr
- Turn on Shane Kastb grism wavelength solutions (not tested)
- Started splitting Arc Line Templates Notebook into pieces
- Allows for slice like syntax when defining calibration groups.
- Introduce 'tilt' frame type.  Not used yet.  Everything that's typed
  as an 'arc' is now also typed as a 'tilt'.
- Use matplotlib 'agg' backend to the top-level `__init__.py` to allow
  for running the code under a screen; may need a better approach.
- Numerous doc and style fixes
- Add `master_type` to `MasterFrame` (and derived classes), which is
  used to set the name of the master frame output file.
- Significant edits to `MasterFrame` to streamline IO for derived
  classes.  Lead to significant changes to `Calibrations`.
- Main paths now set in `PypeIt`.
- Allow `connect_to_ginga` to start up the ginga viewer.
- Add a pytest `skipif` that checks if the Cooked directory exists in
  the dev-suite.  Use this to run the tests that only need the raw image
  data or don't need the dev-suite at all.
- Move wavelength calibration save/load out of `pypeit.wavecalib` into
  `pypeit.core.wavecal.waveio.py`
- Rename default directory for calibration masters to `Masters` and
  removed inclusion of spectrograph name.
- Fix oscan sec in read_lris()
- Fix bad return in tracewave.tilts_find_lines()
- Several doc edits
- Fix handling of maskslits
- Fix flexure crashing
- Change `pypeit.spectrographs.spectrograph.get_image_section` to
  *always* return the sections ordered spectral then spatial to match
  the PypeIt convention to match how binning is returned.  Propagated to
  get_datasec_img.
- Changed all functions related to binning to ensure that binning is
  always ordered spectral vs. spatial with the PypeIt convention that
  images have shape (nspec,nspat).  Includes associated documentation.
- Allow `pypeit.bitmask.BitMask` and `pypeit.par.parset.ParSet` to save
  and load from fits file headers.
- Force BitMask definitions in framematch.py and processimages.py to use
  and OrderedDict.  They need to be an OrderedDicts for now to ensure
  that the bits assigned to each key is always the same. As of python
  3.7, normal dict types are guaranteed to preserve insertion order as
  part of its data model. When/if we require python 3.7, we can remove
  this (and other) OrderedDict usage in favor of just a normal dict.
- Changed default for add and rm slits parameters.
- Doc improvements and removal of old, commented methods.
- Edited function that replaces bad columns in images and added tests.
- Added `pypeit.io` with routines to:
    - manipulate `numpy.recarray` objects and converting them into
      `astropy.fits.BinTableHDU` objects.
    - gzip compress a file
    - general parser to pull lists of items from fits headers
- Added metadata to `MasterFrame` objects written to fits files.
- Added `'observed'` option for wavelength reference frame that skips
  any relative motion corrections.

0.9.3 (28 Feb 2019)
-------------------
- Fixed a bug that was introduced when the binning was switched to the
  PypeIt convention.
- Fixed a bug whereby 2d images were not being saved if no objects were
  detected.
- Revamped the naming convention of output files to have the original
  filename in it.

0.9.2 (25 Feb 2019)
-------------------

- Many doc string updates in top level routines (not core)
- Updates to install and cookbook docs
- Continued the process of requiring spectrograph and par in each base
  class
- More doc + cleaning at top level, e.g. base classes
- Eliminates BPM base class
- Hot fix for flatfield;  illumflat was getting divided into the
  pixelflatnrm image
- Implementation of 2d coadds including a script to perform them.
- Fixed bug in extract.fit_profile that was introduced when implementing
  2d coadds
- Polynomial order for object finding is now part of parset.
- Improved X-shooter object tracing by increasing order.
- Improved determination of threshold determination regions for object
  finding.
- Added S/N floor to ivar determination for image procing.
- Reworked master output for traceslits
- Fixed a bug associated with binned images being proc'd incorrectly.
- Fixed master_key outputs in headers to deal with different detectors.
- Modify -c in pypeit_setup to require a setup (or all) be specified
  when writing, e.g. 'all' or 'A,C'
- Generated a new spectrograph child for LRISr in long-slit read-out
  mode (only 2 amps, 1 per detector)
- Require astropy >=3.1  [required for coadding at the least]
- Fixed a circular import which required move qa from wavecal into
  autoid.
- Fixed a bug in LRIS-R that spectrograph which was not using binning
  for wavelength fwhm.
- Updated docs on add/rm slits.
- Fixed and tuned up fluxing script and fluxing routines.
- Introduce sky_sigrej parameter
- Better handling of ManualExtraction
- Add template for LRISr 600/5000 wavelengths
- PYDL LICENSE and licenses folder
- Updates for new Cooked (v1.0)

0.9.1 (4 Feb 2019)
------------------

- Move write method for sensitivity function
- Modify I/O for detnum parameter
- Modify idx code in SpecObj
- Fixed a bug on datatype formatting
- Reworked masteframe and all base classes to be more homogenous so that
  one only ever overloads the save_master and load_master methods.
- Many changes fixes wavecal/autoid.py to make the lines being used
  explicitly clear. This fixed many bugs in the the wavelength fitting
  that were recently introduced.
- Introduced reidentification algorithm for wavelengths and many
  associated algorithms. Reidentification is now the default for
  x-shooter and NIRES. Other changes to the wavelength interface and
  routines to make them more compatible with echelle.
- Tweaked LA cosmics defaults. Add instrument specific parameters in
  spectrograh classes along with routines that check binning and decide
  on best params for LRIS-RED
- Now updating cosmic ray masking after each global sky subtraction
- Major developments for echelle functionality, including object
  wavelengths, and reduction control flow.
- Introduced wavemodel.py to simulate/extract/ID sky and ThAr spectral
  emission lines.
- Significant refactor of tracing slit/edge orders and new docs+tests
- Changed back BPM image to be aligned with datasec *not* the raw image
  shape (without trimming)
- Renabled ability to add user supplied slits
- Miscellaneious echelle-related advances
- PNGs of X-Shooter fits
- Sped up trace plotting in ginga
- Fussed again with how time is handled in PypeIt.  Hopefully the last
  time..
- dispaxis renamed specaxis and dispflip to specflip
- Lots of VLT/X-Shooter development
- Removed a number of files that had been mistakingly added into the
  repo
- Now running on cooked v=0.92
- Allow for multiple paths to be defined in the pypeit file
- Changed the procedure used to identify instrument configurations and
  identify which frames to use when calibrating science exposures.
- Added configurations, calibration groups, and background index to
- Total revamp of Tilts. Arc line tracing significantly improved.
- Fixes to trace_crude_init, trace_fweight, and trace_gweight.
- Many other small bug fixes and modifications particularly in the
  fitting routines.
- Lots of development related to echelle functionality.
- Major enhancements to fitting routines (in utils)
- Make GMOS south works and update OH line lists, and also add LBT/MODS.
- Introduce calib groups
- Removes setup designation.  Largely replaced with master_key
- Refactor Calibrations class to handle new calib groups
- Refactor QA to handle new calib groups
- Refactor tests to handle new calib groups
- Pushed pieces of run_pypeit into the PypeIt class
- Removed future as a dependency
- Change point step size to 50 pixels in show_slits and show_trace for
  major speed up
- Implemented difference imaging for near-IR reductions for both
  Multislit and Echelle
- Fixed a bug in echelle object finding algorithm.
- Fixed bug in object finding associated with defining the background
  level for bright telluric standards and short slits.
- Implemented using standard stars as crutches for object tracing.
- Reworked the implementation of reuse_masters in the PypeIt class and
  in the Calibrations class.
- New behavior associated with the -o overwrite feature in run_pypeit.
  User prompting feature has been disabled. Existing science files will
  not be re-created unless the -o option is set.
- Fixed a bug where local sky subtraction was crashing when all the
  pixels get masked.
- Nearly resurrected simple_calib
- New method to build the fitstbl of meta data
- Refactor handling of meta data including a data model defining core
  and additional meta data
- Replaces metadata_keys with pypeit_file_keys for output to PypeIt file
- Updates new metadata approach for VLT, Keck, Lick, Gemini instruments
- Remove PypeItSetup call from within PypeIt
- Remove lacosmic specific method in Spectrograph;  replaced with
  config_specific_par
- setup block now required when running on a PypeIt file
- Introduced a new method of determining breakpoint locations for local
  sky subtraction which takes the sampling set by the wavelength tilts
  into account.
- Fixed a major bug in the near-IR difference imaging for the case of
  A-B, i.e. just two images.
- Introduced routines into core.procimg that will be used in 2-d
  co-adding.
- Tweaks to VLT X-SHOOTER spectrograph class to improve reductions.
- Moved methods for imaging processing from scienceimage class to
  processimages class.
- Introduce full_template() method for multi-slit wavelength
  calibrations; includes nsnippet parameter
- Generate full template files for LRIS, DEIMOS, Kastb
- Added a few new Arc lines for DEIMOS in the blue
- Introduce mask_frac_thresh and smash_range parameters for slit
  tracing; modified LRISb 300 defaults
- Updated slit tracing docs
- Introduced --show command in pypeit_chk_edges
- Added echelle specific local_skysub_extract driver.
- Refactored PypeIt and ScienceImage classes and introduced Reduce
  class. ScienceImage now only does proc-ing whereas reduction
  operations are done by Reduce. Reduce is now subclassed in an
  instrument specific way using instantiate_me instead of PypeIt. This
  was necessary to enable using the same reduction functionality for 2d
  coadds.
- Added and improved routines for upcoming coadd2d functionality.
- Fixed bug in weight determination for 1d spectral coadds.
- Major fixes and improvements to Telluric corrections and fluxing
  routines.
- Fluxing now implemented via a script.
- Turned flexure back on for several instruments
- Introduced VLT/FORS2 spectrograph
- Swapped binspec and binspat in parse binning methods
- Extended LRISr 1200_900 arc template
- Modified add/rm slit methods to be spec,spat
- Add an option in coadding to scale the coadded spectrum to a given
  magnitude in a given filter
- Extended DEIMOS 1200G template

0.9.0
-----

- Major refactor to rename most modules and incorporate the PYPIT ->
  PypeIt switch
- Add SlitMask, OpticalModel, and DetectorMap classes.  Implemented
  DEIMOSOpticalModel based on DEEP2 IDL code.
- Improved treatment of large offsets in
  pypeit.core.trace_slits.trace_gweight to be symmetric with
  trace_fweight. Large outlying pixels were breaking object tracing.
- Added thresholding in pypeit.core.tracewave to ensure that tilts are
  never crazy values due to extrapolation of fits which can break sky
  subtraction.
- Turn off 2.7 Travis testing
- Integrated arclines into PypeIt
- Added KDTree algorithm to the wavelength calibration routines
- Modified debug/developer modes
- Update SpecObjs class; ndarray instead of list;  set() method
- Completely revamped object finding, global sky subtraction and local
  sky subtraction with new algorithms.
- Added -s option to run_pypeit for interactive outputs.
- Improved pypeit_show_spec2d script.
- Fixed bug whereby -m --use_master was not being used by run_pypeit
  script.
- Overhaul of general algorithm for wavelength calibration
- Hot fix for bspline + requirements update
- Fixed issue with biases being written to disk as untrimmed.
- Completely reworked flat fielding algorithm.
- Fixed some parsing issues with the .pypeit file for cases where there
  is a whitepsace in the path.
- Implemented interactive plots with the -s option which allow the
  reduction to continue running.
- Modified global sky subtraction significantly to now do a polynomial
  fit. This greatly improves results for large slits.
- Updated loading of spectra and pypeit_show_1dspec script to work with
  new output data model.
- Implemeneted a new peak finding algorithm for arc lines which
  significantly improved wavelength fits.
- Added filtering of saturated arc lines which fixed issues with
  wavelength fits.
- Added algorithms and data files for telluric correction of near-IR
  spectra.
- Revamped flat field roiutine to tweak slit boundaries based on slit
  illumination profile. Reworked calibrations class to accomodate the
  updated slit boundaries and tilts images as well as update the master
  files.
- Include BitMask class from MaNGA DAP.
- Change the way frame types are include in PypeItSetup.fitstbl
- Edited KeckLRISSpectrograph header keywords
- Edited how headers are read from the provided files
- Created metadata.PypeItMetaData class to handle what was previously
  `fitstbl`
- Fussed with date/time driven by GMOS;  date is no longer required in
  `fitstbl`
- Initial work on GMOS;  this is still work-in-progress
- Pushed several arcparam items into the Wavelengths parset
- Series of hacks for when binning is missing from the fitstbl
- CuAr line lists for GMOS
- New option to reduce only 1 det at a time
- Data provided in pypeit file overwrites anything read from the fits
  file headers.
- Filled in fits table reading data for GNIRS
- Demand frametype column in fits table is U8 format
- Further improvements to detect_lines arcline detection algorithm.
- Got rid of arcparam and added info and docs to wavelengths parset.
- Improved and commented autoid.py arclines code.
- Added utilities to wavecalib to compute shift,stretch of two spectra.
- Completely revamped cross-correlation algorithm in wavecalib to give
  roburt results.

0.8.1
-----
- Figuring out how to tag releases

0.8.0
-----

- First major steps on ARMED echelle data reduction pipeline
- APF/Levy and Keck/HIRES implemented
- Updates to blaze function and slit profile fitting
- Initial support for multislit reduction
- Coadding; including docs; and tests
- Now requiring astropy >= v1.3
- raw_input handling for Python 3
- coadd handling of bad input
- coadd bug fix on obj name
- Init local (i.e. object dependent) parameters in coadding
- fix local background logic error in slit masking
- Refactor QA PDF to PNG+HTML
- Add nminima object finding
- Add new parameters for object finding, reduce specific detectors
- Add slit profile QA
- Begin writing header (e.g. RA/DEC) info to spec1d files
- Fix bug in applying BPM for finding slit edges
- Update Ginga hooks
- Enable archiving/loading sensitivity function
- Add new cosmic ray algorithms for coadding (especially pairs of
  spectra)
- Added support for TNG+Dolores long slit spectrograph
- Started removing cython code
- Update line detection algorithm
- Updated flexure and tilt tracing documentation
- Updated docs:added standards.rst, and make a small correction in using
  script pypit_setup in setup.rst
- Fixed travis
- Updated slit trace algorithm
- Improved arc line detection algorithm
- Added functionality for fully automated wavelength calibration with
  arclines
- Switched settings files to allow IRAF style data sections to be
  defined
- Allowed data sections to be extracted from header information
- Significant refactor of routines related to pypit_setup
- Various small improvements, primarly to handle Gemini/GMOS data [not
  yet fully supported in PYPIT]
- Removed majority of cython functionality
- Moved logging to be a package object using the main __init__.py file
- Begin to adhere to PEP8 (mostly)
- setup.py rewritten.  Modeled after
  https://github.com/sdss/marvin/blob/master/setup.py .  Added
  requirements.txt with the package versions required.
- Updates archeck
- Loads NIST arclines from arclines instead of PYPIT
- DEIMOS reduction!
- Bug fix for bspline with bkspace
- Enable loading a sensitivity function with YAML
- Allow for multiple detectors when using `reduce detnum`
- Moved all imports to the start of every file to catch and avoid
  circular imports, removed most `import ... as ...` constructs
- dummy_* removed from arutils as necessary and propagated changes to
  tests
- remove dependency of ararclines functions on slf
- change requirements for astropy to >=1.3.0 so that `overwrite` is
  valid
- include numba in requirements, but actually a requirement of arclines
- Improve cookbook and setup docs
- Faster algorithm for defining object and background regions
- Restore armsgs -d functionality
- Finished cython to python conversions, but more testing needed
- Introduce maskslits array
- Enable multi-slit reduction
- Bug fixes in trace_slits
- Fixes what appears to be a gross error in slit bg_subtraction
  (masking)
- Turns off PCA tilt QA for now [very slow for each slit]
- Several improvements for coadding
- Modify lacosmic to identify tiny CR's
- Enabled writing Arc_fit QA for each slit/order
- Refactored comb_frames
- Refactored load_frames
- Refactored save_master
- Refactored get_datasec_trimmed, get_datasec, pix_to_amp
- Refactored slit_pixels
- Refactored sub_overscan
- Refactored trace_slits (currently named driver_trace_slits) and many
  of its dependencies
- Added parameter trace_slits_medrep for optional smoothing of the trace
  slits image
- Updated a few settings for DEIMOS and LRIS related to tracing slits
- Added a replace_columns() method to arproc.py
- Fixed a bug in new_match_edges()
- Moved tracing docs -> slit_tracing and edited extensively
- Updated docs on DEIMOS, LRIS
- Added the pypit_chk_edges script
- Added BPM for DEIMOS
- Added the code for users to add slits [edgearr_from_users()] but have
  not documented nor made it accessible from the PYPIT file
- Generated tcrude_edgearr() method for using trace crude on the slit
  edges
- Added trace_crude() method that I ported previously for DESI
- Added multi_sync() method for ARMLSD slit synchronization
- Have somewhat deprecated the maxgap method
- Refactored the gen_pixloc() method
- Generate arpixels.py module for holding pixel level algorithms
- Move all methods related to TraceSlits to artraceslits.py
- Introduce the TraceSlits class
- Update armlsd accordingly
- Remove driver_trace_slits and refctor_trace_slits methods
- Making Ginga a true dependency of PYPIT
- Have TraceSlits write/load MasterFrames
- Introduce SetupClass object
- Replace armbase.setup_science() with SetupClass.run()
- Move setup acitivites to inside pypit.py
- doc updates in setup.rst
- Refactor fitsdict -> fitstbl  (variable name not updated everywhere)
- Removed slurped headers from fitsdict (and therefore fitstbl)
- Include SetupClass Notebook
- Move ftype_list from armeta.py to arsort.py
- Bug fix related to fluxing
- Substantial refactor of arsort.py
- Substantial refactor of arsetup.py
- Introduced base-level ProcessImages class
- Introduced abstract MasterFrame class
- Introduced BiasFrame, BPMImage, ArcImage, and TraceImage classes
- Started NormPixelFlat class but have not yet implemented it
- Substantial refactoring of armasters
- Moved arlris, ardeimos to core/
- Moved image processing methods to arprocimg in core/
- Introduced calib_dict to hold calibration frames in armlsd (instead of
  slf)
- Modified ardeimos to load only a single image (if desired)
- Turned off fluxing in this branch;  is 'fixed' in the one that follows
- Moved get_slitid() to artraceslits
- Deprecates ['trace']['combine']['match'] > 0.0 option
- Deprecates ['arc']['combine']['match'] > 0.0 option
- Refactoring of settings and slf out of core methods continues
- Removed _msbias, _msarc, _datasec, _bpix from slf
- New tests and Notebooks
- Introduced FluxSpec class
- Introduce pypit_flux_spec script (and docs)
- Added FluxSpec Notebook
- armlsd has reappeared (momentarily) but is not being used;  it goes
  away again in a future branch
- Added a dict (std_dict) in arms.py to hold standard star extractions
- Reducing standard stars in the main arms loop
- Modified save_1d_spectra to handle loaded SpecObj in addition to
  internally generated ones
- Moved arflux to core and stripped out slf, settings
- Really restricting to nobj when user requests it
- New tests
- Introduces WaveCalib class
- Push ararc.py to core/ after removing slf and settings dependencies
- Further refactor masters including MasterFrame; includes addressing
  previous comment from RC
- Removed armlsd.py again
- Strips wv_calib from ScienceExposure
- Push get_censpec() to ararc.py
- New tests; limited docs
- TraceSlits load method pushed outside the class
- Introduces WaveTilts class
- Significant modification to tilt recipe including deprecation of PCA
- Moved tilt tracing algorithms from artrace.py to artracewave.py in
  core/
- Added 2D Legendre fitting to polyfit2d_general
- New trace slits tilts  settings (for 2D fitting)
- New QA plot
- New pypit_chk_tilts script
- New docs
- New tests
- Introduces FlatField class
- Adds FlatField Notebook, tests
- Pushes flat field algorithms into core/arflat.py
- Main flatfield method broken into a few pieces
- Further refactoring of armasters
- Further refactoring related to settings and ScienceExposure
- WaveImage class
- Strip mswave from ScienceExposure
- New tests
- Push get_calib methods into the individual classes
- Significant refactoring in arms.py followed
- Rename slits_dict -> tslits_dict
- Use tslits_dict in wavetilts.py
- Introduce ScienceImage class
- Substantial refactoring in arms.py followed
- Notebook too
- Reversed exposure/det loops for the (last?) time
- Generated arskysub.py in core/
- Significant portions of arproc.py are now superfluous
- Moved flexure_qa to arwave.py
- Significant refactoring of arsave.py (also moved to core/)
- Removed settings and slf from arspecobj.py
- Refactored trace_objects_in_slit()
- Refactoring of flexure algorithms
- Adds build_crmask() and flat_field() methods to ProcessImages
- Completed the deprecation of arsciexp (RIP)
- Many test updates
- Doc strings improved but no new main docs
- Completed armasters refactor and moved to core/
- Adds bspline_profile() method;  Used here for skysub but will also
  show up in extraction
- Introduces new skysub method;  still a bspline but now the new one
- Adds several methods from the PYDL repository into a pydl.py module
  including bspline Class
- Adds method to generate ximg and edgemask frames
- Adds new trace_slits_trim settings
- Small install edits
- Fixes Travis failure that crept into the previous PR
- Fix bug in bspline
- Adds a demo Notebook for LRISr redux
- Other odds and ends including code flow doc
- Introduce pypit/par and pypit/config directories
- Introduce PypitPar as an initial step toward refactoring the front end
- Final nail in the coffin for cython
- Add API docs
- Add bumpversion
- Adds a demo Notebook for LRISr redux
- Other odds and ends including code flow doc
- Introduce pypit/par and pypit/config directories
- Introduce PypitPar as an initial step toward refactoring the front end
- Move spectrograph specific code into spectographs/ folder
- Introduces the Spectrographs class
- Introduces the Calibrations class with Notebook
- Bug fix in view_fits script
- Handle no-slits-found condition
- Added NIRES to spectrographs folder
- Fixed logic in ArcImage class related to settings and user settings
- Added user settings to some of the other classes.
- Enabled load_raw_frame to take a negative dispersion axis indicating
  flips.
- Major bug fixed in bspline_profile where it was producing gargabe
  results when breakpoints were being rejected.
- Edits to Spectrograph class
- Removed all use of settings in ARMS and its subsequent calls.  ARMS
  now uses PypitPar and its sub parameter sets
- propagated ParSet changes into run_pypit and pypit_setup
- settings/parameters for pypit now set in the pypit file using a
  configuration parameter set
- rewrote pypit file parser
- Included automatically generated documentation of PypitPar when
  running make html in doc/ directory
- Checked orientation of array correct for DATASEC and OSCANSEC in
  DetectorPar for each Spectrograph
- Add SpecObjs class
- Add from_dict and to_dict methods to pydl bspline and update docs
- Updated from_dict method in pydl bspline

0.7 (2017-02-07)
----------------

This file enters the scene.<|MERGE_RESOLUTION|>--- conflicted
+++ resolved
@@ -2,14 +2,11 @@
 1.11.1dev
 ---------
 
-<<<<<<< HEAD
-- Started modifications and support for JWST.
-- LRISr header issue
-=======
 - (Hotfix) Fixed bug that allowed science frames to be assigned to multiple
   instrument configurations
 - (Hotfix) Fixed typo related to GitHub download for offline processing
->>>>>>> e3fc70d6
+- Started modifications and support for JWST.
+- LRISr header issue
 
 1.11.0 (21 Oct 2022)
 --------------------
