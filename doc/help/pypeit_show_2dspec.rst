--- conflicted
+++ resolved
@@ -1,20 +1,15 @@
 .. code-block:: console
 
     $ pypeit_show_2dspec -h
-<<<<<<< HEAD
     usage: pypeit_show_2dspec [-h] [--list] [--det DET] [--showmask] [--removetrace] [--embed] [--ignore_extract_mask]
-=======
-    usage: pypeit_show_2dspec [-h] [--list] [--det DET] [--showmask]
-                              [--removetrace] [--embed] [--ignore_extract_mask]
->>>>>>> decd9c12
                               [--channels CHANNELS]
                               file
-    
+
     Display sky subtracted, spec2d image in a Ginga viewer. Run above the Science/ folder
-    
+
     positional arguments:
       file                  PYPIT spec2d file
-    
+
     optional arguments:
       -h, --help            show this help message and exit
       --list                List the extensions only? (default: False)
@@ -24,10 +19,4 @@
       --embed               Upon completion embed in ipython shell (default: False)
       --ignore_extract_mask
                             Ignore the extraction mask (default: False)
-<<<<<<< HEAD
-      --channels CHANNELS   Only show a subset of the channels (0-indexed), e.g. 1,3 (default: None)
-=======
-      --channels CHANNELS   Only show a subset of the channels (0-indexed), e.g.
-                            1,3 (default: None)
->>>>>>> decd9c12
-    +      --channels CHANNELS   Only show a subset of the channels (0-indexed), e.g. 1,3 (default: None)