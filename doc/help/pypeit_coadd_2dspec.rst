.. code-block:: console

    $ pypeit_coadd_2dspec -h
<<<<<<< HEAD
    usage: pypeit_coadd_2dspec [-h] [--file FILE] [--det DET] [--obj OBJ]
                               [--show] [--debug_offsets] [--peaks]
                               [--basename BASENAME]
=======
    usage: pypeit_coadd_2dspec [-h] [--file FILE] [--det DET] [--obj OBJ] [--show]
                               [--debug_offsets] [--peaks] [--basename BASENAME]
>>>>>>> fd357626
                               [--spec_samp_fact SPEC_SAMP_FACT]
                               [--spat_samp_fact SPAT_SAMP_FACT] [--debug]
    
    Coadd 2D spectra
    
    optional arguments:
      -h, --help            show this help message and exit
      --file FILE           File to guide 2d coadds (default: None)
      --det DET             Only coadd this detector number (default: None)
      --obj OBJ             Object name in lieu of extension, e.g if the spec2d
                            files are named
                            'spec2d_J1234+5678_GNIRS_2017Mar31T085412.181.fits.
                            then obj=J1234+5678 (default: None)
      --show                Show the reduction steps. Equivalent to the -s option
                            when running pypeit. (default: False)
      --debug_offsets       Show QA plots useful for debugging automatic offset
                            determination (default: False)
      --peaks               Show the peaks found by the object finding algorithm.
                            (default: False)
      --basename BASENAME   Basename of files to save the parameters, spec1d, and
                            spec2d (default: None)
      --spec_samp_fact SPEC_SAMP_FACT
                            Make the wavelength grid finer (spec_samp_fact < 1.0)
                            or coarser (spec_samp_fact > 1.0) by this sampling
                            factor, i.e. units of spec_samp_fact are pixels.
                            (default: 1.0)
      --spat_samp_fact SPAT_SAMP_FACT
                            Make the spatial grid finer (spat_samp_fact < 1.0) or
                            coarser (spat_samp_fact > 1.0) by this sampling
                            factor, i.e. units of spat_samp_fact are pixels.
                            (default: 1.0)
      --debug               show debug plots? (default: False)
    <|MERGE_RESOLUTION|>--- conflicted
+++ resolved
@@ -1,14 +1,8 @@
 .. code-block:: console
 
     $ pypeit_coadd_2dspec -h
-<<<<<<< HEAD
-    usage: pypeit_coadd_2dspec [-h] [--file FILE] [--det DET] [--obj OBJ]
-                               [--show] [--debug_offsets] [--peaks]
-                               [--basename BASENAME]
-=======
     usage: pypeit_coadd_2dspec [-h] [--file FILE] [--det DET] [--obj OBJ] [--show]
                                [--debug_offsets] [--peaks] [--basename BASENAME]
->>>>>>> fd357626
                                [--spec_samp_fact SPEC_SAMP_FACT]
                                [--spat_samp_fact SPAT_SAMP_FACT] [--debug]
     
