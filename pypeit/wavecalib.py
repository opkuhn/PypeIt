--- conflicted
+++ resolved
@@ -455,7 +455,7 @@
     # TODO: Is this used anywhere?
     frametype = 'wv_calib'
 
-    def __init__(self, msarc, slits, spectrograph, par, lamps, 
+    def __init__(self, msarc, slits, spectrograph, par, lamps,
                  meta_dict=None, det=1, qa_path=None, msbpm=None):
 
         # TODO: This should be a stop-gap to avoid instantiation of this with
@@ -570,7 +570,7 @@
               'identify' -- wavecal.identify.Identify
               'full_template' -- wavecal.auotid.full_template
             skip_QA (bool, optional)
-            prev_wvcalib (WaveCalib, optional):  
+            prev_wvcalib (WaveCalib, optional):
                 Previous wavelength calibration
 
         Returns:
@@ -640,17 +640,17 @@
             # Identify the echelle orders
             msgs.info("Finding the echelle orders")
             order_vec, wave_soln_arxiv, arcspec_arxiv = echelle.identify_ech_orders(
-                    arccen, self.meta_dict['echangle'], 
-                    self.meta_dict['xdangle'], 
+                    arccen, self.meta_dict['echangle'],
+                    self.meta_dict['xdangle'],
                     self.meta_dict['dispname'],
-                    angle_fits_file, 
-                    composite_arc_file, 
+                    angle_fits_file,
+                    composite_arc_file,
                     pad=3, debug=False)
             # Put the order numbers in the slit object
             self.slits.ech_order = order_vec
             msgs.info(f"The observation covers the following orders: {order_vec}")
 
-            
+
             #ok_mask_idx = ok_mask_idx[:-1]
             patt_dict, final_fit = autoid.echelle_wvcalib(
                 arccen, order_vec, arcspec_arxiv, wave_soln_arxiv,
@@ -667,7 +667,6 @@
             msgs.error('Unrecognized wavelength calibration method: {:}'.format(method))
 
         # Build the DataContainer
-<<<<<<< HEAD
         if self.par['redo_slit'] is not None:
             self.wv_calib = prev_wvcalib
             # Update/reset items
@@ -692,32 +691,12 @@
                     item['fwhm'] = measured_fwhms[idx]
                     tmp.append(item)
             self.wv_calib = WaveCalib(wv_fits=np.asarray(tmp),
-                                    arc_spectra=arccen,
-                                    nslits=self.slits.nslits,
-                                    spat_ids=self.slits.spat_id,
-                                    PYP_SPEC=self.spectrograph.name,
-                                    lamps=','.join(self.lamps))
-=======
-        # Loop on WaveFit items
-        tmp = []
-        for idx in range(self.slits.nslits):
-            item = final_fit.pop(str(idx))
-            if item is None:  # Add an empty WaveFit
-                tmp.append(wv_fitting.WaveFit(self.slits.spat_id[idx]))
-            else:
-                # This is for I/O naming
-                item.spat_id = self.slits.spat_id[idx]
-                # add measured fwhm
-                item['fwhm'] = measured_fwhms[idx]
-                tmp.append(item)
-        self.wv_calib = WaveCalib(wv_fits=np.asarray(tmp),
-                                  fwhm_map=fwhm_map,
-                                  arc_spectra=arccen,
-                                  nslits=self.slits.nslits,
-                                  spat_ids=self.slits.spat_id,
-                                  PYP_SPEC=self.spectrograph.name,
-                                  lamps=','.join(self.lamps))
->>>>>>> 671986dc
+                                      fwhm_map=fwhm_map,
+                                      arc_spectra=arccen,
+                                      nslits=self.slits.nslits,
+                                      spat_ids=self.slits.spat_id,
+                                      PYP_SPEC=self.spectrograph.name,
+                                      lamps=','.join(self.lamps))
         # Inherit the calibration frame naming from self.msarc
         # TODO: Should throw an error here if these calibration frame naming
         # elements are not defined by self.msarc...
@@ -730,20 +709,9 @@
         if not skip_QA:
             ok_mask_idx = np.where(np.invert(self.wvc_bpm))[0]
             for slit_idx in ok_mask_idx:
-<<<<<<< HEAD
-                outfile = qa.set_qa_filename(
-                    self.wv_calib.calib_key, 'arc_fit_qa', 
-                    slit=self.slits.slitord_id[slit_idx],
-                    out_dir=self.qa_path)
-                #
-                autoid.arc_fit_qa(
-                    self.wv_calib.wv_fits[slit_idx],
-                    title=f'Arc Fit QA for slit/order: {self.slits.slitord_id[slit_idx]}',
-                    outfile=outfile)
-=======
                 msgs.info(f"Preparing wavelength calibration QA for slit {slit_idx+1}/{self.slits.nslits}")
                 # Obtain the output QA name for the wavelength solution
-                outfile = qa.set_qa_filename(self.wv_calib.calib_key, 'arc_fit_qa', 
+                outfile = qa.set_qa_filename(self.wv_calib.calib_key, 'arc_fit_qa',
                                              slit=self.slits.slitord_id[slit_idx],
                                              out_dir=self.qa_path)
                 # Save the wavelength solution fits
@@ -756,7 +724,6 @@
                 # Save the wavelength solution fits
                 autoid.arc_fwhm_qa(self.wv_calib.fwhm_map[slit_idx], outfile=outfile_fwhm,
                                    spat_id=self.slits.slitord_id[slit_idx])
->>>>>>> 671986dc
 
 
         # Return
@@ -895,8 +862,8 @@
         """
         # Do it on the slits not masked in self.slitmask
         arccen, arccen_bpm, arc_maskslit = arc.get_censpec(
-            self.slitcen, self.slitmask, self.msarc.image, 
-            gpm=self.gpm, slit_bpm=self.wvc_bpm, 
+            self.slitcen, self.slitmask, self.msarc.image,
+            gpm=self.gpm, slit_bpm=self.wvc_bpm,
             slitIDs=slitIDs)
         # Step
         self.steps.append(inspect.stack()[0][3])
@@ -951,7 +918,7 @@
         skip_QA = True  # for debugging
         msgs.warn("TURN QA BACK ON!!!")
         self.wv_calib = self.build_wv_calib(
-            self.arccen, self.par['method'], 
+            self.arccen, self.par['method'],
             skip_QA=skip_QA,
             prev_wvcalib=prev_wvcalib)
 
