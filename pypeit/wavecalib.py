--- conflicted
+++ resolved
@@ -364,11 +364,7 @@
         self.maskslits = mask
         return self.maskslits
 
-<<<<<<< HEAD
-    def run(self, lordloc, rordloc, slitpix, nonlinear=None, skip_QA=False, debug=True):
-=======
     def run(self, lordloc, rordloc, slitpix, nonlinear=None, skip_QA=False, debug=False):
->>>>>>> 84d61080
         """
         Main driver for wavelength calibration
 
