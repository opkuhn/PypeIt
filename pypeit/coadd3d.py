--- conflicted
+++ resolved
@@ -610,16 +610,6 @@
                     * image: Use the relative scale that was derived from the
                       science frame
 
-<<<<<<< HEAD
-                * default: Use the default value, as defined in :meth:`set_default_scalecorr`
-                * image: Use the relative scale that was derived from the science frame
-                * none: Do not perform relative scale correction
-
-        Returns:
-            A tuple (this_scalecorr, relScaleImg) where this_scalecorr is a :obj:`str` that describes the
-            scale correction mode to be used (see scalecorr description) and relScaleImg is a `numpy.ndarray`_
-            (2D, same shape as science frame) containing the relative spectral scaling to apply to the science frame.
-=======
                     * none: Do not perform relative scale correction
 
         Returns:
@@ -628,7 +618,6 @@
             mode to be used (see scalecorr description) and relScaleImg is a
             `numpy.ndarray`_ (2D, same shape as science frame) containing the
             relative spectral scaling to apply to the science frame.
->>>>>>> cca81ff3
         """
         this_scalecorr = self.scalecorr_default
         relScaleImg = self.relScaleImgDef.copy()
@@ -701,20 +690,6 @@
             exptime (:obj:`float`):
                 The exposure time of the science frame (in seconds)
             opts_skysub (:obj:`str`, optional):
-<<<<<<< HEAD
-                A string that describes what mode should be used for the sky subtraction. The
-                allowed values are:
-                default - Use the default value, as defined in :meth:`set_default_skysub`
-                image - Use the sky model derived from the science frame
-                none - Do not perform sky subtraction
-
-        Returns:
-            A tuple (this_skysub, skyImg, skyScl) where this_skysub is a :obj:`str` that describes the sky subtration
-            mode to be used (see opts_skysub description), skyImg is a `numpy.ndarray`_ (2D, same shape as science
-            frame) containing the sky frame to be subtracted from the science frame, and skyScl is a `numpy.ndarray`_
-            (2D, same shape as science frame) containing the relative spectral scaling that has been applied to the
-            returned sky frame.
-=======
                 A string that describes what mode should be used for the sky
                 subtraction. The allowed values are:
 
@@ -734,7 +709,6 @@
             `numpy.ndarray`_ (2D, same shape as science frame) containing the
             relative spectral scaling that has been applied to the returned sky
             frame.
->>>>>>> cca81ff3
         """
         this_skysub = self.skysub_default
         if self.skysub_default == "image":
@@ -791,14 +765,9 @@
             Unique path of a flatfield frame used to calculate the relative
             spectral sensitivity of the corresponding science frame.
         waveimg : `numpy.ndarray`_
-<<<<<<< HEAD
-            2D image (same shape as the science frame) indicating the wavelength of each detector pixel.
-        slits : :class:`pypeit.slittrace.SlitTraceSet`):
-=======
             2D image (same shape as the science frame) indicating the wavelength
             of each detector pixel.
         slits : :class:`~pypeit.slittrace.SlitTraceSet`
->>>>>>> cca81ff3
             Class containing information about the slits
         spat_flexure : :obj:`float`, optional:
             Spatial flexure in pixels
@@ -894,11 +863,7 @@
         ----------
         spec2DObj : :class:`~pypeit.spec2dobj.Spec2DObj`
             2D PypeIt spectra object.
-<<<<<<< HEAD
         slits : :class:`~pypeit.slittrace.SlitTraceSet`
-=======
-        slits : :class:`pypeit.slittrace.SlitTraceSet`
->>>>>>> cca81ff3
             Class containing information about the slits
         spat_flexure: :obj:`float`, optional
             Spatial flexure in pixels
