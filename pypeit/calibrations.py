--- conflicted
+++ resolved
@@ -516,38 +516,20 @@
                                                         bias=self.msbias, bpm=self.msbpm)
             # Initialise the pixel flat
             pixelFlatField = flatfield.FlatField(pixel_flat, self.spectrograph,
-                                                 self.par['flatfield'], self.slits, self.wavetilts)
+                                                 self.par['flatfield'], self.slits, self.wavetilts, self.wv_calib)
             # Generate
             self.flatimages = pixelFlatField.run(show=self.show)
 
         # Only build illum_flat if the input files are different from the pixel flat
         if (not pix_is_illum) and len(illum_image_files) > 0:
             illum_flat = buildimage.buildimage_fromlist(self.spectrograph, self.det,
-<<<<<<< HEAD
-                                                          self.par['illumflatframe'],
-                                                          illum_image_files, dark=self.msdark,
-                                                          bias=self.msbias, bpm=self.msbpm)
-        # Make sure we have a pix flat
-        if pix_flat is None and illum_flat is not None:
-            # Assign the pixel flat to be the stacked flat
-            pix_flat = illum_flat
-            illum_flat = None # we only have one flat, so use the same image for pixel and illum flat.
-
-        # Check if one should be used and not the other
-        if pix_flat is not None:
-            # Create pixelflat and illumination flat from illumination flat stack
-            flatField = flatfield.FlatField(pix_flat, illum_flat, self.spectrograph,
-                                            self.par['flatfield'], self.slits, self.wavetilts, self.wv_calib)
-            # Run
-            self.flatimages = flatField.run(show=self.show)
-=======
                                                         self.par['illumflatframe'],
                                                         illum_image_files, dark=self.msdark,
                                                         bias=self.msbias, bpm=self.msbpm)
             # Initialise the pixel flat
             illumFlatField = flatfield.FlatField(illum_flat, self.spectrograph,
                                                  self.par['flatfield'], self.slits, self.wavetilts,
-                                                 spat_illum_only=True)
+                                                 spat_illum_only=True, self.wv_calib)
             # Generate
             illumflatImages = illumFlatField.run(show=self.show)
 
@@ -556,7 +538,6 @@
                 self.flatimages.merge_with(illumflatImages)
             else:
                 self.flatimages = illumflatImages
->>>>>>> 1a26f4d3
 
         # Save flat images
         self.flatimages.to_master_file(masterframe_filename)
