"""
Class for guiding calibration object generation in PypeIt

.. include common links, assuming primary doc root is up one directory
.. include:: ../links.rst
"""
import os

from abc import ABCMeta

from IPython import embed

import numpy as np
import warnings

from astropy.io import fits

from pypeit import msgs
from pypeit import alignframe
from pypeit import flatfield
from pypeit import edgetrace
from pypeit import masterframe
from pypeit import slittrace
from pypeit import wavecalib
from pypeit import wavetilts
from pypeit.images import buildimage
from pypeit.metadata import PypeItMetaData
from pypeit.core import parse
from pypeit.par import pypeitpar
from pypeit.spectrographs.spectrograph import Spectrograph


class Calibrations(object):
    """
    This class is primarily designed to guide the generation of
    calibration images and objects in PypeIt.

    To avoid rebuilding MasterFrames that were generated during this execution
    of PypeIt, the class performs book-keeping of these master frames and
    holds that info in self.calib_dict

    Args:
        fitstbl (:class:`pypeit.metadata.PypeItMetaData`, None):
            The class holding the metadata for all the frames in this
            PypeIt run.
        par (:class:`pypeit.par.pypeitpar.CalibrationsPar`):
            Parameter set defining optional parameters of PypeIt's algorithms
            for Calibrations
        spectrograph (:obj:`pypeit.spectrographs.spectrograph.Spectrograph`):
            Spectrograph object
        caldir (:obj:`str`, optional):
            Path to write the output calibrations.  If None, calibration
            data are not saved.
        qadir (:obj:`str`, optional):
            Path for quality assessment output.  If not provided, no QA
            plots are saved.
        reuse_masters (:obj:`bool`, optional):
            Load calibration files from disk if they exist
        show (:obj:`bool`, optional):
            Show plots of PypeIt's results as the code progesses.
            Requires interaction from the users.

    .. todo: Fix these

    Attributes:
        wavetilts (:class:`pypeit.wavetilts.WaveTilts`):
        mstilt (:class:`pypeit.images.buildimage.TiltImage`):
        flatimages (:class:`pypeit.flatfield.FlatImages`):
        msbias (:class:`pypeit.images.buildimage.BiasImage`):
        msdark (:class:`pypeit.images.buildimage.DarkImage`):
        msbpm (`numpy.ndarray`):
        wv_calib (:obj:`dict):
        slits (:class:`pypeit.slittrace.SlitTraceSet`):

        write_qa
        show
        spectrograph
        par (:class:`pypeit.par.pypeitpar.CalibrationsPar`):
        full_par (:class:`pypeit.par.pypeitpar.PypeItPar`):
        redux_path
        master_dir
        calib_dict
        det
        frame (:obj:`int`):
            0-indexed row of the frame being calibrated in
            :attr:`fitstbl`.
        calib_ID (:obj:`int`):
            calib group ID of the current frame
        slitspat_num (:obj:`str` or :obj:`list, optional):
            Identifies a slit or slits to restrict the analysis on
            Used in :func:`get_slits` and propagated beyond

    """
    __metaclass__ = ABCMeta

    @classmethod
    def get_instance(cls, fitstbl, par, spectrograph, caldir, qadir=None,
                     reuse_masters=False, show=False, slitspat_num=None):
        """
        """
        pypeline = spectrograph.pypeline
        if spectrograph.pypeline == 'Echelle':
            pypeline = 'MultiSlit'
        return next(c for c in cls.__subclasses__()
                    if c.__name__ == (pypeline + 'Calibrations'))(
            fitstbl, par, spectrograph, caldir, qadir=qadir,
                     reuse_masters=reuse_masters, show=show, slitspat_num=slitspat_num)

    def __init__(self, fitstbl, par, spectrograph, caldir, qadir=None,
                 reuse_masters=False, show=False, slitspat_num=None):

        # Check the types
        # TODO -- Remove this None option once we have data models for all the Calibrations
        #  outputs and use them to feed Reduce instead of the Calibrations object
        if not isinstance(fitstbl, PypeItMetaData) and fitstbl is not None:
            msgs.error('fitstbl must be an PypeItMetaData object')
        if not isinstance(par, pypeitpar.CalibrationsPar):
            msgs.error('Input parameters must be a CalibrationsPar instance.')
        if not isinstance(spectrograph, Spectrograph):
            msgs.error('Must provide Spectrograph instance to Calibrations.')

        # Required inputs
        self.fitstbl = fitstbl
        self.par = par
        self.spectrograph = spectrograph

        # Masters
        self.reuse_masters = reuse_masters
        self.master_dir = caldir

        # Restrict on slits?
        self.slitspat_num = slitspat_num

        # QA
        self.qa_path = qadir
        self.write_qa = qadir is not None
        self.show = show

        # Check the directories exist
        # TODO: This should be done when the masters are saved
        if not os.path.isdir(self.master_dir):
            os.makedirs(self.master_dir)
        # TODO: This should be done when the qa plots are saved
        if self.write_qa and not os.path.isdir(os.path.join(self.qa_path, 'PNGs')):
            os.makedirs(os.path.join(self.qa_path, 'PNGs'))

        # Attributes
        self.calib_dict = {}
        self.det = None
        self.frame = None
        self.binning = None

        self.shape = None
        self.msarc = None
        self.mstilt = None
        self.msalign = None
        self.alignment = None
        self.msbias = None
        self.msdark = None
        self.msbpm = None
        self.slits = None
        self.wavecalib = None
        self.wavetilts = None
        self.flatimages = None
        self.calib_ID = None
        self.master_key_dict = {}

        # Steps
        self.steps = []

    def _prep_calibrations(self, ctype):
        """
        Parse self.fitstbl for rows matching the calibration type
        and initialize the self.master_key_dict

        Args:
            ctype (str):
                Calibration type, e.g. 'flat', 'arc', 'bias'

        Returns:
            tuple:  2 objects
               - list:  List of image files matching input type
               - str:  master_key

        """
        # Grab rows and files
        rows = self.fitstbl.find_frames(ctype, calib_ID=self.calib_ID, index=True)
        image_files = self.fitstbl.frame_paths(rows)
        # Return
        return image_files, self.fitstbl.master_key(rows[0] if len(rows) > 0 else self.frame, det=self.det)

#    def _reset_internals(self):
#        """
#        Reset all of the key internals to None or an empty object
#
#        """
#        # TODO: I think all of these should change to the relevant class
#        # objects, particularly if we're going to allow a class (e.g.,
#        # FlatField) to alter the internals of another classe (e.g.,
#        # TraceSlits)

#    def _update_cache(self, master_key, master_type, data):
#        """
#        Update or add new cached data held in memory.
#
#        Fundamentally just executes::
#
#            self.calib_dict[self.master_key_dict[master_key]][master_type] = data
#
#        Args:
#            master_key (:obj:`str`):
#                Keyword used to select the master key from
#                :attr:`master_key_dict`.
#            master_type (:obj:`str`, :obj:`tuple`):
#                One or more keywords setting the type of master frame
#                being saved to :attr:`calib_dict`. E.g.
#                ``master_type=bpm`` for the data saved to
#                ``self.calib_dict['A_01_1']['bpm']``.
#            data (object, :obj:`tuple`):
#                One or more data objects to save to :attr:`calib_dict`.
#
#        """
#        # Handle a single entry
#        _master_type = master_type if isinstance(master_type, tuple) else (master_type,)
#        _data = data if isinstance(data, tuple) else (data,)
#        # Save the data
#        # TODO: Allow for copy option?  Do we now whether or not this is
#        #  actually being done correctly as it is?
#        #  We should *not* copy.
#        for key, d in zip(_master_type, _data):
#            self.calib_dict[self.master_key_dict[master_key]][key] = d
#
#    def _cached(self, master_type, master_key):
#        """
#        Check if the calibration frame data has been cached in memory.
#
#        The image data is saved in memory as, e.g.::
#
#           self.calib_dict[master_key][master_type] = {}
#
#        If the master has not yet been generated, an empty dict is
#        prepared::
#
#           self.calib_dict[master_key] = {}
#
#        Args:
#            master_type (str): Type of calibration frame, e.g. 'bias', 'arc', ..
#            master_key (str): Master key naming
#
#        Returns:
#             bool: True = Built previously
#        """
#        if master_key not in self.calib_dict.keys():
#            # Masters are not available for any frames in this
#            # configuration + calibration group + detector
#            self.calib_dict[master_key] = {}
#            return False
#        if master_key in self.calib_dict.keys():
#            if master_type in self.calib_dict[master_key].keys():
#                # Found the previous master in memory (may be None)
#                msgs.info('Using {0} for {1} found in cache.'.format(master_type, master_key))
#                return True
#        # Master key exists but no master in memory for this specific type
#        self.calib_dict[master_key][master_type] = {}
#        return False

    def set_config(self, frame, det, par=None):
        """
        Specify the parameters of the Calibrations class and reset all
        the internals to None. The internal dict is left unmodified.

        Args:
            frame (int): Frame index in the fitstbl
            det (int): Detector number
            par (:class:`pypeit.par.pypeitpar.CalibrationPar`):

        """
        # Reset internals to None
        # NOTE: This sets empties calib_ID and master_key_dict so must
        # be done here first before these things are initialized below.

        # Initialize for this setup
        self.frame = frame
        self.calib_ID = int(self.fitstbl['calib'][frame])
        self.det = det
        if par is not None:
            self.par = par
        # Deal with binning
        self.binning = self.fitstbl['binning'][self.frame]

        # Initialize the master key dict for this science/standard frame
        self.master_key_dict['frame'] = self.fitstbl.master_key(frame, det=det)
        # Initialize the master dict for input, output

    def get_arc(self):
        """
        Load or generate the Arc image

        Requirements:
          master_key, det, par

        Args:

        Returns:
            ndarray: :attr:`msarc` image

        """
        # Check internals
        self._chk_set(['det', 'calib_ID', 'par'])

        # Prep
        arc_files, self.master_key_dict['arc'] = self._prep_calibrations('arc')
        masterframe_name = masterframe.construct_file_name(
            buildimage.ArcImage, self.master_key_dict['arc'], master_dir=self.master_dir)

        # Reuse master frame?
        if os.path.isfile(masterframe_name) and self.reuse_masters:
            self.msarc = buildimage.ArcImage.from_file(masterframe_name)
        elif len(arc_files) == 0:
            msgs.warn("No frametype=arc files to build arc")
            return
        else:  # Build it
            msgs.info("Preparing a master {0:s} frame".format(buildimage.ArcImage.master_type))
            self.msarc = buildimage.buildimage_fromlist(self.spectrograph, self.det,
                                                        self.par['arcframe'], arc_files,
                                                        bias=self.msbias, bpm=self.msbpm)
            # Save
            self.msarc.to_master_file(masterframe_name)

        # Return
        return self.msarc

    def get_tiltimg(self):
        """
        Load or generate the Tilt image

        Requirements:
          master_key, det, par

        Args:

        Returns:
            ndarray: :attr:`mstilt` image

        """
        # Check internals
        self._chk_set(['det', 'calib_ID', 'par'])

        # Prep
        tilt_files, self.master_key_dict['tilt'] = self._prep_calibrations('tilt')
        masterframe_name = masterframe.construct_file_name(
            buildimage.TiltImage, self.master_key_dict['tilt'], master_dir=self.master_dir)

        # Reuse master frame?
        if os.path.isfile(masterframe_name) and self.reuse_masters:
            self.mstilt = buildimage.TiltImage.from_file(masterframe_name)
        elif len(tilt_files) == 0:
            msgs.warn("No frametype=tilt files to build tiltimg")
            return
        else: # Build
            msgs.info("Preparing a master {0:s} frame".format(buildimage.TiltImage.master_type))
            self.mstilt = buildimage.buildimage_fromlist(self.spectrograph, self.det,
                                                self.par['tiltframe'],
                                                tilt_files, bias=self.msbias, bpm=self.msbpm,
                                                         slits=self.slits)  # For flexure

            # Save to Masters
            self.mstilt.to_master_file(masterframe_name)

        # TODO in the future add in a tilt_inmask
        #self._update_cache('tilt', 'tilt_inmask', self.mstilt_inmask)

        # Return
        return self.mstilt

    def get_align(self):
        """
        Load or generate the alignment frame

        Requirements:
           master_key, det, par

        Returns:
            ndarray or str: :attr:`align`

        """
        # Check for existing data
        if not self._chk_objs(['msbpm', 'slits']):
            msgs.error("Don't have all the objects")

        # Check internals
        self._chk_set(['det', 'calib_ID', 'par'])

        # Prep
        align_files = self._prep_calibrations('align')
        #align_rows = self.fitstbl.find_frames('align', calib_ID=self.calib_ID, index=True)
        #self.align_files = self.fitstbl.frame_paths(align_rows)
        #self.master_key_dict['align'] \
        #        = self.fitstbl.master_key(align_rows[0] if len(align_rows) > 0 else self.frame,
        #                                  det=self.det)
        masterframe_name = masterframe.construct_file_name(
            buildimage.AlignImage, self.master_key_dict['align'], master_dir=self.master_dir)

        # Previously cahded?
        if self._cached('align', self.master_key_dict['align']):
            # Previously calculated
            self.msalign = self.calib_dict[self.master_key_dict['align']]['alignframe']
        elif os.path.isfile(masterframe_name) and self.reuse_masters:
            self.msalign = buildimage.AlignImage.from_file(masterframe_name)
        else:
            # Instantiate with everything needed to generate the image (in case we do)
            #self.alignFrame = alignframe.AlignFrame(self.spectrograph, files=self.align_files,
            #                                  det=self.det, msbias=self.msbias,
            #                                  par=self.par['alignframe'],
            #                                  master_key=self.master_key_dict['align'],
            #                                  master_dir=self.master_dir,
            #                                  reuse_masters=self.reuse_masters)
            self.msalign = buildimage.buildimage_fromlist(self.spectrograph, self.det,
                                                          self.par['alignframe'],
                                                          align_files, bias=self.msbias, bpm=self.msbpm)

            # Load the MasterFrame (if it exists and is desired)?
            #self.msalign = self.alignFrame.load()
            #if self.msalign is None:  # Otherwise build it
            #    msgs.info("Preparing a master {0:s} frame".format(self.alignFrame.master_type))
            #    self.msalign = self.alignFrame.build_image(bias=self.msbias, bpm=self.msbpm)
            #    # Need to set head0 here, since a master align frame loaded from file will have head0 set.
            #    self.msalign.head0 = self.alignFrame.build_master_header(steps=self.alignFrame.process_steps,
            #                                                         raw_files=self.alignFrame.file_list)
            #   # Save to Masters
            #    if self.save_masters:
            #        self.alignFrame.save()
            # Save to Masters
            if self.save_masters:
                self.msalign.to_master_file(masterframe_name)
            #  TODO :: This may be what is needed if broken:
            # self.msalign.to_master_file(self.master_dir, self.master_key_dict['align'],  # Naming
            #                            self.spectrograph.spectrograph,  # Header
            #                            steps=self.msalign.process_steps,
            #                            raw_files=align_files)

            # Store the alignment frame
            self._update_cache('align', 'align', self.msalign)

        # Check if the alignment dictionary exists
        if self._cached('align_dict', self.master_key_dict['align']) \
                and self._cached('wtmask', self.master_key_dict['align']):
            self.align_dict = self.calib_dict[self.master_key_dict['align']]['align_dict']
        else:
            # Extract some header info needed by the algorithm
            binning = self.spectrograph.get_meta_value(align_files[0], 'binning')

            # Instantiate
            self.alignment = alignframe.Alignment(self.msalign, self.slits, self.spectrograph,
                                                  self.par['alignment'],
                                                  det=self.det, binning=binning,
                                                  master_key=self.master_key_dict['align'],
                                                  qa_path=self.qa_path, msbpm=self.msbpm)

            # Load from disk (MasterFrame)?
            masterframe_name = masterframe.construct_file_name(alignframe.Alignment, self.master_key_dict['align'],
                                                               master_dir=self.master_dir)
            if os.path.isfile(masterframe_name) and self.reuse_masters:
                self.align_dict = self.alignment.load(masterframe_name)
            else:
                self.align_dict = self.alignment.run(self.show)
                # Save to Masters
                if self.save_masters:
                    self.alignment.save(outfile=masterframe_name)

            # Save & return
            self._update_cache('align', 'align_dict', self.align_dict)

        return self.msalign, self.align_dict

    def get_bias(self):
        """
        Load or generate the bias frame/command

        Requirements:
           master_key, det, par

        Returns:
            :class:`pypeit.images.buildimage.BiasImage`:

        """

        # Check internals
        self._chk_set(['det', 'calib_ID', 'par'])

        # Prep
        bias_files, self.master_key_dict['bias'] = self._prep_calibrations('bias')
        # Construct the name, in case we need it
        masterframe_name = masterframe.construct_file_name(buildimage.BiasImage,
                                                           self.master_key_dict['bias'],
                                                           master_dir=self.master_dir)

        if self.par['biasframe']['useframe'] is not None:
            msgs.error("Not ready to load from disk")

        # Try to load?
        if os.path.isfile(masterframe_name) and self.reuse_masters:
            self.msbias = buildimage.BiasImage.from_file(masterframe_name)
        elif len(bias_files) == 0:
            self.msbias = None
        else:
            # Build it
            self.msbias = buildimage.buildimage_fromlist(self.spectrograph, self.det,
                                                    self.par['biasframe'], bias_files)
            # Save it?
            self.msbias.to_master_file(masterframe_name)

        # Return
        return self.msbias

    def get_dark(self):
        """
        Load or generate the dark image

        Requirements:
           master_key, det, par

        Returns:
            :class:`pypeit.images.buildimage.DarkImage`:

        """

        # Check internals
        self._chk_set(['det', 'calib_ID', 'par'])

        # Prep
        dark_files, self.master_key_dict['dark'] = self._prep_calibrations('dark')
        # Construct the name, in case we need it
        masterframe_name = masterframe.construct_file_name(buildimage.DarkImage,
                                                           self.master_key_dict['dark'],
                                                           master_dir=self.master_dir)

        # Try to load?
        if os.path.isfile(masterframe_name) and self.reuse_masters:
            self.msdark = buildimage.DarkImage.from_file(masterframe_name)
        elif len(dark_files) == 0:
            self.msdark = None
        else:
            # Build it
            self.msdark = buildimage.buildimage_fromlist(self.spectrograph, self.det,
                                                    self.par['darkframe'], dark_files)
            # Save it?
            self.msdark.to_master_file(masterframe_name)

        # Return
        return self.msdark


    def get_bpm(self):
        """
        Load or generate the bad pixel mask

        TODO -- Should consider doing this outside of calibrations as it is
        more specific to the science frame - unless we want to generate a BPM
        from the bias frame.

        This needs to be for the *trimmed* and correctly oriented image!

        Requirements:
           Instrument dependent

        Returns:
            `numpy.ndarray`: :attr:`msbpm` image of bad pixel mask

        """
        # Check internals
        self._chk_set(['par', 'det'])

        # Generate a bad pixel mask (should not repeat)
        self.master_key_dict['bpm'] = self.fitstbl.master_key(self.frame, det=self.det)

        # Build the data-section image
        sci_image_file = self.fitstbl.frame_paths(self.frame)

        # Check if a bias frame exists, and if a BPM should be generated
        msbias = None
        if self.par['bpm_usebias'] and self._cached('bias', self.master_key_dict['bias']):
            msbias = self.msbias
        # Build it
        self.msbpm = self.spectrograph.bpm(sci_image_file, self.det, msbias=msbias)
        self.shape = self.msbpm.shape

        # Return
        return self.msbpm

    def get_flats(self):
        """
        Load or generate a normalized pixel flat and slit illumination
        flat.

        Requires :attr:`slits`, :attr:`wavetilts`, :attr:`det`,
        :attr:`par`.

        Returns:
            :class:`pypeit.flatfield.FlatImages`:
        """
        # Check for existing data
        if not self._chk_objs(['msarc', 'msbpm', 'slits', 'wv_calib']):
            msgs.warn('Must have the arc, bpm, slits, and wv_calib defined to make flats!  Skipping and may crash down the line')
            self.flatimages = flatfield.FlatImages(None, None, None, None)
            return

        # Slit and tilt traces are required to flat-field the data
        if not self._chk_objs(['slits', 'wavetilts']):
            # TODO: Why doesn't this fault?
            msgs.warn('Flats were requested, but there are quantities missing necessary to '
                      'create flats.  Proceeding without flat fielding....')
            self.flatimages = flatfield.FlatImages(None, None, None, None)
            return

        # Check internals
        self._chk_set(['det', 'calib_ID', 'par'])

        # Prep
        illum_image_files, self.master_key_dict['flat'] = self._prep_calibrations('illumflat')
        pixflat_image_files, self.master_key_dict['flat'] = self._prep_calibrations('pixelflat')

        masterframe_filename = masterframe.construct_file_name(flatfield.FlatImages,
                                                           self.master_key_dict['flat'], master_dir=self.master_dir)
        # The following if-elif-else does:
        #   1.  Try to load a MasterFrame (if reuse_masters is True).  If successful, pass it back
        #   2.  Build from scratch
        #   3.  Load any user-supplied images to over-ride any built

        # Load MasterFrame?
        if os.path.isfile(masterframe_filename) and self.reuse_masters:
            self.flatimages = flatfield.FlatImages.from_file(masterframe_filename)
            self.flatimages.is_synced(self.slits)
            self.slits.mask_flats(self.flatimages)
            return self.flatimages


        # Generate the image?
        #if len(pixflat_image_files) > 0:
        #    stacked_pixelflat = buildimage.buildimage_fromlist(self.spectrograph, self.det,
        #                                                       self.par['pixelflatframe'],
        #                                                       pixflat_image_files,
        #                                                       bias=self.msbias, bpm=self.msbpm)
        # TODO -- Allow for separate pixelflat and illumflat images
        if len(illum_image_files) > 0:
            # CHECK
            if len(pixflat_image_files) > 0 and illum_image_files != pixflat_image_files:
                msgs.error("PypeIt cannot handle a distinct set of pixel and illum flats")
            stacked_illumflat = buildimage.buildimage_fromlist(self.spectrograph, self.det,
                                                       self.par['illumflatframe'],
                                                       illum_image_files, dark=self.msdark,
                                                       bias=self.msbias, bpm=self.msbpm)

            # Normalize and illumination
            flatField = flatfield.FlatField(stacked_illumflat, self.spectrograph,
                                            self.par['flatfield'], self.slits, self.wavetilts)
            # Run
            self.flatimages = flatField.run(show=self.show)

            # Save to Masters
            self.flatimages.to_master_file(masterframe_filename)
            # Save slits too, in case they were tweaked
            self.slits.to_master_file()
        else:
            self.flatimages = flatfield.FlatImages(None, None, None, None)
            msgs.warn("No pixelflats provided")

        # 3) Load user-supplied images
        #  NOTE:  This is the *final* images, not just a stack
        #  And it will over-ride what is generated below (if generated)
        if self.par['flatfield']['pixelflat_file'] is not None:
            # - Name is explicitly correct?
            # THIS IS DONE IN PYPEITPAR
            #if os.path.isfile(self.par['flatfield']['pixelflat_file']):
            #    flat_file = self.par['flatfield']['pixelflat_file']
            #else:
            #    msgs.error('Could not find user-defined flatfield file: {0}'.format(
            #        self.par['flatfield']['pixelflat_file']))
            # Load
            msgs.info('Using user-defined file: {0}'.format('pixelflat_file'))
            with fits.open(self.par['flatfield']['pixelflat_file']) as hdu:
                self.flatimages.pixelflat = hdu[self.det].data

        # Return
        return self.flatimages

    def get_slits(self):
        """
        Load or generate the definition of the slit boundaries.

        Internals that must be available are :attr:`fitstbl`,
        :attr:`calib_ID`, :attr:`det`.

        Returns:
            :class:`pypeit.slittrace.SlitTraceSet`:
                Returns the :class:`SlitTraceSet` object (also kept
                internally as :attr:`slits`)

        """
        # Check for existing data
        if not self._chk_objs(['msbpm']):
            return

        # Check internals
        self._chk_set(['det', 'calib_ID', 'par'])

        # Prep
        trace_image_files, self.master_key_dict['trace'] = self._prep_calibrations('trace')

        # Reuse master frame?
        slit_masterframe_name = masterframe.construct_file_name(slittrace.SlitTraceSet,
                                                           self.master_key_dict['trace'],
                                                           master_dir=self.master_dir)
        if os.path.isfile(slit_masterframe_name) and self.reuse_masters:
            self.slits = slittrace.SlitTraceSet.from_file(slit_masterframe_name)
            # Reset the bitmask
            self.slits.mask = self.slits.mask_init.copy()
        else:
            # Slits don't exist or we're not resusing them
            edge_masterframe_name = masterframe.construct_file_name(edgetrace.EdgeTraceSet,
                                                               self.master_key_dict['trace'],
                                                               master_dir=self.master_dir)
            # Reuse master frame?
            if os.path.isfile(edge_masterframe_name) and self.reuse_masters:
                self.edges = edgetrace.EdgeTraceSet.from_file(edge_masterframe_name)
            elif len(trace_image_files) == 0:
                msgs.warn("No frametype=trace files to build slits")
                return
            else:
                # Build the trace image
                self.traceImage = buildimage.buildimage_fromlist(self.spectrograph, self.det,
                                                        self.par['traceframe'], trace_image_files,
                                                        bias=self.msbias, bpm=self.msbpm,
                                                        dark=self.msdark)
                # Build me
                self.edges = edgetrace.EdgeTraceSet(self.traceImage, self.spectrograph, self.par['slitedges'],
                                                    files=trace_image_files)

                try:
                    self.edges.auto_trace(bpm=self.msbpm, det=self.det, save=False)
                except:
                    self.edges.save(edge_masterframe_name, master_dir=self.master_dir,
                                    master_key=self.master_key_dict['trace'])
                    msgs.error('Crashed out of finding the slits. Have saved the work done to '
                               'disk but it needs fixing.')
                    return
                else:
                    self.edges.save(edge_masterframe_name, master_dir=self.master_dir,
                                    master_key=self.master_key_dict['trace'])

                # Show the result if requested
                if self.show:
                    self.edges.show(thin=10, in_ginga=True)

            # Get the slits from the result of the edge tracing, delete
            # the edges object, and save the slits, if requested
            self.slits = self.edges.get_slits()
            self.edges = None
            self.slits.to_master_file(slit_masterframe_name)

        # User mask?
        if self.slitspat_num is not None:
            self.slits.user_mask(self.det, self.slitspat_num)

        return self.slits

    def get_wv_calib(self):
        """
        Load or generate the 1D wavelength calibrations

        Requirements:
          msarc, msbpm, slits, det, par

        Returns:
            dict: :attr:`wv_calib` calibration dict and the updated slit mask array
        """
        # Check for existing data
        if not self._chk_objs(['msarc', 'msbpm', 'slits']):
            msgs.warn('Not enough information to load/generate the wavelength calibration. Skipping and may crash down the line')
            return None

        # Check internals
        self._chk_set(['det', 'calib_ID', 'par'])
        if 'arc' not in self.master_key_dict.keys():
            msgs.error('Arc master key not set.  First run get_arc.')

        # No wavelength calibration requested
        if self.par['wavelengths']['reference'] == 'pixel':
            msgs.info("A wavelength calibration will not be performed")
            self.wv_calib = None
            return self.wv_calib

        # Grab arc binning (may be different from science!)
        # TODO : Do this internally when we have a wv_calib DataContainer
        binspec, binspat = parse.parse_binning(self.msarc.detector.binning)

        # Instantiate
        self.waveCalib = wavecalib.WaveCalib(self.msarc, self.slits, self.spectrograph,
                                             self.par['wavelengths'], binspectral=binspec,
                                             det=self.det,
                                             master_key=self.master_key_dict['arc'],  # For QA naming
                                             qa_path=self.qa_path, msbpm=self.msbpm)
        # Load from disk (MasterFrame)?
        masterframe_name = masterframe.construct_file_name(wavecalib.WaveCalib, self.master_key_dict['arc'],
                                                           master_dir=self.master_dir)
        if os.path.isfile(masterframe_name) and self.reuse_masters:
            # Load from disk
            self.wv_calib = self.waveCalib.load(masterframe_name)
            self.slits.mask_wvcalib(self.wv_calib)
        else:
            self.wv_calib = self.waveCalib.run(skip_QA=(not self.write_qa))
            # Save to Masters
            self.waveCalib.save(outfile=masterframe_name)

        # Return
        return self.wv_calib

    def get_tilts(self):
        """
        Load or generate the tilts image

        Requirements:
           mstilt, slits, wv_calib
           det, par, spectrograph

        Returns:
            :class:`pypeit.wavetilts.WaveTilts`:

        """
        # Check for existing data
        #TODO add mstilt_inmask to this list when it gets implemented.
        if not self._chk_objs(['mstilt', 'msbpm', 'slits', 'wv_calib']):
            msgs.warn('dont have all the objects for tilts.  Skipping and may crash down the line..')
            return None

        # Check internals
        self._chk_set(['det', 'calib_ID', 'par'])
        if 'tilt' not in self.master_key_dict.keys():
            msgs.error('Tilt master key not set.  First run get_tiltimage.')

        # Load up?
        masterframe_name = masterframe.construct_file_name(wavetilts.WaveTilts, self.master_key_dict['tilt'],
                                                           master_dir=self.master_dir)
        if os.path.isfile(masterframe_name) and self.reuse_masters:
            self.wavetilts = wavetilts.WaveTilts.from_file(masterframe_name)
            self.wavetilts.is_synced(self.slits)
            self.slits.mask_wavetilts(self.wavetilts)
        else: # Build
            # Flexure
            _spat_flexure = self.mstilt.spat_flexure \
                if self.par['tiltframe']['process']['spat_flexure_correct'] else None
            # Instantiate
            buildwaveTilts = wavetilts.BuildWaveTilts(
                self.mstilt, self.slits, self.spectrograph, self.par['tilts'],
                self.par['wavelengths'], det=self.det, qa_path=self.qa_path,
                master_key=self.master_key_dict['tilt'], spat_flexure=_spat_flexure)

            # TODO still need to deal with syntax for LRIS ghosts. Maybe we don't need it
            self.wavetilts = buildwaveTilts.run(doqa=self.write_qa, show=self.show)
            # Save?
            self.wavetilts.to_master_file(masterframe_name)

        return self.wavetilts

    def run_the_steps(self):
        """
        Run full the full recipe of calibration steps

        """
        for step in self.steps:
            getattr(self, 'get_{:s}'.format(step))()
        msgs.info("Calibration complete!")
        msgs.info("#######################################################################")

    def _chk_set(self, items):
        """
        Check whether a needed attribute has previously been set

        Args:
            items (list): Attributes to check

        """
        for item in items:
            if getattr(self, item) is None:
                msgs.error("Use self.set to specify '{:s}' prior to generating XX".format(item))

    # This is specific to `self.ms*` attributes
    def _chk_objs(self, items):
        """
        Check that the input items exist internally as attributes

        Args:
            items (list):

        Returns:
            bool: True if all exist

        """
        for obj in items:
            if getattr(self, obj) is None:
                msgs.warn("You need to generate {:s} prior to this calibration..".format(obj))
                # Strip ms
                iobj = obj[2:] if obj[0:2] == 'ms' else obj
                msgs.warn("Use get_{:s}".format(iobj))
                return False
        return True

    def __repr__(self):
        # Generate sets string
        txt = '<{:s}: frame={}, det={}, calib_ID={}'.format(self.__class__.__name__,
                                                          self.frame,
                                                          self.det,
                                                          self.calib_ID)
        txt += '>'
        return txt


class MultiSlitCalibrations(Calibrations):
    """
    Child of Calibrations class for performing multi-slit (and longslit)
    calibrations.  See :class:`pypeit.calibrations.Calibrations` for
    arguments.

    NOTE: Echelle uses this same class.  It had been possible there would be
    a different order of the default_steps

    ..todo:: Rename this child or eliminate altogether
    """
    def __init__(self, fitstbl, par, spectrograph, caldir, **kwargs):
        super(MultiSlitCalibrations, self).__init__(fitstbl, par, spectrograph, caldir, **kwargs)
        self.steps = MultiSlitCalibrations.default_steps()

    @staticmethod
    def default_steps():
        """
        This defines the steps for calibrations and their order

        Returns:
            list: Calibration steps, in order of execution

        """
        # Order matters!
        return ['bias', 'dark', 'bpm', 'slits', 'arc', 'tiltimg', 'wv_calib', 'tilts', 'flats']


class IFUCalibrations(Calibrations):
    """
    Child of Calibrations class for performing IFU calibrations.
    See :class:`pypeit.calibrations.Calibrations` for arguments.

    """

    def __init__(self, fitstbl, par, spectrograph, caldir, **kwargs):
        super(IFUCalibrations, self).__init__(fitstbl, par, spectrograph, caldir, **kwargs)
        self.steps = IFUCalibrations.default_steps()

    @staticmethod
    def default_steps():
        """
        This defines the steps for calibrations and their order

        Returns:
            list: Calibration steps, in order of execution

        """
        # Order matters!
<<<<<<< HEAD
        return ['bias', 'bpm', 'arc', 'tiltimg', 'slits', 'wv_calib', 'tilts', 'align', 'flats']
=======
        return ['bias', 'bpm', 'arc', 'tiltimg', 'slits', 'wv_calib', 'tilts', 'align', 'flats', 'wave']


def check_for_calibs(par, fitstbl, raise_error=True):
    # Find the science frames
    is_science = fitstbl.find_frames('science')
    # Frame indices
    frame_indx = np.arange(len(fitstbl))

    for i in range(fitstbl.n_calib_groups):
        in_grp = fitstbl.find_calib_group(i)
        grp_science = frame_indx[is_science & in_grp]
        u_combid = np.unique(fitstbl['comb_id'][grp_science])
        for j, comb_id in enumerate(u_combid):
            frames = np.where(fitstbl['comb_id'] == comb_id)[0]
            calib_ID = int(fitstbl['calib'][frames[0]])

            # Explore
            for key, ftype in zip(['use_biasimage', 'use_darkimage', 'use_pixelflat', 'use_illumflat'],
                                  ['bias', 'dark', 'pixelflat', 'illumflat']):
                if par['scienceframe']['process'][key]:
                    rows = fitstbl.find_frames(ftype, calib_ID=calib_ID, index=True)
                    if len(rows) == 0:
                        msg = "No frames of type={} provide for the *{}* processing step. Add them to your PypeIt file!".format(ftype, key)
                        if raise_error:
                            msgs.error(msg)
                        else:
                            warnings.warn(msg)
>>>>>>> 34c9a91c
<|MERGE_RESOLUTION|>--- conflicted
+++ resolved
@@ -964,10 +964,7 @@
 
         """
         # Order matters!
-<<<<<<< HEAD
         return ['bias', 'bpm', 'arc', 'tiltimg', 'slits', 'wv_calib', 'tilts', 'align', 'flats']
-=======
-        return ['bias', 'bpm', 'arc', 'tiltimg', 'slits', 'wv_calib', 'tilts', 'align', 'flats', 'wave']
 
 
 def check_for_calibs(par, fitstbl, raise_error=True):
@@ -995,4 +992,3 @@
                             msgs.error(msg)
                         else:
                             warnings.warn(msg)
->>>>>>> 34c9a91c
