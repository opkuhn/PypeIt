# Required packages for PypeIt

# Users
packaging>=19.0
numpy>=1.18.0
scipy>=1.4
matplotlib>=3.1
astropy>=4.0
extension-helpers>=0.1
configobj>=5.0.6
scikit-learn>=0.20
IPython>=7.2.0
ginga>=3.0
<<<<<<< HEAD
#PySide2>=5.0
linetools==0.3.dev2147
PyYAML>=5.1
#pytest>=6.0.0
#shapely>=1.7   # Required only for KCWI
#numba>=0.39.0
=======
numba>=0.39.0
linetools>=0.3.dev2231
QtPy>=1.9
pytest>=6.0.0
#shapely>=1.7   # Required only for KCWI
>>>>>>> 77389c1f
<|MERGE_RESOLUTION|>--- conflicted
+++ resolved
@@ -7,21 +7,13 @@
 matplotlib>=3.1
 astropy>=4.0
 extension-helpers>=0.1
+PyYAML>=5.1
 configobj>=5.0.6
 scikit-learn>=0.20
 IPython>=7.2.0
 ginga>=3.0
-<<<<<<< HEAD
-#PySide2>=5.0
-linetools==0.3.dev2147
-PyYAML>=5.1
-#pytest>=6.0.0
-#shapely>=1.7   # Required only for KCWI
-#numba>=0.39.0
-=======
 numba>=0.39.0
 linetools>=0.3.dev2231
 QtPy>=1.9
 pytest>=6.0.0
-#shapely>=1.7   # Required only for KCWI
->>>>>>> 77389c1f
+#shapely>=1.7   # Required only for KCWI