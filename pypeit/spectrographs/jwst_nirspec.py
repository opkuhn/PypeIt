--- conflicted
+++ resolved
@@ -126,7 +126,6 @@
         par['calibrations']['wavelengths']['refframe'] = 'observed'
 
         return par
-<<<<<<< HEAD
 
     def init_meta(self):
         """
@@ -155,36 +154,6 @@
         self.meta['dithpat'] = dict(ext=0, card=None, compound=True)
         self.meta['dithpos'] = dict(ext=0, card='YOFFSET')
 
-=======
-
-    def init_meta(self):
-        """
-        Define how metadata are derived from the spectrograph files.
-
-        That is, this associates the ``PypeIt``-specific metadata keywords
-        with the instrument-specific header cards using :attr:`meta`.
-        """
-        self.meta = {}
-        # Required (core)
-        self.meta['ra'] = dict(ext=0, card='TARG_RA')
-        self.meta['dec'] = dict(ext=0, card='TARG_DEC')
-        self.meta['target'] = dict(ext=0, card='TARGPROP')
-        self.meta['mode'] = dict(ext=0, card='EXP_TYPE')
-        self.meta['decker'] = dict(ext=0, card='APERNAME')
-
-        self.meta['binning'] = dict(ext=0, card=None, default='1,1')
-        self.meta['mjd'] = dict(ext=0, card='EXPMID')
-        self.meta['exptime'] = dict(ext=0, card='EFFEXPTM')
-        self.meta['airmass'] = dict(ext=0, card=None, compound=True)
-
-        # Extras for config and frametyping
-        self.meta['dispname'] = dict(ext=0, card='GRATING')
-        self.meta['filter1'] = dict(ext=0, card='FILTER')
-        self.meta['idname'] = dict(ext=0, card=None, compound=True)
-        self.meta['dithpat'] = dict(ext=0, card=None, compound=True)
-        self.meta['dithpos'] = dict(ext=0, card='YOFFSET')
-
->>>>>>> 6a36f4e1
         # used for arc and continuum lamps
         self.meta['lampstat01'] = dict(ext=0, card=None, compound=True)
         self.meta['instrument'] = dict(ext=0, card='INSTRUME')
