--- conflicted
+++ resolved
@@ -134,14 +134,10 @@
         par['sensfunc']['IR']['maxiter'] = 2
         par['sensfunc']['IR']['telgridfile'] = 'TelFit_MaunaKea_3100_26100_R20000.fits'
 
-<<<<<<< HEAD
         # Coadding
         par['coadd1d']['wave_method'] = 'log10'
-=======
-        # COADD2D
-        # set offsets for coadd2d
         par['coadd2d']['offsets'] = 'header'
->>>>>>> 7d5b1d41
+
 
         return par
 
