--- conflicted
+++ resolved
@@ -72,157 +72,6 @@
         )
         return detector_container.DetectorContainer(**detector_dict)
 
-<<<<<<< HEAD
-=======
-    @classmethod
-    def default_pypeit_par(cls):
-        """
-        Return the default parameters to use for this instrument.
-        
-        Returns:
-            :class:`~pypeit.par.pypeitpar.PypeItPar`: Parameters required by
-            all of PypeIt methods.
-        """
-        par = super().default_pypeit_par()
-
-        # Image processing steps
-        turn_off = dict(use_illumflat=False, use_biasimage=False, use_overscan=False,
-                        use_darkimage=False)
-        par.reset_all_processimages_par(**turn_off)
-
-        # Flats
-        par['calibrations']['flatfield']['tweak_slits_thresh'] = 0.90
-        par['calibrations']['flatfield']['tweak_slits_maxfrac'] = 0.10
-
-        # Relatively short slit, so keep the spatial tilt order low
-        par['calibrations']['tilts']['spat_order'] = 1
-
-        # Reduce parameters
-        #par['reduce']['findobj']['snr_thresh'] = 5.0          # Object finding threshold
-        par['reduce']['findobj']['find_trim_edge'] = [2,2]    # Slit is too short to trim 5,5 especially
-        par['reduce']['skysub']['bspline_spacing'] = 0.8
-        par['reduce']['skysub']['global_sky_std']  = False    # Do not perform global sky subtraction for standard stars
-        # TODO: JFH: Is this the correct behavior?  (Is why we have sky-subtraction problems for GNIRS?)
-        par['reduce']['skysub']['no_poly'] = True             # Do not use polynomial degree of freedom for global skysub
-        par['reduce']['extraction']['model_full_slit'] = True  # local sky subtraction operates on entire slit
-        par['reduce']['findobj']['maxnumber_sci'] = 2  # Slit is narrow so allow one object per order
-        par['reduce']['findobj']['maxnumber_std'] = 1  # Slit is narrow so allow one object per order
-        # Standards
-        par['calibrations']['standardframe']['process']['mask_cr'] = False # Do not mask_cr standards
-
-        # Do not correct for flexure
-        par['flexure']['spec_method'] = 'skip'
-
-        # Set the default exposure time ranges for the frame typing
-        par['calibrations']['pixelflatframe']['exprng'] = [None, 30]
-        par['calibrations']['traceframe']['exprng'] = [None, 30]
-        par['calibrations']['standardframe']['exprng'] = [None, 30]
-        par['scienceframe']['exprng'] = [30, None]
-
-        # Sensitivity function parameters
-        par['sensfunc']['algorithm'] = 'IR'
-        par['sensfunc']['polyorder'] = 6
-        par['sensfunc']['IR']['telgridfile'] = 'TelFit_MaunaKea_3100_26100_R20000.fits'
-        return par
-
-    def config_specific_par(self, scifile, inp_par=None):
-        """
-        Modify the PypeIt parameters to hard-wired values used for
-        specific instrument configurations.
-
-        Args:
-            scifile (:obj:`str`):
-                File to use when determining the configuration and how
-                to adjust the input parameters.
-            inp_par (:class:`~pypeit.par.parset.ParSet`, optional):
-                Parameter set used for the full run of PypeIt.  If None,
-                use :func:`default_pypeit_par`.
-
-        Returns:
-            :class:`~pypeit.par.parset.ParSet`: The PypeIt parameter set
-            adjusted for configuration specific parameter values.
-        """
-        par = super().config_specific_par(scifile, inp_par=inp_par)
-
-        # TODO This is a hack for now until we figure out how to set dispname
-        # and other meta information in the spectrograph class itself
-        self.dispname = self.get_meta_value(scifile, 'dispname')
-        # 32/mmSB_G5533 setup, covering XYJHK with short blue camera
-        if '32/mm' in self.dispname:
-            # Edges
-            par['calibrations']['slitedges']['edge_thresh'] = 20.
-            par['calibrations']['slitedges']['trace_thresh'] = 10.
-            par['calibrations']['slitedges']['fit_order'] = 5
-            par['calibrations']['slitedges']['max_shift_adj'] = 0.5
-            par['calibrations']['slitedges']['fit_min_spec_length'] = 0.5
-            par['calibrations']['slitedges']['left_right_pca'] = True
-            par['calibrations']['slitedges']['pca_order'] = 3
-
-            # Wavelengths
-            par['calibrations']['wavelengths']['rms_threshold'] = 1.0  # Might be grating dependent..
-            par['calibrations']['wavelengths']['sigdetect'] =  [4.0, 5.0, 5.0, 5.0, 5.0, 5.0] #5.0
-            par['calibrations']['wavelengths']['lamps'] = ['OH_GNIRS']
-            #par['calibrations']['wavelengths']['nonlinear_counts'] = self.detector[0]['nonlinear'] * self.detector[0]['saturation']
-            par['calibrations']['wavelengths']['n_first'] = 2
-            par['calibrations']['wavelengths']['n_final'] = [1, 3, 3, 3, 3, 3]
-
-            # Reidentification parameters
-            par['calibrations']['wavelengths']['method'] = 'reidentify'
-            par['calibrations']['wavelengths']['cc_thresh'] = 0.6
-            par['calibrations']['wavelengths']['reid_arxiv'] = 'gemini_gnirs.fits'
-#            par['calibrations']['wavelengths']['ech_fix_format'] = True
-            # Echelle parameters
-            # JFH This is provisional these IDs should be checked.
-            par['calibrations']['wavelengths']['echelle'] = True
-            par['calibrations']['wavelengths']['ech_nspec_coeff'] = 3
-            par['calibrations']['wavelengths']['ech_norder_coeff'] = 4
-            par['calibrations']['wavelengths']['ech_sigrej'] = 3.0
-
-            # Tilts
-            par['calibrations']['tilts']['tracethresh'] = [5.0, 10, 10, 10, 10, 10]
-            par['calibrations']['tilts']['sig_neigh'] = 5.0
-            par['calibrations']['tilts']['nfwhm_neigh'] = 2.0
-
-        # 10/mmLBSX_G5532 setup, covering YJHK with the long blue camera and SXD prism
-        elif '10/mmLBSX' in self.dispname:
-            # Edges
-            par['calibrations']['slitedges']['edge_thresh'] = 20.
-            par['calibrations']['slitedges']['trace_thresh'] = 10.
-            par['calibrations']['slitedges']['fit_order'] = 2
-            par['calibrations']['slitedges']['max_shift_adj'] = 0.5
-            par['calibrations']['slitedges']['det_min_spec_length'] = 0.20
-            par['calibrations']['slitedges']['fit_min_spec_length'] = 0.20
-            par['calibrations']['slitedges']['left_right_pca'] = True # Actually we need a parameter to disable PCA entirely
-            par['calibrations']['slitedges']['sync_predict'] = 'nearest'
-
-            # Wavelengths
-            par['calibrations']['wavelengths']['rms_threshold'] = 1.0  # Might be grating dependent..
-            par['calibrations']['wavelengths']['sigdetect'] = 5.0
-            par['calibrations']['wavelengths']['lamps'] = ['Ar_IR_GNIRS']
-            #par['calibrations']['wavelengths']['nonlinear_counts'] = self.detector[0]['nonlinear'] * self.detector[0]['saturation']
-            par['calibrations']['wavelengths']['n_first'] = 2
-            par['calibrations']['wavelengths']['n_final'] = [3, 3, 3, 3]
-            # Reidentification parameters
-            par['calibrations']['wavelengths']['method'] = 'reidentify'
-            par['calibrations']['wavelengths']['cc_thresh'] = 0.6
-            par['calibrations']['wavelengths']['reid_arxiv'] = 'gemini_gnirs_10mm_LBSX.fits'
-#            par['calibrations']['wavelengths']['ech_fix_format'] = True
-            # Echelle parameters
-            par['calibrations']['wavelengths']['echelle'] = True
-            par['calibrations']['wavelengths']['ech_nspec_coeff'] = 3
-            par['calibrations']['wavelengths']['ech_norder_coeff'] = 3
-            par['calibrations']['wavelengths']['ech_sigrej'] = 3.0
-
-            # Tilts
-            par['calibrations']['tilts']['tracethresh'] = [10, 10, 10, 10]
-            par['calibrations']['tilts']['sig_neigh'] = 5.0
-            par['calibrations']['tilts']['nfwhm_neigh'] = 2.0
-        else:
-            msgs.error('Unrecognized GNIRS dispname')
-
-        return par
-
->>>>>>> a3384dd7
     def init_meta(self):
         """
         Define how metadata are derived from the spectrograph files.
@@ -417,6 +266,9 @@
         par['calibrations']['flatfield']['tweak_slits_thresh'] = 0.90
         par['calibrations']['flatfield']['tweak_slits_maxfrac'] = 0.10
 
+        # Relatively short slit, so keep the spatial tilt order low
+        par['calibrations']['tilts']['spat_order'] = 1
+
         # Reduce parameters
         # par['reduce']['findobj']['snr_thresh'] = 5.0          # Object finding threshold
         par['reduce']['findobj']['find_trim_edge'] = [2, 2]  # Slit is too short to trim 5,5 especially
