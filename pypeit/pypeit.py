"""
Main driver class for PypeIt run

.. include common links, assuming primary doc root is up one directory
.. include:: ../include/links.rst

"""
import time
import os
import copy
import json
import datetime

from IPython import embed

import numpy as np


from astropy.io import fits
from astropy.table import Table

from pypeit import inputfiles
from pypeit.core import parse
from pypeit import masterframe
from pypeit import msgs
from pypeit import calibrations
from pypeit.images import buildimage
from pypeit.display import display
from pypeit import find_objects
from pypeit import extraction
from pypeit import spec2dobj
from pypeit.core import qa
from pypeit import specobjs
from pypeit.spectrographs.util import load_spectrograph
from pypeit import slittrace
from pypeit import utils
from pypeit.history import History
from pypeit.par import PypeItPar
from pypeit.par.pypeitpar import ql_is_on
from pypeit.metadata import PypeItMetaData
from pypeit.manual_extract import ManualExtractionObj

from linetools import utils as ltu

class PypeIt:
    """
    This class runs the primary calibration and extraction in PypeIt

    .. todo::
        Fill in list of attributes!

    Args:
        pypeit_file (:obj:`str`):
            PypeIt filename.
        verbosity (:obj:`int`, optional):
            Verbosity level of system output.  Can be:

                - 0: No output
                - 1: Minimal output (default)
                - 2: All output

        overwrite (:obj:`bool`, optional):
            Flag to overwrite any existing files/directories.
        reuse_masters (:obj:`bool`, optional):
            Reuse any pre-existing calibration files
        logname (:obj:`str`, optional):
            The name of an ascii log file with the details of the
            reduction.
        show: (:obj:`bool`, optional):
            Show reduction steps via plots (which will block further
            execution until clicked on) and outputs to ginga. Requires
            remote control ginga session via ``ginga --modules=RC,SlitWavelength &``
        redux_path (:obj:`str`, optional):
            Over-ride reduction path in PypeIt file (e.g. Notebook usage)
        calib_only: (:obj:`bool`, optional):
            Only generate the calibration files that you can

    Attributes:
        pypeit_file (:obj:`str`):
            Name of the pypeit file to read.  PypeIt files have a
            specific set of valid formats. A description can be found
            :ref:`pypeit_file`.
        fitstbl (:obj:`pypeit.metadata.PypeItMetaData`): holds the meta info

    """
    def __init__(self, pypeit_file, verbosity=2, overwrite=True, 
                 reuse_masters=False, logname=None,
                 show=False, redux_path=None, calib_only=False):

        # Set up logging
        self.logname = logname
        self.verbosity = verbosity
        self.pypeit_file = pypeit_file
        
        self.msgs_reset()
        
        # Load up PypeIt file
        self.pypeItFile = inputfiles.PypeItFile.from_file(pypeit_file)
        self.calib_only = calib_only

        # Spectrograph
        spectrograph_name = self.pypeItFile.config['rdx']['spectrograph']
        self.spectrograph = load_spectrograph(spectrograph_name)
        msgs.info('Loaded spectrograph {0}'.format(self.spectrograph.name))

        # --------------------------------------------------------------
        # Get the full set of PypeIt parameters
        #   - Grab a science or standard file for configuration specific parameters

        config_specific_file = None
        for idx, row in enumerate(self.pypeItFile.data):
            if ('science' in row['frametype']) or ('standard' in row['frametype']):
                config_specific_file = self.pypeItFile.filenames[idx]
        # search for arcs, trace if no scistd was there
        if config_specific_file is None:
            for idx, row in enumerate(self.pypeItFile.data):
                if ('arc' in row['frametype']) or ('trace' in row['frametype']):
                    config_specific_file = self.pypeItFile.filenames[idx]
        if config_specific_file is not None:
            msgs.info(
                'Setting configuration-specific parameters using {0}'.format(os.path.split(config_specific_file)[1]))
        self.spectrograph._check_extensions(config_specific_file)
        spectrograph_cfg_lines = self.spectrograph.config_specific_par(config_specific_file).to_config()

        # Addtional parameters, including QL
        merge = (self.pypeItFile.cfg_lines,)
        if ql_is_on(self.pypeItFile.config):
            merge = (self.spectrograph.ql_par(),) + merge

        #   - Build the full set, merging with any user-provided
        #     parameters
        self.par = PypeItPar.from_cfg_lines(
            cfg_lines=spectrograph_cfg_lines, 
            merge_with=merge)
        msgs.info('Built full PypeIt parameter set.')

        # Check the output paths are ready
        if redux_path is not None:
            self.par['rdx']['redux_path'] = redux_path

        # Write the full parameter set here
        # --------------------------------------------------------------
        par_file = pypeit_file.replace(
            '.pypeit', f"_UTC_{datetime.datetime.utcnow().date()}.par")
        self.par.to_config(par_file, include_descr=False)

        # --------------------------------------------------------------
        # Build the meta data
        #   - Re-initilize based on the file data
        msgs.info('Compiling metadata')
        self.fitstbl = PypeItMetaData(self.spectrograph, self.par, 
                                      files=self.pypeItFile.filenames,
                                      usrdata=self.pypeItFile.data, 
                                      strict=True)
        #   - Interpret automated or user-provided data from the PypeIt
        #   file
        self.fitstbl.finalize_usr_build(
            self.pypeItFile.frametypes, 
            self.pypeItFile.setup_name)

        
        # --------------------------------------------------------------
        #   - Write .calib file (For QA naming amongst other things)
        calib_file = pypeit_file.replace('.pypeit', '.calib')
        self.fitstbl.write_calib(calib_file)

        # Other Internals
        self.overwrite = overwrite

        # Currently the runtime argument determines the behavior for
        # reuse_masters.
        self.reuse_masters = reuse_masters
        self.show = show

        # Set paths
        self.calibrations_path = os.path.join(self.par['rdx']['redux_path'], self.par['calibrations']['master_dir'])

        # Check for calibrations
        if not self.calib_only:
            calibrations.check_for_calibs(self.par, self.fitstbl,
                                          raise_error=self.par['calibrations']['raise_chk_error'])

        # Report paths
        msgs.info('Setting reduction path to {0}'.format(self.par['rdx']['redux_path']))
        msgs.info('Master calibration data output to: {0}'.format(self.calibrations_path))
        msgs.info('Science data output to: {0}'.format(self.science_path))
        msgs.info('Quality assessment plots output to: {0}'.format(self.qa_path))
        # TODO: Is anything written to the qa dir or only to qa/PNGs?
        # Should we have separate calibration and science QA
        # directories?
        # An html file wrapping them all too

        # Init
        # TODO: I don't think this ever used

        self.det = None

        self.tstart = None
        self.basename = None
        self.sciI = None
        self.obstime = None

    @property
    def science_path(self):
        """Return the path to the science directory."""
        return os.path.join(self.par['rdx']['redux_path'], self.par['rdx']['scidir'])

    @property
    def qa_path(self):
        """Return the path to the top-level QA directory."""
        return os.path.join(self.par['rdx']['redux_path'], self.par['rdx']['qadir'])

    def build_qa(self):
        """
        Generate QA wrappers
        """
        msgs.qa_path = self.qa_path
        qa.gen_qa_dir(self.qa_path)
        qa.gen_mf_html(self.pypeit_file, self.qa_path)
        qa.gen_exp_html()

    # TODO: This should go in a more relevant place
    def spec_output_file(self, frame, twod=False):
        """
        Return the path to the spectral output data file.
        
        Args:
            frame (:obj:`int`):
                Frame index from :attr:`fitstbl`.
            twod (:obj:`bool`):
                Name for the 2D output file; 1D file otherwise.
        
        Returns:
            :obj:`str`: The path for the output file
        """
        return os.path.join(self.science_path, 'spec{0}d_{1}.fits'.format('2' if twod else '1',
                                                    self.fitstbl.construct_basename(frame)))

    def outfile_exists(self, frame):
        """
        Check whether the 2D outfile of a given frame already exists

        Args:
            frame (int): Frame index from fitstbl

        Returns:
            bool: True if the 2d file exists, False if it does not exist
        """
        return os.path.isfile(self.spec_output_file(frame, twod=True))

    def get_std_outfile(self, standard_frames):
        """
        Grab the output filename from an input list of standard_frame indices

        If more than one index is provided, the first is taken

        Args:
            standard_frames (list): List of indices corresponding to standard stars

        Returns:
            str: Full path to the standard spec1d output file
        """
        # TODO: Need to decide how to associate standards with
        # science frames in the case where there is more than one
        # standard associated with a given science frame.  Below, I
        # just use the first standard

        std_outfile = None
        std_frame = None if len(standard_frames) == 0 else standard_frames[0]
        # Prepare to load up standard?
        if std_frame is not None:
            std_outfile = self.spec_output_file(std_frame) \
                            if isinstance(std_frame, (int,np.integer)) else None
        if std_outfile is not None and not os.path.isfile(std_outfile):
            msgs.error('Could not find standard file: {0}'.format(std_outfile))
        return std_outfile

    def calib_all(self, run=True):
        """
        Create calibrations for all setups
        This is only run in lieu of a full run or
        as part of the pypeit_parse_calib_id script

        This will not crash if not all of the standard set of files are not provided

        Args:
            run (bool, optional): If False, only print the calib names and do
            not actually run.  Only used with the pypeit_parse_calib_id script

        Returns:
            dict: A simple dict summarizing the calibration names
        """
        calib_dict = {}

        self.tstart = time.time()

        # Frame indices
        frame_indx = np.arange(len(self.fitstbl))
        for i in range(self.fitstbl.n_calib_groups):
            # 1-indexed calib number
            calib_grp = str(i+1)
            # Find all the frames in this calibration group
            in_grp = self.fitstbl.find_calib_group(i)
            grp_frames = frame_indx[in_grp]

            # Find the detectors to reduce
            subset = self.par['rdx']['slitspatnum'] if self.par['rdx']['slitspatnum'] is not None \
                else self.par['rdx']['detnum']
            detectors = self.spectrograph.select_detectors(subset=subset)
            msgs.info(f'Detectors to work on: {detectors}')

            calib_dict[calib_grp] = {}

            # Loop on Detectors
            for self.det in detectors:
                msgs.info("Working on detector {0}".format(self.det))
                # Instantiate Calibrations class
                self.caliBrate = calibrations.Calibrations.get_instance(
                    self.fitstbl, self.par['calibrations'], self.spectrograph,
                    self.calibrations_path, qadir=self.qa_path, reuse_masters=self.reuse_masters,
                    show=self.show,
                    user_slits=slittrace.merge_user_slit(self.par['rdx']['slitspatnum'],
                                                         self.par['rdx']['maskIDs']))
                # Do it
                # These need to be separate to accomodate COADD2D
                self.caliBrate.set_config(grp_frames[0], self.det, self.par['calibrations'])

                # Allow skipping the run (e.g. parse_calib_id.py script)
                if run:
                    self.caliBrate.run_the_steps()
                    if not self.caliBrate.success:
                        msgs.warn(f'Calibrations for detector {self.det} were unsuccessful!  The step '
                                  f'that failed was {self.caliBrate.failed_step}.  Continuing by '
                                  f'skipping this detector.')

                key = self.fitstbl.master_key(grp_frames[0], det=self.det)
                calib_dict[calib_grp][key] = {}
                for step in self.caliBrate.steps:
                    if step in ['bpm', 'slits', 
                                'wv_calib', 'tilts', 'flats']:
                        continue
                    elif step == 'tiltimg':  # Annoying kludge
                        step = 'tilt'
                    # Prep
                    raw_files, self.caliBrate.master_key_dict[step] = self.caliBrate._prep_calibrations(step)
                    masterframe_name = masterframe.construct_file_name(
                        buildimage.frame_image_classes[step],
                        self.caliBrate.master_key_dict[step], 
                        master_dir=self.caliBrate.master_dir)

                    # Add to dict
                    if len(raw_files) > 0:
                        calib_dict[calib_grp][key][step] = {}
                        calib_dict[calib_grp][key][step]['master_key'] = self.caliBrate.master_key_dict[step]
                        calib_dict[calib_grp][key][step]['master_name'] = os.path.basename(masterframe_name)
                        calib_dict[calib_grp][key][step]['raw_files'] = [os.path.basename(ifile) for ifile in raw_files]

        # Print the results
        print(json.dumps(calib_dict, sort_keys=True, indent=4))

        # Write
        msgs.info('Writing calib file')
        calib_file = self.pypeit_file.replace('.pypeit', '.calib_ids')
        ltu.savejson(calib_file, calib_dict, overwrite=True, easy_to_read=True)

        # Finish
        self.print_end_time()

        # Return
        return calib_dict

    def reduce_all(self):
        """
        Main driver of the entire reduction

        Calibration and extraction via a series of calls to
        :func:`reduce_exposure`.

        """
        # Validate the parameter set
        self.par.validate_keys(required=['rdx', 'calibrations', 'scienceframe', 'reduce',
                                         'flexure'])
        self.tstart = time.time()

        # Find the standard frames
        is_standard = self.fitstbl.find_frames('standard')
        if np.any(is_standard):
            msgs.info(f'Found {np.sum(is_standard)} standard frames to reduce.')

        # Find the science frames
        is_science = self.fitstbl.find_frames('science')
        if np.any(is_science):
            msgs.info(f'Found {np.sum(is_science)} science frames to reduce.')

        # This will give an error to alert the user that no reduction will be
        # run if there are no science/standard frames and `run_pypeit` is run
        # without -c flag
        if not np.any(is_science) and not np.any(is_standard):
            msgs.error('No science/standard frames provided. Add them to your PypeIt file '
                       'if this is a standard run! Otherwise run calib_only reduction using -c flag')

        # Frame indices
        frame_indx = np.arange(len(self.fitstbl))

        # Standard Star(s) Loop
        # Iterate over each calibration group and reduce the standards
        for i in range(self.fitstbl.n_calib_groups):

            # Find all the frames in this calibration group
            in_grp = self.fitstbl.find_calib_group(i)

            if not np.any(is_standard & in_grp):
                continue

            # Find the indices of the standard frames in this calibration group:
            grp_standards = frame_indx[is_standard & in_grp]

            msgs.info(f'Found {len(grp_standards)} standard frames in calibration group {i+1}.')

            # Reduce all the standard frames, loop on unique comb_id
            u_combid_std = np.unique(self.fitstbl['comb_id'][grp_standards])
            for j, comb_id in enumerate(u_combid_std):
                frames = np.where(self.fitstbl['comb_id'] == comb_id)[0]
                # Find all frames whose comb_id matches the current frames bkg_id (same as for science frames).
                bg_frames = np.where((self.fitstbl['comb_id'] == self.fitstbl['bkg_id'][frames][0]) &
                                     (self.fitstbl['comb_id'] >= 0))[0]
                if not self.outfile_exists(frames[0]) or self.overwrite:
                    # Build history to document what contributd to the reduced
                    # exposure
                    history = History(self.fitstbl.frame_paths(frames[0]))
                    history.add_reduce(i, self.fitstbl, frames, bg_frames)
                    std_spec2d, std_sobjs = self.reduce_exposure(frames, bg_frames=bg_frames)

                    # TODO come up with sensible naming convention for save_exposure for combined files
                    self.save_exposure(frames[0], std_spec2d, std_sobjs, self.basename, history)
                else:
                    msgs.info('Output file: {:s} already exists'.format(self.fitstbl.construct_basename(frames[0])) +
                              '. Set overwrite=True to recreate and overwrite.')

        # Science Frame(s) Loop
        # Iterate over each calibration group again and reduce the science frames
        for i in range(self.fitstbl.n_calib_groups):
            # Find all the frames in this calibration group
            in_grp = self.fitstbl.find_calib_group(i)

            if not np.any(is_science & in_grp):
                continue

            # Find the indices of the science frames in this calibration group:
            grp_science = frame_indx[is_science & in_grp]
            msgs.info(f'Found {len(grp_science)} science frames in calibration group {i+1}.')

            # Associate standards (previously reduced above) for this setup
            std_outfile = self.get_std_outfile(frame_indx[is_standard])
            # Reduce all the science frames; keep the basenames of the science frames for use in flux calibration
            science_basename = [None]*len(grp_science)
            # Loop on unique comb_id
            u_combid = np.unique(self.fitstbl['comb_id'][grp_science])
        
            for j, comb_id in enumerate(u_combid):
                frames = np.where(self.fitstbl['comb_id'] == comb_id)[0]
                # Find all frames whose comb_id matches the current frames bkg_id.
                bg_frames = np.where((self.fitstbl['comb_id'] == self.fitstbl['bkg_id'][frames][0]) &
                                     (self.fitstbl['comb_id'] >= 0))[0]
                # JFH changed the syntax below to that above, which allows frames to be used more than once
                # as a background image. The syntax below would require that we could somehow list multiple
                # numbers for the bkg_id which is impossible without a comma separated list
#                bg_frames = np.where(self.fitstbl['bkg_id'] == comb_id)[0]
                if not self.outfile_exists(frames[0]) or self.overwrite:

                    # Build history to document what contributd to the reduced
                    # exposure
                    history = History(self.fitstbl.frame_paths(frames[0]))
                    history.add_reduce(i, self.fitstbl, frames, bg_frames)

                    # TODO -- Should we reset/regenerate self.slits.mask for a new exposure
                    sci_spec2d, sci_sobjs = self.reduce_exposure(frames, bg_frames=bg_frames,
                                                    std_outfile=std_outfile)
                    science_basename[j] = self.basename

                    # TODO come up with sensible naming convention for save_exposure for combined files
                    if len(sci_spec2d.detectors) > 0:
                        self.save_exposure(frames[0], sci_spec2d, sci_sobjs, self.basename, history)
                    else:
                        msgs.warn('No spec2d and spec1d saved to file because the '
                                  'calibration/reduction was not successful for all the detectors')
                else:
                    msgs.warn('Output file: {:s} already exists'.format(self.fitstbl.construct_basename(frames[0])) +
                              '. Set overwrite=True to recreate and overwrite.')

            msgs.info('Finished calibration group {0}'.format(i))

        # Finish
        self.print_end_time()

    def reduce_exposure(self, frames, bg_frames=None, std_outfile=None):
        """
        Reduce a single exposure

        Args:
            frames (:obj:`list`):
                List of 0-indexed rows in :attr:`fitstbl` with the frames to
                reduce.
            bg_frames (:obj:`list`, optional):
                List of frame indices for the background.
            std_outfile (:obj:`str`, optional):
                File with a previously reduced standard spectrum from
                PypeIt.

        Returns:
            dict: The dictionary containing the primary outputs of
            extraction.

        """

        # if show is set, clear the ginga channels at the start of each new sci_ID
        if self.show:
            # TODO: Put this in a try/except block?
            display.clear_all(allow_new=True)

        has_bg = True if bg_frames is not None and len(bg_frames) > 0 else False
        # Is this an b/g subtraction reduction?
        if has_bg:
            self.bkg_redux = True
            # The default is to find_negative objects if the bg_frames are
            # classified as "science", and to not find_negative objects if the
            # bg_frames are classified as "sky". This can be explicitly
            # overridden if par['reduce']['findobj']['find_negative'] is set to
            # something other than the default of None.
            self.find_negative = (('science' in self.fitstbl['frametype'][bg_frames[0]]) |
                                  ('standard' in self.fitstbl['frametype'][bg_frames[0]])) \
                            if self.par['reduce']['findobj']['find_negative'] is None else \
                                self.par['reduce']['findobj']['find_negative']
        else:
            self.bkg_redux = False
            self.find_negative= False

        # Container for all the Spec2DObj
        all_spec2d = spec2dobj.AllSpec2DObj()
        all_spec2d['meta']['bkg_redux'] = self.bkg_redux
        all_spec2d['meta']['find_negative'] = self.find_negative
        # TODO -- Should we reset/regenerate self.slits.mask for a new exposure

        # container for specobjs during first loop (objfind)
        all_specobjs_objfind = specobjs.SpecObjs()
        # container for specobjs during second loop (extraction)
        all_specobjs_extract = specobjs.SpecObjs()
        # list of global_sky obtained during objfind and used in extraction
        initial_sky_list = []
        # list of sciImg
        sciImg_list = []
        # List of detectors with successful calibration
        calibrated_det = []
        # list of successful MasterSlits calibrations to be used in the extraction loop
        calib_slits = []
        # List of objFind objects
        objFind_list = []

        # Print status message
        msgs_string = 'Reducing target {:s}'.format(self.fitstbl['target'][frames[0]]) + msgs.newline()
        # TODO: Print these when the frames are actually combined,
        # backgrounds are used, etc?
        msgs_string += 'Combining frames:' + msgs.newline()
        for iframe in frames:
            msgs_string += '{0:s}'.format(self.fitstbl['filename'][iframe]) + msgs.newline()
        msgs.info(msgs_string)
        if has_bg:
            bg_msgs_string = ''
            for iframe in bg_frames:
                bg_msgs_string += '{0:s}'.format(self.fitstbl['filename'][iframe]) + msgs.newline()
            bg_msgs_string = msgs.newline() + 'Using background from frames:' + msgs.newline() + bg_msgs_string
            msgs.info(bg_msgs_string)

        # Find the detectors to reduce
        subset = self.par['rdx']['slitspatnum'] if self.par['rdx']['slitspatnum'] is not None \
                    else self.par['rdx']['detnum']
        detectors = self.spectrograph.select_detectors(subset=subset)
        msgs.info(f'Detectors to work on: {detectors}')

        # Loop on Detectors
        # TODO: Attempt to put in a multiprocessing call here?
        # objfind
        for self.det in detectors:
            msgs.info(f'Reducing detector {self.det}')
            # run calibration
            self.caliBrate = self.calib_one(frames, self.det)
            if not self.caliBrate.success:
                msgs.warn(f'Calibrations for detector {self.det} were unsuccessful!  The step '
                          f'that failed was {self.caliBrate.failed_step}.  Continuing by '
                          f'skipping this detector.')
                continue

            # we save only the detectors that had a successful calibration,
            # and we use only those in the extract loop below
            calibrated_det.append(self.det)
            # we also save the successful MasterSlits calibrations because they are used and modified
            # in the slitmask stuff in between the two loops
            calib_slits.append(self.caliBrate.slits)
            # global_sky, skymask and sciImg are needed in the extract loop
            initial_sky, sobjs_obj, sciImg, objFind = self.objfind_one(frames, self.det, bg_frames,
                                                                       std_outfile=std_outfile)
            if len(sobjs_obj)>0:
                all_specobjs_objfind.add_sobj(sobjs_obj)
            initial_sky_list.append(initial_sky)
            sciImg_list.append(sciImg)
            objFind_list.append(objFind)


        # slitmask stuff
        if len(calibrated_det) > 0 and self.par['reduce']['slitmask']['assign_obj']:
            # get object positions from slitmask design and slitmask offsets for all the detectors
            spat_flexure = np.array([ss.spat_flexure for ss in sciImg_list])
            # Grab platescale with binning
            bin_spec, bin_spat = parse.parse_binning(self.binning)
            platescale = np.array([ss.detector.platescale*bin_spat for ss in sciImg_list])
            # get the dither offset if available
            if self.par['reduce']['slitmask']['use_dither_offset']:
                dither = self.spectrograph.parse_dither_pattern(
                    [self.fitstbl.frame_paths(frames[0])])
                dither_off = dither[2][0] if dither is not None else None
            else:
                dither_off = None
            calib_slits = slittrace.get_maskdef_objpos_offset_alldets(
                all_specobjs_objfind, calib_slits, spat_flexure, platescale,
                self.par['calibrations']['slitedges']['det_buffer'],
                self.par['reduce']['slitmask'], dither_off=dither_off)
            # determine if slitmask offsets exist and compute an average offsets over all the detectors
            calib_slits = slittrace.average_maskdef_offset(
                calib_slits, platescale[0], self.spectrograph.list_detectors(mosaic='MSC' in calib_slits[0].detname))
            # slitmask design matching and add undetected objects
            all_specobjs_objfind = slittrace.assign_addobjs_alldets(
                all_specobjs_objfind, calib_slits, spat_flexure, platescale,
                self.par['reduce']['slitmask'], self.par['reduce']['findobj']['find_fwhm'])

        # Extract
        for i, self.det in enumerate(calibrated_det):
            # re-run (i.e., load) calibrations
            self.caliBrate = self.calib_one(frames, self.det)
            self.caliBrate.slits = calib_slits[i]

            detname = sciImg_list[i].detector.name

            # TODO: pass back the background frame, pass in background
            # files as an argument. extract one takes a file list as an
            # argument and instantiates science within
            if all_specobjs_objfind.nobj > 0:
                all_specobjs_on_det = all_specobjs_objfind[all_specobjs_objfind.DET == detname]
            else:
                all_specobjs_on_det = all_specobjs_objfind

            # Extract
            all_spec2d[detname], tmp_sobjs \
                    = self.extract_one(frames, self.det, sciImg_list[i], objFind_list[i],
                                       initial_sky_list[i], all_specobjs_on_det)
            # Hold em
            if tmp_sobjs.nobj > 0:
                all_specobjs_extract.add_sobj(tmp_sobjs)
            # JFH TODO write out the background frame?

            # TODO -- Save here?  Seems like we should.  Would probably need to use update_det=True

        # Return
        return all_spec2d, all_specobjs_extract

    def get_sci_metadata(self, frame, det):
        """
        Grab the meta data for a given science frame and specific detector

        Args:
            frame (int): Frame index
            det (int): Detector index

        Returns:
            5 objects are returned::
                - str: Object type;  science or standard
                - str: Setup string from master_key()
                - astropy.time.Time: Time of observation
                - str: Basename of the frame
                - str: Binning of the detector

        """

        # Set binning, obstime, basename, and objtype
        binning = self.fitstbl['binning'][frame]
        obstime  = self.fitstbl.construct_obstime(frame)
        basename = self.fitstbl.construct_basename(frame, obstime=obstime)
        objtype  = self.fitstbl['frametype'][frame]
        if 'science' in objtype:
            objtype_out = 'science'
        elif 'standard' in objtype:
            objtype_out = 'standard'
        else:
            msgs.error('Unrecognized objtype')
        setup = self.fitstbl.master_key(frame, det=det)
        return objtype_out, setup, obstime, basename, binning


    def calib_one(self, frames, det):
        """
        Run Calibration for a single exposure/detector pair

        Args:
            frames (:obj:`list`):
                List of frames to extract; stacked if more than one
                is provided
            det (:obj:`int`):
                Detector number (1-indexed)

        Returns:
            caliBrate (:class:`pypeit.calibrations.Calibrations`)

        """

        msgs.info(f'Building calibrations for detector {det}')
        # Instantiate Calibrations class
        caliBrate = calibrations.Calibrations.get_instance(
            self.fitstbl, self.par['calibrations'], self.spectrograph,
            self.calibrations_path, qadir=self.qa_path, 
            reuse_masters=self.reuse_masters,
            show=self.show, 
            user_slits=slittrace.merge_user_slit(
                self.par['rdx']['slitspatnum'], self.par['rdx']['maskIDs']))
            #slitspat_num=self.par['rdx']['slitspatnum'])
        # These need to be separate to accomodate COADD2D
        caliBrate.set_config(frames[0], det, self.par['calibrations'])
        caliBrate.run_the_steps()

        return caliBrate

    def objfind_one(self, frames, det, bg_frames, std_outfile=None):
        """
        Reduce + Find Objects in a single exposure/detector pair

        sci_ID and det need to have been set internally prior to calling this method

        Parameters
        ----------
        frames : :obj:`list`
            List of frames to extract; stacked if more than one is provided
        det : :obj:`int`
            Detector number (1-indexed)
        bg_frames : :obj:`list`
            List of frames to use as the background. Can be empty.
        std_outfile : :obj:`str`, optional
            Filename for the standard star spec1d file. Passed directly to
            :func:`get_std_trace`.

        Returns
        -------
        global_sky : `numpy.ndarray`_
            Initial global sky model
        sobjs_obj : :class:`~pypeit.specobjs.SpecObjs`
            List of objects found
        sciImg : :class:`~pypeit.images.pypeitimage.PypeItImage`
            Science image
        objFind : :class:`~pypeit.find_objects.FindObjects`
            Object finding speobject

        """
        # Grab some meta-data needed for the reduction from the fitstbl
        self.objtype, self.setup, self.obstime, self.basename, self.binning \
                = self.get_sci_metadata(frames[0], det)

        msgs.info("Object finding begins for {} on det={}".format(self.basename, det))

        # Is this a standard star?
        self.std_redux = 'standard' in self.objtype
        frame_par = self.par['calibrations']['standardframe'] if self.std_redux else self.par['scienceframe']
        # Get the standard trace if need be

        if self.std_redux is False and std_outfile is not None:
            std_trace = specobjs.get_std_trace(self.spectrograph.get_det_name(det), std_outfile)
        else:
            std_trace = None

        # Build Science image
        sci_files = self.fitstbl.frame_paths(frames)
        sciImg = buildimage.buildimage_fromlist(
            self.spectrograph, det, frame_par,
            sci_files, bias=self.caliBrate.msbias, bpm=self.caliBrate.msbpm,
            dark=self.caliBrate.msdark,
            flatimages=self.caliBrate.flatimages,
            slits=self.caliBrate.slits,  # For flexure correction
            ignore_saturation=False)
        spat_flex1 = sciImg['spat_flexure']

        # Background Image?
        if len(bg_frames) > 0:
            bg_file_list = self.fitstbl.frame_paths(bg_frames)
<<<<<<< HEAD
            if len(bg_frames == 1) and spat_flex1 is not None:
                sciImg = sciImg.sub(
                    buildimage.buildimage_fromlist(
                    self.spectrograph, det, frame_par,bg_file_list,
                    bpm=self.caliBrate.msbpm, bias=self.caliBrate.msbias,
                    dark=self.caliBrate.msdark,
                    flatimages=self.caliBrate.flatimages,
                    slits=self.caliBrate.slits,  # For flexure correction
                    ignore_saturation=False), frame_par['process'])
                sciImg['spat_flexure'] = spat_flex1
            else:
                sciImg = sciImg.sub(
                    buildimage.buildimage_fromlist(
                    self.spectrograph, det, frame_par,bg_file_list,
                    bpm=self.caliBrate.msbpm, bias=self.caliBrate.msbias,
                    dark=self.caliBrate.msdark,
                    flatimages=self.caliBrate.flatimages,
                    slits=self.caliBrate.slits,  # For flexure correction
                    ignore_saturation=False), frame_par['process'])
=======
            bgimg = buildimage.buildimage_fromlist(self.spectrograph, det, frame_par, bg_file_list,
                                                   bpm=self.caliBrate.msbpm,
                                                   bias=self.caliBrate.msbias,
                                                   dark=self.caliBrate.msdark,
                                                   flatimages=self.caliBrate.flatimages,
                                                   slits=self.caliBrate.slits,
                                                   ignore_saturation=False)
            sciImg = sciImg.sub(bgimg)
>>>>>>> 15b3dbf5

        # Check if the user has manually created a Master sky regions
        sky_region_file = None
        if self.par['reduce']['skysub']['user_regions'] == 'master':
            # Check if a master Sky Regions file exists for this science frame
            file_base = os.path.basename(sciImg.files[0])
            prefix = os.path.splitext(file_base)
            if prefix[1] == ".gz":
                sciName = os.path.splitext(prefix[0])[0]
            else:
                sciName = prefix[0]

            master_dir = self.caliBrate.master_dir
            master_key = self.caliBrate.fitstbl.master_key(0, det=self.det) + "_" + sciName
            sky_region_file = masterframe.construct_file_name(buildimage.SkyRegions, master_key, master_dir=master_dir)

        # Deal with manual extraction
        row = self.fitstbl[frames[0]]
        manual_obj = ManualExtractionObj.by_fitstbl_input(
            row['filename'], row['manual'], self.spectrograph) if len(row['manual'].strip()) > 0 else None

        # Instantiate Reduce object
        # Required for pypeline specific object
        # At instantiaton, the fullmask in self.sciImg is modified
        objFind = find_objects.FindObjects.get_instance(sciImg, self.caliBrate.slits, self.spectrograph,
                                                        self.par, self.objtype,
                                                        wv_calib=self.caliBrate.wv_calib,
                                                        waveTilts=self.caliBrate.wavetilts,
                                                        sky_region_file=sky_region_file,
                                                        bkg_redux=self.bkg_redux,
                                                        manual=manual_obj,
                                                        find_negative=self.find_negative,
                                                        std_redux=self.std_redux,
                                                        show=self.show,
                                                        basename=self.basename)

        # Do it
        initial_sky, sobjs_obj = objFind.run(std_trace=std_trace, show_peaks=self.show)
        # Return
        return initial_sky, sobjs_obj, sciImg, objFind

    def extract_one(self, frames, det, sciImg, objFind, initial_sky, sobjs_obj):
        """
        Extract Objects in a single exposure/detector pair

        sci_ID and det need to have been set internally prior to calling this method

        Args:
            frames (:obj:`list`):
                List of frames to extract; stacked if more than one
                is provided
            det (:obj:`int`):
                Detector number (1-indexed)
            sciImg (:class:`PypeItImage`):
                Data container that holds a single image from a
                single detector its related images (e.g. ivar, mask)
            objFind : :class:`~pypeit.find_objects.FindObjects`
                Object finding object
            initial_sky (`numpy.ndarray`_):
                Initial global sky model
            sobjs_obj (:class:`pypeit.specobjs.SpecObjs`):
                List of objects found during `run_objfind`

        Returns:
            tuple: Returns six `numpy.ndarray`_ objects and a
            :class:`pypeit.specobjs.SpecObjs` object with the
            extracted spectra from this exposure/detector pair. The
            six `numpy.ndarray`_ objects are (1) the science image,
            (2) its inverse variance, (3) the sky model, (4) the
            object model, (5) the model inverse variance, and (6) the
            mask.
        """
        # Grab some meta-data needed for the reduction from the fitstbl
        self.objtype, self.setup, self.obstime, self.basename, self.binning \
                = self.get_sci_metadata(frames[0], det)
        # Is this a standard star?
        self.std_redux = 'standard' in self.objtype

        ## TODO JFH I think all of this about determining the final global sky should be moved out of this method
        ## and preferably into the FindObjects class. I see why we are doing it like this since for multislit we need
        # to find all of the objects first using slitmask meta data,  but this comes at the expense of a much more complicated
        # control sctucture.

        # Update the global sky
        if 'standard' in self.fitstbl['frametype'][frames[0]] or \
                self.par['reduce']['findobj']['skip_final_global'] or \
                self.par['reduce']['skysub']['user_regions'] is not None:
            final_global_sky = initial_sky
        else:
            # Update the skymask
            skymask = objFind.create_skymask(sobjs_obj)
            final_global_sky = objFind.global_skysub(previous_sky=initial_sky, skymask=skymask, show=self.show)
        scaleImg = objFind.scaleimg

        # update here slits.mask since global_skysub modify reduce_bpm and we need to propagate it into extraction
        flagged_slits = np.where(objFind.reduce_bpm)[0]
        if len(flagged_slits) > 0:
            self.caliBrate.slits.mask[flagged_slits] = \
                self.caliBrate.slits.bitmask.turn_on(self.caliBrate.slits.mask[flagged_slits], 'BADREDUCE')

        msgs.info("Extraction begins for {} on det={}".format(self.basename, det))

        # Instantiate Reduce object
        # Required for pypeline specific object
        # At instantiaton, the fullmask in self.sciImg is modified
        # TODO Are we repeating steps in the init for FindObjects and Extract??
        self.exTract = extraction.Extract.get_instance(
            sciImg, self.caliBrate.slits, sobjs_obj, self.spectrograph,
            self.par, self.objtype, global_sky=final_global_sky, waveTilts=self.caliBrate.wavetilts, wv_calib=self.caliBrate.wv_calib,
            bkg_redux=self.bkg_redux, return_negative=self.par['reduce']['extraction']['return_negative'],
            std_redux=self.std_redux, basename=self.basename, show=self.show)

        if not self.par['reduce']['extraction']['skip_extraction']:
            # Perform the extraction
            skymodel, objmodel, ivarmodel, outmask, sobjs, waveImg, tilts = self.exTract.run()
            # Apply a reference frame correction to each object and the waveimg
            self.exTract.refframe_correct(self.fitstbl["ra"][frames[0]], self.fitstbl["dec"][frames[0]], self.obstime,
                                          sobjs=self.exTract.sobjs)
        else:
            # Since the extraction was not performed, fill the arrays with the best available information
            self.exTract.refframe_correct(self.fitstbl["ra"][frames[0]], self.fitstbl["dec"][frames[0]], self.obstime)
            skymodel = final_global_sky
            objmodel = np.zeros_like(self.exTract.sciImg.image)
            ivarmodel = np.copy(self.exTract.sciImg.ivar)
            outmask = self.exTract.sciImg.fullmask
            sobjs = sobjs_obj
            waveImg = self.exTract.waveimg
            tilts = self.exTract.tilts

        # TODO -- Do this upstream
        # Tack on detector and wavelength RMS
        for sobj in sobjs:
            sobj.DETECTOR = sciImg.detector
            iwv = np.where(self.caliBrate.wv_calib.spat_ids == sobj.SLITID)[0][0]
            sobj.WAVE_RMS =self.caliBrate.wv_calib.wv_fits[iwv].rms

        # Construct table of spectral flexure
        spec_flex_table = Table()
        spec_flex_table['spat_id'] = self.caliBrate.slits.spat_id
        spec_flex_table['sci_spec_flexure'] = self.exTract.slitshift

        # pull out maskdef_designtab from caliBrate.slits
        maskdef_designtab = self.caliBrate.slits.maskdef_designtab
        slits = copy.deepcopy(self.caliBrate.slits)
        slits.maskdef_designtab = None

        # Construct the Spec2DObj
        spec2DObj = spec2dobj.Spec2DObj(sciimg=sciImg.image,
                                        ivarraw=sciImg.ivar,
                                        skymodel=skymodel,
                                        objmodel=objmodel,
                                        ivarmodel=ivarmodel,
                                        scaleimg=scaleImg,
                                        waveimg=waveImg,
                                        bpmmask=outmask,
                                        detector=sciImg.detector,
                                        sci_spat_flexure=sciImg.spat_flexure,
                                        sci_spec_flexure=spec_flex_table,
                                        vel_corr=self.exTract.vel_corr,
                                        vel_type=self.par['calibrations']['wavelengths']['refframe'],
                                        tilts=tilts,
                                        slits=slits,
                                        wavesol=self.caliBrate.wv_calib.wave_diagnostics(print_diag=False),
                                        maskdef_designtab=maskdef_designtab)
        spec2DObj.process_steps = sciImg.process_steps

        # QA
        spec2DObj.gen_qa()

        # Return
        return spec2DObj, sobjs

    def save_exposure(self, frame, all_spec2d, all_specobjs, basename, history=None):
        """
        Save the outputs from extraction for a given exposure

        Args:
            frame (:obj:`int`):
                0-indexed row in the metadata table with the frame
                that has been reduced.
            all_spec2d(:class:`pypeit.spec2dobj.AllSpec2DObj`):
            sci_dict (:obj:`dict`):
                Dictionary containing the primary outputs of
                extraction
            basename (:obj:`str`):
                The root name for the output file.
            history (:obj:`pypeit.history.History`):
                History entries to be added to fits header
        Returns:
            None or SpecObjs:  All of the objects saved to disk

        """
        # TODO: Need some checks here that the exposure has been reduced?

        # Determine the headers
        row_fitstbl = self.fitstbl[frame]
        # Need raw file header information
        rawfile = self.fitstbl.frame_paths(frame)
        head2d = fits.getheader(rawfile, ext=self.spectrograph.primary_hdrext)

        # Check for the directory
        if not os.path.isdir(self.science_path):
            os.makedirs(self.science_path)

        # NOTE: There are some gymnastics here to keep from altering
        # self.par['rdx']['detnum'].  I.e., I can't just set update_det =
        # self.par['rdx']['detnum'] because that can alter the latter if I don't
        # deepcopy it...
        if self.par['rdx']['detnum'] is None:
            update_det = None
        elif isinstance(self.par['rdx']['detnum'], list):
            update_det = [self.spectrograph.allowed_mosaics.index(d)+1 
                            if isinstance(d, tuple) else d for d in self.par['rdx']['detnum']]
        else:
            update_det = self.par['rdx']['detnum']

        subheader = self.spectrograph.subheader_for_spec(row_fitstbl, head2d)
        # 1D spectra
        if all_specobjs.nobj > 0:
            # Spectra
            outfile1d = os.path.join(self.science_path, 'spec1d_{:s}.fits'.format(basename))
            # TODO
            #embed(header='deal with the following for maskIDs;  713 of pypeit')
            all_specobjs.write_to_fits(subheader, outfile1d,
                                       update_det=update_det,
                                       slitspatnum=self.par['rdx']['slitspatnum'],
                                       history=history)
            # Info
            outfiletxt = os.path.join(self.science_path, 'spec1d_{:s}.txt'.format(basename))
            # TODO: Note we re-read in the specobjs from disk to deal with situations where
            # only a single detector is run in a second pass but in the same reduction directory.
            # Thiw was to address Issue #1116 in PR #1154. Slightly inefficient, but only other
            # option is to re-work write_info to also "append"
            sobjs = specobjs.SpecObjs.from_fitsfile(outfile1d, chk_version=False)
            sobjs.write_info(outfiletxt, self.spectrograph.pypeline)
            #all_specobjs.write_info(outfiletxt, self.spectrograph.pypeline)

        # 2D spectra
        outfile2d = os.path.join(self.science_path, 'spec2d_{:s}.fits'.format(basename))
        # Build header
        pri_hdr = all_spec2d.build_primary_hdr(head2d, self.spectrograph,
                                               redux_path=self.par['rdx']['redux_path'],
                                               master_key_dict=self.caliBrate.master_key_dict,
                                               master_dir=self.caliBrate.master_dir,
                                               subheader=subheader,
                                               history=history)

        # Write
        all_spec2d.write_to_fits(outfile2d, pri_hdr=pri_hdr,
                                 update_det=update_det,
                                 slitspatnum=self.par['rdx']['slitspatnum'])

    def msgs_reset(self):
        """
        Reset the msgs object
        """

        # Reset the global logger
        msgs.reset(log=self.logname, verbosity=self.verbosity)
        msgs.pypeit_file = self.pypeit_file

    def print_end_time(self):
        """
        Print the elapsed time
        """
        # Capture the end time and print it to user
        msgs.info(utils.get_time_string(time.time()-self.tstart))

    # TODO: Move this to fitstbl?
    def show_science(self):
        """
        Simple print of science frames
        """
        indx = self.fitstbl.find_frames('science')
        print(self.fitstbl[['target','ra','dec','exptime','dispname']][indx])

    def __repr__(self):
        # Generate sets string
        return '<{:s}: pypeit_file={}>'.format(self.__class__.__name__, self.pypeit_file)

<|MERGE_RESOLUTION|>--- conflicted
+++ resolved
@@ -787,27 +787,6 @@
         # Background Image?
         if len(bg_frames) > 0:
             bg_file_list = self.fitstbl.frame_paths(bg_frames)
-<<<<<<< HEAD
-            if len(bg_frames == 1) and spat_flex1 is not None:
-                sciImg = sciImg.sub(
-                    buildimage.buildimage_fromlist(
-                    self.spectrograph, det, frame_par,bg_file_list,
-                    bpm=self.caliBrate.msbpm, bias=self.caliBrate.msbias,
-                    dark=self.caliBrate.msdark,
-                    flatimages=self.caliBrate.flatimages,
-                    slits=self.caliBrate.slits,  # For flexure correction
-                    ignore_saturation=False), frame_par['process'])
-                sciImg['spat_flexure'] = spat_flex1
-            else:
-                sciImg = sciImg.sub(
-                    buildimage.buildimage_fromlist(
-                    self.spectrograph, det, frame_par,bg_file_list,
-                    bpm=self.caliBrate.msbpm, bias=self.caliBrate.msbias,
-                    dark=self.caliBrate.msdark,
-                    flatimages=self.caliBrate.flatimages,
-                    slits=self.caliBrate.slits,  # For flexure correction
-                    ignore_saturation=False), frame_par['process'])
-=======
             bgimg = buildimage.buildimage_fromlist(self.spectrograph, det, frame_par, bg_file_list,
                                                    bpm=self.caliBrate.msbpm,
                                                    bias=self.caliBrate.msbias,
@@ -816,7 +795,6 @@
                                                    slits=self.caliBrate.slits,
                                                    ignore_saturation=False)
             sciImg = sciImg.sub(bgimg)
->>>>>>> 15b3dbf5
 
         # Check if the user has manually created a Master sky regions
         sky_region_file = None
