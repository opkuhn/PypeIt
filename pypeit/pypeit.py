"""
Main driver class for PypeIt run
"""
import time
import os
import numpy as np
from collections import OrderedDict
from astropy.io import fits
from pypeit import msgs
from pypeit import calibrations
from pypeit.images import scienceimage
from pypeit import ginga
from pypeit import reduce
from pypeit.core import qa
from pypeit.core import wave
from pypeit.core import save
from pypeit import specobjs
from pypeit.core import pixels
from pypeit.spectrographs.util import load_spectrograph

from configobj import ConfigObj
from pypeit.par.util import parse_pypeit_file
from pypeit.par import PypeItPar
from pypeit.metadata import PypeItMetaData

from IPython import embed

class PypeIt(object):
    """
    This class runs the primary calibration and extraction in PypeIt

    .. todo::
        Fill in list of attributes!

    Args:
        pypeit_file (:obj:`str`):
            PypeIt filename.
        verbosity (:obj:`int`, optional):
            Verbosity level of system output.  Can be:

                - 0: No output
                - 1: Minimal output (default)
                - 2: All output

        overwrite (:obj:`bool`, optional):
            Flag to overwrite any existing files/directories.
        reuse_masters (:obj:`bool`, optional):
            Reuse any pre-existing calibration files
        logname (:obj:`str`, optional):
            The name of an ascii log file with the details of the
            reduction.
        show: (:obj:`bool`, optional):
            Show reduction steps via plots (which will block further
            execution until clicked on) and outputs to ginga. Requires
            remote control ginga session via ``ginga --modules=RC &``
        redux_path (:obj:`str`, optional):
            Over-ride reduction path in PypeIt file (e.g. Notebook usage)

    Attributes:
        pypeit_file (:obj:`str`):
            Name of the pypeit file to read.  PypeIt files have a
            specific set of valid formats. A description can be found
            :ref:`pypeit_file`.
        fitstbl (:obj:`pypit.metadata.PypeItMetaData`): holds the meta info

    """
#    __metaclass__ = ABCMeta

    def __init__(self, pypeit_file, verbosity=2, overwrite=True, reuse_masters=False, logname=None,
                 show=False, redux_path=None):

        # Load
        cfg_lines, data_files, frametype, usrdata, setups \
                = parse_pypeit_file(pypeit_file, runtime=True)
        self.pypeit_file = pypeit_file

        # Spectrograph
        cfg = ConfigObj(cfg_lines)
        spectrograph_name = cfg['rdx']['spectrograph']
        self.spectrograph = load_spectrograph(spectrograph_name, ifile=data_files[0])
        msgs.info('Loaded spectrograph {0}'.format(self.spectrograph.spectrograph))

        # --------------------------------------------------------------
        # Get the full set of PypeIt parameters
        #   - Grab a science or standard file for configuration specific parameters
        scistd_file = None
        for idx, row in enumerate(usrdata):
            if ('science' in row['frametype']) or ('standard' in row['frametype']):
                scistd_file = data_files[idx]
                break
        #   - Configuration specific parameters for the spectrograph
        if scistd_file is not None:
            msgs.info('Setting configuration-specific parameters using {0}'.format(
<<<<<<< HEAD
                      os.path.split(sci_file)[1]))
        # TODO we need a way of setting configuration specific information like disperser in the spectrograph
        # class itself.
        spectrograph_cfg_lines = self.spectrograph.config_specific_par(sci_file).to_config()
=======
                      os.path.split(scistd_file)[1]))
        spectrograph_cfg_lines = self.spectrograph.config_specific_par(scistd_file).to_config()
>>>>>>> deb6c16b
        #   - Build the full set, merging with any user-provided
        #     parameters
        self.par = PypeItPar.from_cfg_lines(cfg_lines=spectrograph_cfg_lines, merge_with=cfg_lines)
        msgs.info('Built full PypeIt parameter set.')

        # Check the output paths are ready
        if redux_path is not None:
            self.par['rdx']['redux_path'] = redux_path

        # TODO: Write the full parameter set here?
        # --------------------------------------------------------------

        # --------------------------------------------------------------
        # Build the meta data
        #   - Re-initilize based on the file data
        msgs.info('Compiling metadata')
        self.fitstbl = PypeItMetaData(self.spectrograph, self.par, files=data_files,
                                      usrdata=usrdata, strict=True)
        #   - Interpret automated or user-provided data from the PypeIt
        #   file
        self.fitstbl.finalize_usr_build(frametype, setups[0])
        # --------------------------------------------------------------
        #   - Write .calib file (For QA naming amongst other things)
        calib_file = pypeit_file.replace('.pypeit', '.calib')
        self.fitstbl.write_calib(calib_file)

        # Other Internals
        self.logname = logname
        self.overwrite = overwrite

        # Currently the runtime argument determines the behavior for
        # reuse_masters.
        self.reuse_masters = reuse_masters
        self.show = show


        # Set paths
        if self.par['calibrations']['caldir'] == 'default':
            self.calibrations_path = os.path.join(self.par['rdx']['redux_path'], 'Masters')
        else:
            self.calibrations_path = self.par['calibrations']['caldir']

        # Report paths
        msgs.info('Setting reduction path to {0}'.format(self.par['rdx']['redux_path']))
        msgs.info('Master calibration data output to: {0}'.format(self.calibrations_path))
        msgs.info('Science data output to: {0}'.format(self.science_path))
        msgs.info('Quality assessment plots output to: {0}'.format(self.qa_path))
        # TODO: Is anything written to the qa dir or only to qa/PNGs?
        # Should we have separate calibration and science QA
        # directories?

        # Instantiate Calibrations class
        self.caliBrate \
            = calibrations.MultiSlitCalibrations(self.fitstbl, self.par['calibrations'],
                                                 self.spectrograph,
                                                 caldir=self.calibrations_path,
                                                 qadir=self.qa_path,
                                                 reuse_masters=self.reuse_masters,
                                                 show=self.show)
        # Init
        self.verbosity = verbosity
        # TODO: I don't think this ever used

        self.frame = None
        self.det = None

        self.tstart = None
        self.basename = None
        self.sciI = None
        self.obstime = None

    @property
    def science_path(self):
        """Return the path to the science directory."""
        return os.path.join(self.par['rdx']['redux_path'], self.par['rdx']['scidir'])

    @property
    def qa_path(self):
        """Return the path to the top-level QA directory."""
        return os.path.join(self.par['rdx']['redux_path'], self.par['rdx']['qadir'])

    def build_qa(self):
        """
        Generate QA wrappers
        """
        qa.gen_mf_html(self.pypeit_file, self.qa_path)
        qa.gen_exp_html()

    # TODO: This should go in a more relevant place
    def spec_output_file(self, frame, twod=False):
        """
        Return the path to the spectral output data file.
        
        Args:
            frame (:obj:`int`):
                Frame index from :attr:`fitstbl`.
            twod (:obj:`bool`):
                Name for the 2D output file; 1D file otherwise.
        
        Returns:
            :obj:`str`: The path for the output file
        """
        return os.path.join(self.science_path, 'spec{0}d_{1}.fits'.format('2' if twod else '1',
                                                    self.fitstbl.construct_basename(frame)))

    def outfile_exists(self, frame):
        """
        Check whether the 2D outfile of a given frame already exists

        Args:
            frame (int): Frame index from fitstbl

        Returns:
            bool: True if the 2d file exists, False if it does not exist
        """
        return os.path.isfile(self.spec_output_file(frame, twod=True))

    def get_std_outfile(self, standard_frames):
        """
        Grab the output filename from an input list of standard_frame indices

        If more than one index is provided, the first is taken

        Args:
            standard_frames (list): List of indices corresponding to standard stars

        Returns:
            str: Full path to the standard spec1d output file
        """
        # TODO: Need to decide how to associate standards with
        # science frames in the case where there is more than one
        # standard associated with a given science frame.  Below, I
        # just use the first standard

        std_outfile = None
        std_frame = None if len(standard_frames) == 0 else standard_frames[0]
        # Prepare to load up standard?
        if std_frame is not None:
            std_outfile = self.spec_output_file(std_frame) \
                            if isinstance(std_frame, (int,np.integer)) else None
        if std_outfile is not None and not os.path.isfile(std_outfile):
            msgs.error('Could not find standard file: {0}'.format(std_outfile))
        return std_outfile

    def reduce_all(self):
        """
        Main driver of the entire reduction

        Calibration and extraction via a series of calls to reduce_exposure()

        """
        # Validate the parameter set
        required = ['rdx', 'calibrations', 'scienceframe', 'scienceimage', 'flexure', 'fluxcalib']
        can_be_None = ['flexure', 'fluxcalib']
        self.par.validate_keys(required=required, can_be_None=can_be_None)

        self.tstart = time.time()

        # Find the standard frames
        is_standard = self.fitstbl.find_frames('standard')

        # Find the science frames
        is_science = self.fitstbl.find_frames('science')

        # Frame indices
        frame_indx = np.arange(len(self.fitstbl))

        # Iterate over each calibration group and reduce the standards
        for i in range(self.fitstbl.n_calib_groups):

            # Find all the frames in this calibration group
            in_grp = self.fitstbl.find_calib_group(i)

            # Find the indices of the standard frames in this calibration group:
            grp_standards = frame_indx[is_standard & in_grp]

            # Reduce all the standard frames, loop on unique comb_id
            u_combid_std= np.unique(self.fitstbl['comb_id'][grp_standards])
            for j, comb_id in enumerate(u_combid_std):
                frames = np.where(self.fitstbl['comb_id'] == comb_id)[0]
                bg_frames = np.where(self.fitstbl['bkg_id'] == comb_id)[0]
                if not self.outfile_exists(frames[0]) or self.overwrite:
                    std_dict = self.reduce_exposure(frames, bg_frames=bg_frames)
                    # TODO come up with sensible naming convention for save_exposure for combined files
                    self.save_exposure(frames[0], std_dict, self.basename)
                else:
                    msgs.info('Output file: {:s} already exists'.format(self.fitstbl.construct_basename(frames[0])) +
                              '. Set overwrite=True to recreate and overwrite.')

        # Iterate over each calibration group again and reduce the science frames
        for i in range(self.fitstbl.n_calib_groups):
            # Find all the frames in this calibration group
            in_grp = self.fitstbl.find_calib_group(i)

            # Find the indices of the science frames in this calibration group:
            grp_science = frame_indx[is_science & in_grp]
            # Associate standards (previously reduced above) for this setup
            std_outfile = self.get_std_outfile(frame_indx[is_standard])
            # Reduce all the science frames; keep the basenames of the science frames for use in flux calibration
            science_basename = [None]*len(grp_science)
            # Loop on unique comb_id
            u_combid = np.unique(self.fitstbl['comb_id'][grp_science])
            for j, comb_id in enumerate(u_combid):
                frames = np.where(self.fitstbl['comb_id'] == comb_id)[0]
                # Find all frames whose comb_id matches the current frames bkg_id.
                bg_frames = np.where((self.fitstbl['comb_id'] == self.fitstbl['bkg_id'][frames][0]) &
                                     (self.fitstbl['comb_id'] >= 0))[0]
                # JFH changed the syntax below to that above, which allows frames to be used more than once
                # as a background image. The syntax below would require that we could somehow list multiple
                # numbers for the bkg_id which is impossible without a comma separated list
#                bg_frames = np.where(self.fitstbl['bkg_id'] == comb_id)[0]
                if not self.outfile_exists(frames[0]) or self.overwrite:
                    sci_dict = self.reduce_exposure(frames, bg_frames=bg_frames,
                                                    std_outfile=std_outfile)
                    science_basename[j] = self.basename
                    # TODO come up with sensible naming convention for save_exposure for combined files
                    self.save_exposure(frames[0], sci_dict, self.basename)
                else:
                    msgs.warn('Output file: {:s} already exists'.format(self.fitstbl.construct_basename(frames[0])) +
                              '. Set overwrite=True to recreate and overwrite.')

            msgs.info('Finished calibration group {0}'.format(i))

        # Finish
        self.print_end_time()

    # This is a static method to allow for use in coadding script 
    @staticmethod
    def select_detectors(detnum=None, ndet=1):
        """
        Return the 1-indexed list of detectors to reduce.

        Args:
            detnum (:obj:`int`, :obj:`list`, optional):
                One or more detectors to reduce.  If None, return the
                full list for the provided number of detectors (`ndet`).
            ndet (:obj:`int`, optional):
                The number of detectors for this instrument.  Only used
                if `detnum is None`.

        Returns:
            list:  List of detectors to be reduced

        """
        if detnum is None:
            return np.arange(1, ndet+1).tolist()
        return [detnum] if isinstance(detnum, int) else detnum

    def reduce_exposure(self, frames, bg_frames=None, std_outfile=None):
        """
        Reduce a single exposure

        Args:
            frame (:obj:`int`):
                0-indexed row in :attr:`fitstbl` with the frame to
                reduce.
            bg_frames (:obj:`list`, optional):
                List of frame indices for the background.
            std_outfile (:obj:`str`, optional):
                File with a previously reduced standard spectrum from
                PypeIt.

        Returns:
            dict: The dictionary containing the primary outputs of
            extraction.

        """

        # TODO:
        # - bg_frames should be None by default
        # - change doc string to reflect that more than one frame can be
        #   provided

        # if show is set, clear the ginga channels at the start of each new sci_ID
        if self.show:
            # TODO: Put this in a try/except block?
            ginga.clear_all()

        has_bg = True if bg_frames is not None and len(bg_frames) > 0 else False

        # Is this an IR reduction?
        # TODO: Why specific to IR?
        self.ir_redux = True if has_bg else False

        # TODO: JFH Why does this need to be ordered?
        sci_dict = OrderedDict()  # This needs to be ordered
        sci_dict['meta'] = {}
        sci_dict['meta']['ir_redux'] = self.ir_redux

        # Print status message
        msgs_string = 'Reducing target {:s}'.format(self.fitstbl['target'][frames[0]]) + msgs.newline()
        # TODO: Print these when the frames are actually combined,
        # backgrounds are used, etc?
        msgs_string += 'Combining frames:' + msgs.newline()
        for iframe in frames:
            msgs_string += '{0:s}'.format(self.fitstbl['filename'][iframe]) + msgs.newline()
        msgs.info(msgs_string)
        if has_bg:
            bg_msgs_string = ''
            for iframe in bg_frames:
                bg_msgs_string += '{0:s}'.format(self.fitstbl['filename'][iframe]) + msgs.newline()
            bg_msgs_string = msgs.newline() + 'Using background from frames:' + msgs.newline() + bg_msgs_string
            msgs.info(bg_msgs_string)

        # Find the detectors to reduce
        detectors = PypeIt.select_detectors(detnum=self.par['rdx']['detnum'],
                                            ndet=self.spectrograph.ndet)
        if len(detectors) != self.spectrograph.ndet:
            msgs.warn('Not reducing detectors: {0}'.format(' '.join([ str(d) for d in 
                                set(np.arange(self.spectrograph.ndet))-set(detectors)])))

        # Loop on Detectors
        for self.det in detectors:
            msgs.info("Working on detector {0}".format(self.det))
            sci_dict[self.det] = {}
            # Calibrate
            #TODO Is the right behavior to just use the first frame?
            self.caliBrate.set_config(frames[0], self.det, self.par['calibrations'])
            self.caliBrate.run_the_steps()
            # Extract
            # TODO: pass back the background frame, pass in background
            # files as an argument. extract one takes a file list as an
            # argument and instantiates science within
            sci_dict[self.det]['sciimg'], sci_dict[self.det]['sciivar'], \
                sci_dict[self.det]['skymodel'], sci_dict[self.det]['objmodel'], \
                sci_dict[self.det]['ivarmodel'], sci_dict[self.det]['outmask'], \
                sci_dict[self.det]['specobjs'], \
                        = self.extract_one(frames, self.det, bg_frames,
                                           std_outfile=std_outfile)
            # JFH TODO write out the background frame?

        # Return
        return sci_dict

    def get_sci_metadata(self, frame, det):
        """
        Grab the meta data for a given science frame and specific detector

        Args:
            frame (int): Frame index
            det (int): Detector index

        Returns:
            5 objects are returned::
                - str: Object type;  science or standard
                - str: Setup string from master_key()
                - astropy.time.Time: Time of observation
                - str: Basename of the frame
                - str: Binning of the detector

        """

        # Set binning, obstime, basename, and objtype
        binning = self.fitstbl['binning'][frame]
        obstime  = self.fitstbl.construct_obstime(frame)
        basename = self.fitstbl.construct_basename(frame, obstime=obstime)
        objtype  = self.fitstbl['frametype'][frame]
        if 'science' in objtype:
            objtype_out = 'science'
        elif 'standard' in objtype:
            objtype_out = 'standard'
        else:
            msgs.error('Unrecognized objtype')
        setup = self.fitstbl.master_key(frame, det=det)
        return objtype_out, setup, obstime, basename, binning

    def get_std_trace(self, std_redux, det, std_outfile):
        """
        Returns the trace of the standard if it is applicable to the current reduction

        Args:
            std_redux (bool): If False, proceed
            det (int): Detector index
            std_outfile (str): Filename for the standard star spec1d file

        Returns:
            ndarray: Trace of the standard star on input detector

        """
        if std_redux is False and std_outfile is not None:
            sobjs = specobjs.SpecObjs.from_fitsfile(std_outfile)
            # Does the detector match?
            # TODO Instrument specific logic here could be implemented with the parset. For example LRIS-B or LRIS-R we
            # we would use the standard from another detector
            this_det = sobjs.DET == det
            if np.any(this_det):
                sobjs_det = sobjs[this_det]
                sobjs_std = sobjs_det.get_std()
                std_trace = sobjs_std.TRACE_SPAT
                # flatten the array if this multislit
                if 'MultiSlit' in self.spectrograph.pypeline:
                    std_trace = std_trace.flatten()
                elif 'Echelle' in self.spectrograph.pypeline:
                    std_trace = std_trace.T
                else:
                    msgs.error('Unrecognized pypeline')
            else:
                std_trace = None
        else:
            std_trace = None

        return std_trace

    def extract_one(self, frames, det, bg_frames, std_outfile=None):
        """
        Extract a single exposure/detector pair

        sci_ID and det need to have been set internally prior to calling this method

        Args:
            frames (list):
                List of frames to extract;  stacked if more than one is provided
            det (int):
            bg_frames (list):
                List of frames to use as the background
                Can be empty
            std_outfile (str, optional):

        Returns:
            seven objects are returned::
                - ndarray: Science image
                - ndarray: Science inverse variance image
                - ndarray: Model of the sky
                - ndarray: Model of the object
                - ndarray: Model of inverse variance
                - ndarray: Mask
                - :obj:`pypeit.specobjs.SpecObjs`: spectra

        """
        # Grab some meta-data needed for the reduction from the fitstbl
        self.objtype, self.setup, self.obstime, self.basename, self.binning = self.get_sci_metadata(frames[0], det)
        # Is this a standard star?
        self.std_redux = 'standard' in self.objtype
        # Get the standard trace if need be
        std_trace = self.get_std_trace(self.std_redux, det, std_outfile)

        # Build Science image
        sci_files = self.fitstbl.frame_paths(frames)
        self.sciImg = scienceimage.build_from_file_list(
            self.spectrograph, det, self.par['scienceframe']['process'],
            self.caliBrate.msbpm, sci_files, self.caliBrate.msbias,
            self.caliBrate.mspixelflat, illum_flat=self.caliBrate.msillumflat)

        # Background Image?
        if len(bg_frames) > 0:
            bg_file_list = self.fitstbl.frame_paths(bg_frames)
            self.sciImg = self.sciImg - scienceimage.build_from_file_list(
                self.spectrograph, det, self.par['scienceframe']['process'],
                self.caliBrate.msbpm, bg_file_list, self.caliBrate.msbias,
                self.caliBrate.mspixelflat, illum_flat=self.caliBrate.msillumflat)

        # Update mask for slitmask
        slitmask = pixels.tslits2mask(self.caliBrate.tslits_dict)
        self.sciImg.update_mask_slitmask(slitmask)

        # For QA on crash
        msgs.sciexp = self.sciImg

        # Instantiate Reduce object
        self.maskslits = self.caliBrate.tslits_dict['maskslits'].copy()
        # Required for pypeline specific object
        # TODO -- caliBrate should be replaced by the ~3 primary Objects needed
        #   once we have the data models in place.
        self.redux = reduce.instantiate_me(self.sciImg, self.spectrograph,
                                           self.par, self.caliBrate,
                                           maskslits=self.maskslits,
                                           ir_redux=self.ir_redux,
                                           std_redux=self.std_redux,
                                           objtype=self.objtype,
                                           setup=self.setup,
                                           show=self.show,
                                           det=det, binning=self.binning)
        # Show?
        if self.show:
            self.redux.show('image', image=self.sciImg.image, chname='processed',
                            slits=True, clear=True)

        # Prep for manual extraction (if requested)
        manual_extract_dict = self.fitstbl.get_manual_extract(frames, det)

        self.skymodel, self.objmodel, self.ivarmodel, self.outmask, self.sobjs = self.redux.run(
            std_trace=std_trace, manual_extract_dict=manual_extract_dict, show_peaks=self.show,
            basename=self.basename, ra=self.fitstbl["ra"][frames[0]], dec=self.fitstbl["dec"][frames[0]],
            obstime=self.obstime)

        # Return
        return self.sciImg.image, self.sciImg.ivar, self.skymodel, self.objmodel, self.ivarmodel, self.outmask, self.sobjs

    # TODO: Why not use self.frame?
    def save_exposure(self, frame, sci_dict, basename):
        """
        Save the outputs from extraction for a given exposure

        Args:
            frame (:obj:`int`):
              0-indexed row in the metadata table with the frame that
              has been reduced.
            sci_dict (:obj:`dict`):
              Dictionary containing the primary outputs of extraction
            basename (:obj:`str`):
                The root name for the output file.

        Returns:
            None or SpecObjs:  All of the objects saved to disk

        """
        # TODO: Need some checks here that the exposure has been reduced

        # Determine the headers
        head1d = self.fitstbl[frame]
        # Need raw file header information
        rawfile = self.fitstbl.frame_paths(frame)
        head2d = fits.getheader(rawfile, ext=self.spectrograph.primary_hdrext)
        refframe = 'pixel' if self.caliBrate.par['wavelengths']['reference'] == 'pixel' else \
            self.caliBrate.par['wavelengths']['frame']

        # Determine the paths/filenames
        save.save_all(sci_dict, self.caliBrate.master_key_dict, self.caliBrate.master_dir,
                      self.spectrograph, head1d, head2d, self.science_path, basename,
                      update_det=self.par['rdx']['detnum'], binning=self.fitstbl['binning'][frame])

    def msgs_reset(self):
        """
        Reset the msgs object
        """

        # Reset the global logger
        msgs.reset(log=self.logname, verbosity=self.verbosity)
        msgs.pypeit_file = self.pypeit_file

    def print_end_time(self):
        """
        Print the elapsed time
        """
        # Capture the end time and print it to user
        tend = time.time()
        codetime = tend-self.tstart
        if codetime < 60.0:
            msgs.info('Execution time: {0:.2f}s'.format(codetime))
        elif codetime/60.0 < 60.0:
            mns = int(codetime/60.0)
            scs = codetime - 60.0*mns
            msgs.info('Execution time: {0:d}m {1:.2f}s'.format(mns, scs))
        else:
            hrs = int(codetime/3600.0)
            mns = int(60.0*(codetime/3600.0 - hrs))
            scs = codetime - 60.0*mns - 3600.0*hrs
            msgs.info('Execution time: {0:d}h {1:d}m {2:.2f}s'.format(hrs, mns, scs))

    # TODO: Move this to fitstbl?
    def show_science(self):
        """
        Simple print of science frames
        """
        indx = self.fitstbl.find_frames('science')
        print(self.fitstbl[['target','ra','dec','exptime','dispname']][indx])

    def __repr__(self):
        # Generate sets string
        return '<{:s}: pypeit_file={}>'.format(self.__class__.__name__, self.pypeit_file)

<|MERGE_RESOLUTION|>--- conflicted
+++ resolved
@@ -91,15 +91,8 @@
         #   - Configuration specific parameters for the spectrograph
         if scistd_file is not None:
             msgs.info('Setting configuration-specific parameters using {0}'.format(
-<<<<<<< HEAD
-                      os.path.split(sci_file)[1]))
-        # TODO we need a way of setting configuration specific information like disperser in the spectrograph
-        # class itself.
-        spectrograph_cfg_lines = self.spectrograph.config_specific_par(sci_file).to_config()
-=======
                       os.path.split(scistd_file)[1]))
         spectrograph_cfg_lines = self.spectrograph.config_specific_par(scistd_file).to_config()
->>>>>>> deb6c16b
         #   - Build the full set, merging with any user-provided
         #     parameters
         self.par = PypeItPar.from_cfg_lines(cfg_lines=spectrograph_cfg_lines, merge_with=cfg_lines)
