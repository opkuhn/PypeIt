"""
Main driver class for object finding, global skysubtraction and skymask construction

.. include common links, assuming primary doc root is up one directory
.. include:: ../include/links.rst

"""

import inspect
import numpy as np
import os

from astropy import stats
from abc import ABCMeta


from pypeit import specobjs
from pypeit import msgs, utils
from pypeit import flatfield
from pypeit.display import display
from pypeit.core import skysub, qa, parse, flat, flexure
from pypeit.core import procimg
from pypeit.images import buildimage
from pypeit.core import findobj_skymask

from IPython import embed


class FindObjects:
    """
    Base class used to find objects and perform global sky subtraction for
    science or standard-star exposures.

    Args:
        sciImg (:class:`~pypeit.images.scienceimage.ScienceImage`):
            Image to reduce.
        slits (:class:`~pypeit.slittrace.SlitTracSet`):
            Object providing slit traces for the image to reduce.
        spectrograph (:class:`~pypeit.spectrographs.spectrograph.Spectrograph`):
            PypeIt Sspectrograph class
        par (:class:`~pypeit.par.pyepeitpar.PypeItPar`):
            Reduction parameters class
        objtype (:obj:`str`):
            Specifies object being reduced.  Should be 'science',
            'standard', or 'science_coadd2d'.
        wv_calib (:class:`~pypeit.wavetilts.WaveCalib`, optional):
            This is only used for the IFU child when a joint sky subtraction
            is requested.
        waveTilts (:class:`~pypeit.wavetilts.WaveTilts`, optional):
            Calibration frame with arc/sky line tracing of the wavelength
            tilt.  Only waveTilts or tilts is needed (not both).
        tilts (`numpy.ndarray`_, optional):
            Tilts frame produced by
            :func:`~pypeit.wavetilts.WaveTilts.fit2tiltimg` for given a
            spatial flexure.  Only waveTilts or tilts is needed (not both).
        initial_skymask (`numpy.ndarray`_, optional):
            Boolean array that selects (array elements are True) image
            pixels in sky regions.  If provided, the 2nd pass on the global
            sky subtraction is omitted.
        bkg_redux (:obj:`bool`, optional):
            If True, the sciImg has been subtracted by
            a background image (e.g. standard treatment in the IR)
        find_negative (:obj:`bool`, optional):
            If True, the negative objects are found
        std_redux (:obj:`bool`, optional):
<<<<<<< HEAD
            If True the object being extracted is a standards star
=======
            If True, the object being extracted is a standard star,
>>>>>>> 38a0e4f0
            so that the reduction parameters can be adjusted accordingly.
        show (:obj:`bool`, optional):
            Show plots along the way?
        clear_ginga (:obj:`bool`, optional):
            Clear the ginga window before showing the object finding results.
        basename (:obj:`str`, optional):
            Base name for output files
        manual (:class:`~pypeit.manual_extract.ManualExtractObj`, optional):
            Object containing manual extraction instructions/parameters.

    Attributes:
        ivarmodel (`numpy.ndarray`_):
            Model of inverse variance
        objimage (`numpy.ndarray`_):
            Model of object
        skyimage (`numpy.ndarray`_):
            Final model of sky
        initial_sky (`numpy.ndarray`_):
            Initial sky model after first pass with global_skysub()
        global_sky (`numpy.ndarray`_):
            Fit to global sky
        skymask (`numpy.ndarray`_):
            Mask of the sky fit
        outmask (`numpy.ndarray`_):
            Final output mask
        extractmask (`numpy.ndarray`_):
            Extraction mask
        slits (:class:`pypeit.slittrace.SlitTraceSet`):
        sobjs_obj (:class:`pypeit.specobjs.SpecObjs`):
            Objects found
        spat_flexure_shift (:obj:`float`):
        tilts (`numpy.ndarray`_):
            WaveTilts images generated on-the-spot
        waveimg (`numpy.ndarray`_):
            WaveImage image generated on-the-spot
        slitshift (`numpy.ndarray`_):
            Global spectral flexure correction for each slit (in pixels)
        vel_corr (:obj:`float`):
            Relativistic reference frame velocity correction (e.g. heliocentyric/barycentric/topocentric)

    """

    __metaclass__ = ABCMeta

    # TODO Consider removing objtype argument and simply have an optional parameter which regulates the flexure
    # behavior which is all objtype seems to do. But we should consider consistency with Extract.

    # Superclass factory method generates the subclass instance
    @classmethod
    def get_instance(cls, sciImg, slits, spectrograph, par, objtype, wv_calib=None, waveTilts=None,
                     tilts=None, initial_skymask=None, bkg_redux=False, find_negative=False,
                     std_redux=False, show=False, clear_ginga=True, basename=None, manual=None):
        """
        Instantiate and return the :class:`FindObjects` subclass appropriate for
        the provided spectrograph.

        For argument descriptions, see :class:`FindObjects`.
        """
        return next(c for c in utils.all_subclasses(FindObjects)
                    if c.__name__ == (spectrograph.pypeline + 'FindObjects'))(
            sciImg, slits, spectrograph, par, objtype, wv_calib=wv_calib, waveTilts=waveTilts,
            tilts=tilts, initial_skymask=initial_skymask, bkg_redux=bkg_redux,
            find_negative=find_negative, std_redux=std_redux, show=show, clear_ginga=clear_ginga,
            basename=basename, manual=manual)

    def __init__(self, sciImg, slits, spectrograph, par, objtype, wv_calib=None, waveTilts=None,
                 tilts=None, initial_skymask=None, bkg_redux=False, find_negative=False,
                 std_redux=False, show=False, clear_ginga=True, basename=None, manual=None):

        # Setup the parameters sets for this object. NOTE: This uses objtype, not frametype!
        # Instantiation attributes for this object
        self.sciImg = sciImg
        self.spectrograph = spectrograph
        self.objtype = objtype
        self.par = par
        self.scaleimg = np.array([1.0], dtype=float)  # np.array([1]) applies no scale
        self.basename = basename
        self.manual = manual
        self.initial_skymask = initial_skymask
        self.wv_calib = wv_calib  # TODO :: Ideally, we want to avoid this if possible. Find a better way to do joint_skysub fitting outside of the find_objects class.
        # Parse
        # Slit pieces
        #   WARNING -- It is best to unpack here then pass around self.slits
        #      Otherwise you have to keep in mind flexure, tweaking, etc.

        # TODO: The spatial flexure is not copied to the PypeItImage object if
        # the image (science or otherwise) is from a combination of multiple
        # frames.  Is that okay for this usage?
        # Flexure
        self.spat_flexure_shift = None
        if (objtype == 'science' and self.par['scienceframe']['process']['spat_flexure_correct']) or \
           (objtype == 'standard' and self.par['calibrations']['standardframe']['process']['spat_flexure_correct']):
            self.spat_flexure_shift = self.sciImg.spat_flexure
        elif objtype == 'science_coadd2d':
            self.spat_flexure_shift = None

        # Initialise the slits
        msgs.info("Initialising slits")
        self.initialise_slits(slits)

        # Internal bpm mask
        # We want to keep the 'BOXSLIT', which has bpm=2. But we don't want to keep 'BOXSLIT'
        # with other bad flag (for which bpm>2)
        self.reduce_bpm = (self.slits.mask > 2) & (np.invert(self.slits.bitmask.flagged(
                        self.slits.mask, flag=self.slits.bitmask.exclude_for_reducing)))
        self.reduce_bpm_init = self.reduce_bpm.copy()

        # Load up other input items
        self.bkg_redux = bkg_redux
        self.find_negative = find_negative

        self.std_redux = std_redux
        # This can be a single integer for a single detector or a tuple for
        # multiple detectors placed in a mosaic.
        self.det = self.sciImg.detector.det
        # This is the string name of the detector or mosaic used when saving the
        # processed data to PypeIt's main output files
        self.detname = self.spectrograph.get_det_name(self.det)

        self.binning = self.sciImg.detector.binning
        self.pypeline = spectrograph.pypeline
        self.findobj_show = show

        self.steps = []

        # Key outputs images for extraction
        self.ivarmodel = None
        self.objimage = None
        self.skyimage = None
        self.initial_sky = None
        self.skymask = None
        # TODO: Is this ever used?
        self.outmask = None
        self.extractmask = None
        # SpecObjs object
        self.sobjs_obj = None
        self.slitshift = np.zeros(self.slits.nslits)  # Global spectral flexure slit shifts (in pixels) that are applied to all slits.
        self.vel_corr = None

        # Deal with dynamically generated calibrations, i.e. the tilts.
        if waveTilts is None and tilts is None:
            msgs.error("Must provide either waveTilts or tilts to FindObjects")
        elif waveTilts is not None and tilts is not None:
            msgs.error("Cannot provide both waveTilts and tilts to FindObjects")
        elif waveTilts is not None and tilts is None:
            self.waveTilts = waveTilts
            self.waveTilts.is_synced(self.slits)
            #   Deal with Flexure
            if self.par['calibrations']['tiltframe']['process']['spat_flexure_correct']:
                _spat_flexure = 0. if self.spat_flexure_shift is None else self.spat_flexure_shift
                # If they both shifted the same, there will be no reason to shift the tilts
                tilt_flexure_shift = _spat_flexure - self.waveTilts.spat_flexure
            else:
                tilt_flexure_shift = self.spat_flexure_shift
            msgs.info("Generating tilts image from fit in waveTilts")
            self.tilts = self.waveTilts.fit2tiltimg(self.slitmask, flexure=tilt_flexure_shift)
        elif waveTilts is None and tilts is not None:
            msgs.info("Using user input tilts image")
            self.tilts = tilts

        # Show?
        if self.findobj_show:
            self.show('image', image=sciImg.image, chname='processed', slits=True, clear=clear_ginga)


    def create_skymask(self, sobjs_obj):
        r"""
        Creates a skymask from a SpecObjs object

        Args:
            sobjs_obj (:class:`pypeit.specobjs.SpecObjs`):
                Objects for which you would like to create the mask

        Returns:
            `numpy.ndarray`_: Boolean image with shape :math:`(N_{\rm spec},
            N_{\rm spat})` indicating which pixels are usable for global sky
            subtraction.  True = usable for sky subtraction, False = should be
            masked when sky subtracting.
        """
        # Masking options
        boxcar_rad_pix = None

        skymask = np.ones_like(self.sciImg.image, dtype=bool)
        gdslits = np.where(np.invert(self.reduce_bpm))[0]
        if sobjs_obj.nobj > 0:
            for slit_idx in gdslits:
                slit_spat = self.slits.spat_id[slit_idx]
                qa_title ="Generating skymask for slit # {:d}".format(slit_spat)
                msgs.info(qa_title)
                thismask = self.slitmask == slit_spat
                this_sobjs = sobjs_obj.SLITID == slit_spat
                # Boxcar mask?
                if self.par['reduce']['skysub']['mask_by_boxcar']:
                    boxcar_rad_pix = self.par['reduce']['extraction']['boxcar_radius'] / \
                                     self.get_platescale(slitord_id=self.slits.slitord_id[slit_idx])
                # Do it
                skymask[thismask] = findobj_skymask.create_skymask(sobjs_obj[this_sobjs], thismask,
                                                                   self.slits_left[:,slit_idx],
                                                                   self.slits_right[:,slit_idx],
                                                                   box_rad_pix=boxcar_rad_pix,
                                                                   trim_edg=self.par['reduce']['findobj']['find_trim_edge'])
        # Return
        return skymask

    # TODO Make this a method possibly in slittrace.py. Almost identical code is in extraction.py
    def initialise_slits(self, slits, initial=False):
        """
        Gather all the :class:`SlitTraceSet` attributes
        that we'll use here in :class:`FindObjects`

        Args:
            slits (:class:`~pypeit.slittrace.SlitTraceSet`):
                SlitTraceSet object containing the slit boundaries that will be initialized.
            initial (:obj:`bool`, optional):
                Use the initial definition of the slits. If False,
                tweaked slits are used.
        """
        # Slits
        self.slits = slits
        # Select the edges to use
        # TODO JFH: his is an ugly hack for the present moment until we get the slits object sorted out
        self.slits_left, self.slits_right, _ \
            = self.slits.select_edges(initial=initial, flexure=self.spat_flexure_shift)
        # This matches the logic below that is being applied to the slitmask. Better would be to clean up slits to
        # to return a new slits object with the desired selection criteria which would remove the ambiguity
        # about whether the slits and the slitmask are in sync.
        #bpm = self.slits.mask.astype(bool)
        #bpm &= np.invert(self.slits.bitmask.flagged(self.slits.mask, flag=self.slits.bitmask.exclude_for_reducing + ['BOXSLIT']))
        #gpm = np.logical_not(bpm)
        #self.slits_left = slits_left[:, gpm]
        #self.slits_right = slits_right[:, gpm]


        # Slitmask
        self.slitmask = self.slits.slit_img(initial=initial, flexure=self.spat_flexure_shift,
                                            exclude_flag=self.slits.bitmask.exclude_for_reducing+['BOXSLIT'])
        # Now add the slitmask to the mask (i.e. post CR rejection in proc)
        # NOTE: this uses the par defined by EdgeTraceSet; this will
        # use the tweaked traces if they exist
        self.sciImg.update_mask_slitmask(self.slitmask)
#        # For echelle
#        self.spatial_coo = self.slits.spatial_coordinates(initial=initial, flexure=self.spat_flexure_shift)

    # TODO There are going to be problems with std_trace not being aligned with whatever orders are getting masked in
    # this routine.
    def run(self, std_trace=None, show_peaks=False, show_skysub_fit=False):
        """
        Primary code flow for object finding in PypeIt reductions

        Parameters
        ----------
        std_trace : `numpy.ndarray`_, optional
            Trace of the standard star
        show_peaks : :obj:`bool`, optional
            Show peaks in find_objects methods
        show_skysub_fit : :obj:`bool`, optional
            Show the fits for the global sky subtraction

        Returns
        -------
        initial_sky : `numpy.ndarray`_
            Initial global sky model
        sobjs_obj : :class:`~pypeit.specobjs.SpecObjs`
            List of objects found
        """

        # If the skip_skysub is set (i.e. image is already sky-subtracted), simply find objects
        if self.par['reduce']['findobj']['skip_skysub']:
            msgs.info("Skipping global sky sub as per user request")
            sobjs_obj, self.nobj = self.find_objects(self.sciImg.image, self.sciImg.ivar,
                                                     std_trace=std_trace, show=self.findobj_show,
                                                     show_peaks=show_peaks)
            return np.zeros_like(self.sciImg.image), sobjs_obj

        # Perform a first pass sky-subtraction.  The mask is either empty or
        # uses the mask specified by the user.
        
        # TODO: Should we make this no_poly=True to have fewer degrees of freedom in
        # the with with-object global sky fits??
        initial_sky0 = self.global_skysub(skymask=self.initial_skymask, update_crmask=False,
                                          objs_not_masked=True, show_fit=show_skysub_fit)
        # First pass object finding
        save_objfindQA = self.par['reduce']['findobj']['skip_second_find'] | self.std_redux
        sobjs_obj, self.nobj = \
            self.find_objects(self.sciImg.image-initial_sky0, self.sciImg.ivar, std_trace=std_trace,
                              show_peaks=show_peaks, show=self.findobj_show and not self.std_redux,
                              save_objfindQA=save_objfindQA)

        if self.nobj == 0 or self.initial_skymask is None:
            # Either no objects were found, or the initial sky mask was provided by the user.
            # Either way, don't don't redo global sky subtraction
            msgs.info('Either no objecsts were found or a user-provided sky mask was used.  '
                      'Skipping second pass of sky-subtraction and object finding.')
            return initial_sky0, sobjs_obj

        # If objects were found, create skymask using first pass objects that
        # were identified, sobjs_obj
        skymask_init = self.create_skymask(sobjs_obj)
        # Global sky subtract now using the skymask defined by object positions
        initial_sky = self.global_skysub(skymask=skymask_init, show_fit=show_skysub_fit)
        # Second pass object finding on sky-subtracted image with updated sky
        # created after masking objects
        if not self.std_redux and not self.par['reduce']['findobj']['skip_second_find']:
            sobjs_obj, self.nobj = self.find_objects(self.sciImg.image - initial_sky,
                                                     self.sciImg.ivar, std_trace=std_trace,
                                                     show=self.findobj_show, show_peaks=show_peaks)
        else:
            msgs.info("Skipping 2nd run of finding objects")
        # TODO I think the final global should go here as well from the pypeit.py class lines 837
        return initial_sky, sobjs_obj

    def find_objects(self, image, ivar, std_trace=None,
                     show_peaks=False, show_fits=False,
                     show_trace=False, show=False, save_objfindQA=True,
                     manual_extract_dict=None, debug=False):
        """
        Single pass at finding objects in the input image

        If self.find_negative is True, do a search for negative objects too

        Parameters
        ----------
        image : `numpy.ndarray`_
            Image to search for objects from. This floating-point image has shape
            (nspec, nspat) where the first dimension (nspec) is
            spectral, and second dimension (nspat) is spatial.
        std_trace : `numpy.ndarray`_, optional
            This is a one dimensional float array with shape = (nspec,) containing the standard star
            trace which is used as a crutch for tracing. If the no
            standard star is provided the code uses the the slit
            boundaries as the crutch.
        show_peaks : :obj:`bool`, optional
            Generate QA showing peaks identified by object finding
        show_fits : :obj:`bool`, optional
            Generate QA  showing fits to traces
        show_trace : :obj:`bool`, optional
            Generate QA  showing traces identified. Requires an open ginga RC
            modules window
        show : :obj:`bool`, optional
            Show all the QA
        save_objfindQA : :obj:`bool`, optional
            Save to disk (png file) QA showing the object profile
        manual_extract_dict : :obj:`dict`, optional
            This is only used by 2D coadd
        debug : :obj:`bool`, optional
            Show debugging plots?

        Returns
        -------
        sobjs_obj_single : :class:`~pypeit.specobjs.SpecObjs`
            Objects found
        nobj_single : :obj:`int`
            Number of objects found
        """
        # Positive image
        if manual_extract_dict is None:
            manual_extract_dict= self.manual.dict_for_objfind(self.detname, neg=False) if self.manual is not None else None

        sobjs_obj_single, nobj_single = \
            self.find_objects_pypeline(image, ivar,
                                       std_trace=std_trace,
                                       show_peaks=show_peaks, show_fits=show_fits,
                                       show_trace=show_trace, save_objfindQA=save_objfindQA,
                                       manual_extract_dict=manual_extract_dict, 
                                       neg=False, debug=debug)

        # Find negative objects
        if self.find_negative:
            msgs.info("Finding objects in the negative image")
            # Parses
            manual_extract_dict = self.manual.dict_for_objfind(self.detname, neg=True) if self.manual is not None else None
            sobjs_obj_single_neg, nobj_single_neg = \
                self.find_objects_pypeline(-image, ivar, std_trace=std_trace,
                                           show_peaks=show_peaks, show_fits=show_fits,
                                           show_trace=show_trace, save_objfindQA=save_objfindQA,
                                           manual_extract_dict=manual_extract_dict, neg=True,
                                           debug=debug)
            # Add (if there are any)
            sobjs_obj_single.append_neg(sobjs_obj_single_neg)

        if show:
            gpm = self.sciImg.select_flag(invert=True)
            self.show('image', image=image*gpm.astype(float), chname='objfind',
                      sobjs=sobjs_obj_single, slits=True)

        # For nobj we take only the positive objects
        return sobjs_obj_single, nobj_single

    # TODO maybe we don't need parent and children for this method. But IFU has a bunch of extra methods.
    def find_objects_pypeline(self, image, ivar, std_trace=None,
                              show_peaks=False, show_fits=False, show_trace=False,
                              show=False, save_objfindQA=False, neg=False, debug=False,
                              manual_extract_dict=None):

        """
         Dummy method for object finding. Overloaded by class specific object finding.

         Returns:

         """
        return None, None

    def get_platescale(self, slitord_id=None):
        """
        Return the platescale in binned pixels for the current detector/echelle order

        Over-loaded by the children

        Args:
            slitord_id (:obj:`int`, optional):
                slit spat_id (MultiSlit, IFU) or ech_order (Echelle) value

        Returns:
            :obj:`float`: plate scale in binned pixels

        """
        pass


    def global_skysub(self, skymask=None, update_crmask=True, trim_edg = (0, 0),
                      previous_sky=None, show_fit=False, show=False, show_objs=False, objs_not_masked=False):
        """
        Perform global sky subtraction, slit by slit

        Wrapper to skysub.global_skysub

        Args:
            skymask (`numpy.ndarray`_, None):
                A 2D image indicating sky regions (1=sky)
            update_crmask (bool, optional):
            trim_edg (tuple, optional):
                 A two tuple of ints that specify the number of pixels to trim from the slit edges
            show_fit (bool, optional):
            show (bool, optional):
            show_objs (bool, optional):
            previous_sky (`numpy.ndarray`_, optional):
                Sky model estimate from a previous run of global_sky
                Used to generate an improved estimated of the variance
            objs_not_masked (bool, optional):
                Set this to be True if there are objects on the slit/order that are not being masked
                by the skymask. This is typically the case for the first pass sky-subtraction
                before object finding, since a skymask has not yet been created.

        Returns:
            `numpy.ndarray`_: image of the the global sky model

        """
        # reset bpm since global sky is run several times and reduce_bpm is here updated.
        self.reduce_bpm = self.reduce_bpm_init.copy()
        # Prep
        global_sky = np.zeros_like(self.sciImg.image)
        # Parameters for a standard star
        if self.std_redux:
            sigrej = 7.0
            update_crmask = False
            if not self.par['reduce']['skysub']['global_sky_std']:
                msgs.info('Skipping global sky-subtraction for standard star.')
                return global_sky
        else:
            sigrej = 3.0

        # We use this tmp bpm so that we exclude the BOXSLITS during the global_skysub
        tmp_bpm = (self.slits.mask > 0) & \
                          (np.invert(self.slits.bitmask.flagged(self.slits.mask,
                                                                flag=self.slits.bitmask.exclude_for_reducing)))
        gdslits = np.where(np.invert(tmp_bpm))[0]

        # Mask objects using the skymask? If skymask has been set by objfinding, and masking is requested, then do so
        skymask_now = skymask if (skymask is not None) else np.ones_like(self.sciImg.image, dtype=bool)

        # Allow for previous sky to better estimate ivar
        #  Unless we used a background image (i.e. bkg_redux=True)
        if (previous_sky is not None) and (not self.bkg_redux):
            # Estimate the variance using the input sky model
            var = procimg.variance_model(self.sciImg.base_var,
                                          counts=previous_sky,
                                          count_scale=self.sciImg.img_scale,
                                          noise_floor=self.sciImg.noise_floor)
            skysub_ivar = utils.inverse(var)
        else:
            skysub_ivar = self.sciImg.ivar


        # Loop on slits
        for slit_idx in gdslits:
            slit_spat = self.slits.spat_id[slit_idx]
            msgs.info("Global sky subtraction for slit: {:d}".format(slit_spat))
            thismask = self.slitmask == slit_spat
            inmask = self.sciImg.select_flag(invert=True) & thismask & skymask_now
            # All masked?
            if not np.any(inmask):
                msgs.warn("No pixels for fitting sky.  If you are using mask_by_boxcar=True, your radius may be too large.")
                self.reduce_bpm[slit_idx] = True
                continue

            # Find sky
            global_sky[thismask] = skysub.global_skysub(
                self.sciImg.image, skysub_ivar, self.tilts, thismask,
                self.slits_left[:,slit_idx], self.slits_right[:,slit_idx],
                inmask=inmask, sigrej=sigrej,
                bsp=self.par['reduce']['skysub']['bspline_spacing'],
                trim_edg=tuple(self.par['reduce']['trim_edge']),
                no_poly=self.par['reduce']['skysub']['no_poly'],
                pos_mask=not self.bkg_redux and not objs_not_masked,
                max_mask_frac=self.par['reduce']['skysub']['max_mask_frac'],
                show_fit=show_fit)
            # Mask if something went wrong
            if np.sum(global_sky[thismask]) == 0.:
                msgs.warn("Bad fit to sky.  Rejecting slit: {:d}".format(slit_spat))
                self.reduce_bpm[slit_idx] = True

        if update_crmask and self.par['scienceframe']['process']['mask_cr']:
            # Find CRs with sky subtraction
            # TODO: Shouldn't the saturation flagging account for the
            # subtraction of the sky?
            self.sciImg.build_crmask(self.par['scienceframe']['process'],
                                     subtract_img=global_sky)
            # TODO: This mask update is done *inside* build_crmask.
#            # Update the fullmask
#            self.sciImg.update_mask_cr(self.sciImg.crmask)

        # Step
        self.steps.append(inspect.stack()[0][3])

        if show:
            sobjs_show = None if show_objs else self.sobjs_obj
            # Global skysub is the first step in a new extraction so clear the channels here
            self.show('global', global_sky=global_sky, slits=True, sobjs=sobjs_show, clear=False)

        # Return
        return global_sky

    def show(self, attr, image=None, global_sky=None, showmask=False, sobjs=None,
             chname=None, slits=False,clear=False):
        """
        Show one of the internal images

        .. todo::
            Should probably put some of these in ProcessImages

        Parameters
        ----------
        attr : str
          global -- Sky model (global)
          sci -- Processed science image
          rawvar -- Raw variance image
          modelvar -- Model variance image
          crmasked -- Science image with CRs set to 0
          skysub -- Science image with global sky subtracted
          image -- Input image
        display : str, optional
        image : ndarray, optional
          User supplied image to display

        Returns
        -------

        """
        mask_in = self.sciImg.fullmask if showmask else None

        img_gpm = self.sciImg.select_flag(invert=True)

        if attr == 'global' and all([a is not None for a in [self.sciImg.image, global_sky,
                                                             self.sciImg.fullmask]]):
            # global sky subtraction
            # sky subtracted image
            image = (self.sciImg.image - global_sky) * img_gpm.astype(float)
            mean, med, sigma = stats.sigma_clipped_stats(image[img_gpm], sigma_lower=5.0,
                                                         sigma_upper=5.0)
            cut_min = mean - 1.0 * sigma
            cut_max = mean + 4.0 * sigma
            ch_name = chname if chname is not None else f'global_sky_{self.detname}'
            viewer, ch = display.show_image(image, chname=ch_name, mask=mask_in, clear=clear,
                                            wcs_match=True)
        elif attr == 'image':
            ch_name = chname if chname is not None else 'image'
            viewer, ch = display.show_image(image, chname=ch_name, clear=clear, wcs_match=True)
        else:
            msgs.warn("Not an option for show")

        if sobjs is not None:
            for spec in sobjs:
                color = 'magenta' if spec.hand_extract_flag else 'orange'
                display.show_trace(viewer, ch, spec.TRACE_SPAT, spec.NAME, color=color)

        if slits and self.slits_left is not None:
            display.show_slits(viewer, ch, self.slits_left, self.slits_right)

    def __repr__(self):
        txt = '<{:s}: nimg={:d}'.format(self.__class__.__name__,
                                        self.nsci)
        if len(self.steps) > 0:
            txt+= ' steps: ['
            for step in self.steps:
                txt += '{:s}, '.format(step)
            txt = txt[:-2]+']'  # Trim the trailing comma
        txt += '>'
        return txt


class MultiSlitFindObjects(FindObjects):
    """
    Child of Reduce for Multislit and Longslit reductions

    See parent doc string for Args and Attributes

    """
    def __init__(self, sciImg, slits, spectrograph, par, objtype, **kwargs):
        super().__init__(sciImg, slits, spectrograph, par, objtype, **kwargs)

    def get_platescale(self, slitord_id=None):
        """
        Return the platescale in binned pixels for the current detector/echelle order

        Args:
            slitord_id (:obj:`int`, optional):
                slit spat_id (MultiSlit, IFU) or ech_order (Echelle) value

        Returns:
            :obj:`float`: plate scale in binned pixels

        """
        bin_spec, bin_spat = parse.parse_binning(self.binning)
        return self.sciImg.detector.platescale * bin_spec

    def find_objects_pypeline(self, image, ivar, std_trace=None,
                              manual_extract_dict=None,
                              show_peaks=False, show_fits=False, show_trace=False,
                              show=False, save_objfindQA=False, neg=False, debug=False):
        """
        Pipeline specific find objects routine

        Parameters
        ----------

        image : `numpy.ndarray`_
            Image to search for objects from. This floating-point image has shape
            (nspec, nspat) where the first dimension (nspec) is
            spectral, and second dimension (nspat) is spatial.
        std_trace : `numpy.ndarray`_, optional
            This is a one dimensional float array with shape = (nspec,) containing the standard star
            trace which is used as a crutch for tracing. If the no
            standard star is provided the code uses the the slit
            boundaries as the crutch.
        manual_extract_dict : :obj:`dict`, optional
            Dict guiding the manual extraction
        show_peaks : :obj:`bool`, optional
            Generate QA showing peaks identified by object finding
        show_fits : :obj:`bool`, optional
            Generate QA  showing fits to traces
        show_trace : :obj:`bool`, optional
            Generate QA  showing traces identified. Requires an open ginga RC
            modules window
        show : :obj:`bool`, optional
            Show all the QA
        save_objfindQA : :obj:`bool`, optional
            Save to disk (png file) QA showing the object profile
        neg : :obj:`bool`, optional
            Is this a negative image?
        debug : :obj:`bool`, optional
            Show debugging plots?

        Returns
        -------
        specobjs : :class:`~pypeot.specobjs.Specobjs`
            Container holding Specobj objects
        nobj : :obj:`int`
            Number of objects identified
        """
        gdslits = np.where(np.invert(self.reduce_bpm))[0]

        # Instantiate the specobjs container
        sobjs = specobjs.SpecObjs()

        # Loop on slits
        for slit_idx in gdslits:
            slit_spat = self.slits.spat_id[slit_idx]
            qa_title ="Finding objects on slit # {:d}".format(slit_spat)
            msgs.info(qa_title)
            thismask = self.slitmask == slit_spat
            inmask = self.sciImg.select_flag(invert=True) & thismask
            specobj_dict = {'SLITID': slit_spat,
                            'DET': self.sciImg.detector.name,
                            'OBJTYPE': self.objtype,
                            'PYPELINE': self.pypeline}

            # This condition allows to not use a threshold to find objects in alignment boxes
            # because these boxes are smaller than normal slits and the stars are very bright,
            # the detection threshold would be too high and the star not detected.
            if self.slits.bitmask.flagged(self.slits.mask[slit_idx], flag='BOXSLIT'):
                snr_thresh = 0.
            else:
                snr_thresh = self.par['reduce']['findobj']['snr_thresh']

            # Set objfind QA filename
            objfindQA_filename = None
            if save_objfindQA and (self.basename is not None):
                out_dir = os.path.join(self.par['rdx']['redux_path'], self.par['rdx']['qadir'])
                if self.find_negative:
                    basename = 'neg_' + self.basename if neg else 'pos_' + self.basename
                else:
                    basename = self.basename
                objfindQA_filename = qa.set_qa_filename(basename, 'obj_profile_qa', slit=slit_spat,
                                                        det=self.detname, out_dir=out_dir)

            maxnumber =  self.par['reduce']['findobj']['maxnumber_std'] if self.std_redux \
                else self.par['reduce']['findobj']['maxnumber_sci']
            sobjs_slit = \
                    findobj_skymask.objs_in_slit(image, ivar, thismask,
                                self.slits_left[:,slit_idx],
                                self.slits_right[:,slit_idx],
                                inmask=inmask,
                                ncoeff=self.par['reduce']['findobj']['trace_npoly'],
                                std_trace=std_trace,
                                snr_thresh=snr_thresh,
                                hand_extract_dict=manual_extract_dict,
                                specobj_dict=specobj_dict, show_peaks=show_peaks,
                                show_fits=show_fits, show_trace=show_trace,
                                trim_edg=self.par['reduce']['findobj']['find_trim_edge'],
                                fwhm=self.par['reduce']['findobj']['find_fwhm'],
                                use_user_fwhm=self.par['reduce']['extraction']['use_user_fwhm'],
                                boxcar_rad=self.par['reduce']['extraction']['boxcar_radius'] / self.get_platescale(),  #pixels
                                maxdev=self.par['reduce']['findobj']['find_maxdev'],
                                find_min_max=self.par['reduce']['findobj']['find_min_max'],
                                extract_maskwidth=self.par['reduce']['skysub']['local_maskwidth'],
                                qa_title=qa_title, nperslit=maxnumber,
                                objfindQA_filename=objfindQA_filename,
                                debug_all=debug)
            # Record
            sobjs.add_sobj(sobjs_slit)

        # Steps
        self.steps.append(inspect.stack()[0][3])
        if show:
            gpm = self.sciImg.select_flag(invert=True)
            self.show('image', image=image*gpm.astype(float), chname='objfind', sobjs=sobjs,
                      slits=True)

        # Return
        return sobjs, len(sobjs)


class EchelleFindObjects(FindObjects):
    """
    Child of Reduce for Echelle reductions

    See parent doc string for Args and Attributes

    """
    def __init__(self, sciImg, slits, spectrograph, par, objtype, **kwargs):
        super().__init__(sciImg, slits, spectrograph, par, objtype, **kwargs)

        # JFH For 2d coadds the orders are no longer located at the standard locations
        self.order_vec = spectrograph.orders if 'coadd2d' in self.objtype \
                            else self.slits.ech_order
#                            else self.spectrograph.order_vec(self.spatial_coo)
        if self.order_vec is None:
            msgs.error('Unable to set Echelle orders, likely because they were incorrectly '
                       'assigned in the relevant SlitTraceSet.')

    def get_platescale(self, slitord_id=None):
        """
        Return the platescale in binned pixels for the current detector/echelle order

        Args:
            slitord_id (:obj:`int`, optional):
                slit spat_id (MultiSlit, IFU) or ech_order (Echelle) value

        Returns:
            :obj:`float`: plate scale in binned pixels

        """
        if slitord_id is None:
            msgs.error('slitord_id is missing. Plate scale for current echelle order cannot be determined.')
        return self.spectrograph.order_platescale(slitord_id, binning=self.binning)[0]


    def find_objects_pypeline(self, image, ivar, std_trace=None,
                              show=False, show_peaks=False, show_fits=False,
                              show_trace=False, save_objfindQA=False, neg=False, debug=False,
                              manual_extract_dict=None):
        """
        Pipeline specific find objects routine

        Parameters
        ----------
        image : `numpy.ndarray`_
            Image to search for objects from. This floating-point image has shape
            (nspec, nspat) where the first dimension (nspec) is
            spectral, and second dimension (nspat) is spatial.
        std_trace : `numpy.ndarray`_, optional
            This is a one dimensional float array with shape = (nspec,) containing the standard star
            trace which is used as a crutch for tracing. If the no
            standard star is provided the code uses the the slit
            boundaries as the crutch.
        manual_extract_dict : :obj:`dict`, optional
            Dict guiding the manual extraction
        show_peaks : :obj:`bool`, optional
            Generate QA showing peaks identified by object finding
        show_fits : :obj:`bool`, optional
            Generate QA  showing fits to traces
        show_trace : :obj:`bool`, optional
            Generate QA  showing traces identified. Requires an open ginga RC modules window
        save_objfindQA : :obj:`bool`, optional
            Save to disk (png file) QA showing the object profile
        neg : :obj:`bool`, optional
            Is this a negative image?
        show : :obj:`bool`, optional
        debug : :obj:`bool`, optional

        Returns
        -------
        specobjs : :class:`~pypeit.specobjs.Specobjs`
            Container holding Specobj objects
        nobj : :obj:`int`
            Number of objects identified
        """

        plate_scale = self.spectrograph.order_platescale(self.order_vec, binning=self.binning)
        inmask = self.sciImg.select_flag(invert=True)
        # Find objects
        # TODO: Not sure how this fairs if self.det is a tuple...
        specobj_dict = {'SLITID': 999, 'DET': self.sciImg.detector.name, 
                        'ECH_ORDERINDX': 999,
                        'OBJTYPE': self.objtype,
                        'PYPELINE': self.pypeline}

        # Set objfind QA filename
        objfindQA_filename = None
        if save_objfindQA and (self.basename is not None):
            out_dir = os.path.join(self.par['rdx']['redux_path'], self.par['rdx']['qadir'])
            if self.find_negative:
                basename = 'neg_' + self.basename if neg else 'pos_' + self.basename
            else:
                basename = self.basename
            objfindQA_filename = qa.set_qa_filename(basename, 'obj_profile_qa', slit=999,
                                                    det=self.detname, out_dir=out_dir)

        #This could cause problems if there are more than one object on the echelle slit, i,e, this tacitly
        #assumes that the standards for echelle have a single object. If this causes problems, we could make an
        #nperorder_std as a parameter in the parset that the user can adjust.
        nperorder =  self.par['reduce']['findobj']['maxnumber_std'] if self.std_redux \
            else self.par['reduce']['findobj']['maxnumber_sci']

        reduce_gpm = np.logical_not(self.reduce_bpm)
        sobjs_ech = findobj_skymask.ech_objfind(
            image, ivar, self.slitmask, self.slits_left[:, reduce_gpm], self.slits_right[:, reduce_gpm],
            self.slits.spat_id[reduce_gpm], self.order_vec[reduce_gpm],
            np.vstack((self.slits.specmin, self.slits.specmax))[:, reduce_gpm],
            det=self.det,
            inmask=inmask, 
            ncoeff=self.par['reduce']['findobj']['trace_npoly'],
            manual_extract_dict=manual_extract_dict, 
            plate_scale=plate_scale[reduce_gpm],
            std_trace=std_trace,
            specobj_dict=specobj_dict,
            snr_thresh=self.par['reduce']['findobj']['snr_thresh'],
            show_peaks=show_peaks, show_fits=show_fits,
            trim_edg=self.par['reduce']['findobj']['find_trim_edge'],
            fwhm=self.par['reduce']['findobj']['find_fwhm'],
            use_user_fwhm=self.par['reduce']['extraction']['use_user_fwhm'],
            maxdev=self.par['reduce']['findobj']['find_maxdev'],
            nperorder=nperorder,
            max_snr=self.par['reduce']['findobj']['ech_find_max_snr'],
            min_snr=self.par['reduce']['findobj']['ech_find_min_snr'],
            nabove_min_snr=self.par['reduce']['findobj']['ech_find_nabove_min_snr'],
            box_radius=self.par['reduce']['extraction']['boxcar_radius'],  # arcsec
            show_trace=show_trace, objfindQA_filename=objfindQA_filename)

        # Steps
        self.steps.append(inspect.stack()[0][3])
        if show:
            gpm = self.sciImg.select_flag(invert=True)
            self.show('image', image=image*gpm.astype(float), chname='ech_objfind',
                      sobjs=sobjs_ech, slits=False)

        return sobjs_ech, len(sobjs_ech)


class IFUFindObjects(MultiSlitFindObjects):
    """
    Child of Reduce for IFU reductions

    See parent doc string for Args and Attributes

    """
    def __init__(self, sciImg, slits, spectrograph, par, objtype, **kwargs):
        super().__init__(sciImg, slits, spectrograph, par, objtype, **kwargs)
        self.initialise_slits(slits, initial=True)

    def find_objects_pypeline(self, image, ivar, std_trace=None,
                              show_peaks=False, show_fits=False, show_trace=False,
                              show=False, save_objfindQA=False, neg=False, debug=False,
                              manual_extract_dict=None):
        """
        See MultiSlitReduce for slit-based IFU reductions
        """
        if self.par['reduce']['cube']['slit_spec']:
            return super().find_objects_pypeline(image, ivar, std_trace=std_trace,
                                                 show_peaks=show_peaks, show_fits=show_fits, show_trace=show_trace,
                                                 show=show, save_objfindQA=save_objfindQA, neg=neg,
                                                 debug=debug, manual_extract_dict=manual_extract_dict)
        return None, None, None

    def apply_relative_scale(self, scaleImg):
        """Apply a relative scale to the science frame (and correct the varframe, too)

         Args:
             scaleImg (`numpy.ndarray`_):
                scale image to divide the science frame by
        """
        # Check that scaleimg is set to the correct shape
        if self.scaleimg.size == 1:
            self.scaleimg = np.ones_like(self.sciImg.image)
        # Correct the relative illumination of the science frame
        msgs.info("Correcting science frame for relative illumination")
        self.scaleimg *= scaleImg.copy()
        self.sciImg.image, _bpm, varImg = flat.flatfield(self.sciImg.image, scaleImg,
                                                         varframe=utils.inverse(self.sciImg.ivar))
        if np.any(_bpm):
            self.sciImg.update_mask('BADSCALE', indx=_bpm)
        self.sciImg.ivar = utils.inverse(varImg)

    # TODO :: THIS FUNCTION IS NOT CURRENTLY USED, BUT RJC REQUESTS TO KEEP THIS CODE HERE FOR THE TIME BEING.
    # def illum_profile_spatial(self, skymask=None, trim_edg=(0, 0), debug=False):
    #     """
    #     Calculate the residual spatial illumination profile using the sky regions.
    #
    #     The redisual is calculated using the differential:
    #
    #     .. code-block:: python
    #
    #         correction = amplitude * (1 + spatial_shift * (dy/dx)/y)
    #
    #     where ``y`` is the spatial profile determined from illumflat, and
    #     spatial_shift is the residual spatial flexure shift in units of pixels.
    #
    #      Args:
    #         skymask (`numpy.ndarray`_):
    #             Mask of sky regions where the spatial illumination will be determined
    #         trim_edg (:obj:`tuple`):
    #             A tuple of two ints indicated how much of the slit edges should be
    #             trimmed when fitting to the spatial profile.
    #         debug (:obj:`bool`):
    #             Show debugging plots?
    #     """
    #
    #     msgs.info("Performing spatial sensitivity correction")
    #     # Setup some helpful parameters
    #     skymask_now = skymask if (skymask is not None) else np.ones_like(self.sciImg.image, dtype=bool)
    #     hist_trim = 0  # Trim the edges of the histogram to take into account edge effects
    #     gpm = self.sciImg.select_flag(invert=True)
    #     slitid_img_init = self.slits.slit_img(pad=0, initial=True, flexure=self.spat_flexure_shift)
    #     spatScaleImg = np.ones_like(self.sciImg.image)
    #     # For each slit, grab the spatial coordinates and a spline
    #     # representation of the spatial profile from the illumflat
    #     rawimg = self.sciImg.image.copy()
    #     numbins = int(np.max(self.slits.get_slitlengths(initial=True, median=True)))
    #     spatbins = np.linspace(0.0, 1.0, numbins + 1)
    #     spat_slit = 0.5 * (spatbins[1:] + spatbins[:-1])
    #     slitlength = np.median(self.slits.get_slitlengths(median=True))
    #     coeff_fit = np.zeros((self.slits.nslits, 2))
    #     for sl, slitnum in enumerate(self.slits.spat_id):
    #         msgs.info("Deriving spatial correction for slit {0:d}/{1:d}".format(sl + 1, self.slits.spat_id.size))
    #         # Get the initial slit locations
    #         onslit_b_init = (slitid_img_init == slitnum)
    #
    #         # Synthesize ximg, and edgmask from slit boundaries. Doing this outside this
    #         # routine would save time. But this is pretty fast, so we just do it here to make the interface simpler.
    #         spatcoord, edgmask = pixels.ximg_and_edgemask(self.slits_left[:, sl], self.slits_right[:, sl],
    #                                                       onslit_b_init, trim_edg=trim_edg)
    #
    #         # Make the model histogram
    #         xspl = np.linspace(0.0, 1.0, 10 * int(slitlength))  # Sub sample each pixel with 10 subpixels
    #         # TODO: caliBrate is no longer a dependency. If you need these b-splines pass them in.
    #         modspl = self.caliBrate.flatimages.illumflat_spat_bsplines[sl].value(xspl)[0]
    #         gradspl = interpolate.interp1d(xspl, np.gradient(modspl) / modspl, kind='linear', bounds_error=False,
    #                                        fill_value='extrapolate')
    #
    #         # Ignore skymask
    #         coord_msk = onslit_b_init & gpm
    #         hist, _ = np.histogram(spatcoord[coord_msk], bins=spatbins, weights=rawimg[coord_msk])
    #         cntr, _ = np.histogram(spatcoord[coord_msk], bins=spatbins)
    #         hist_slit_all = hist / (cntr + (cntr == 0))
    #         histmod, _ = np.histogram(spatcoord[coord_msk], bins=spatbins, weights=gradspl(spatcoord[coord_msk]))
    #         hist_model = histmod / (cntr + (cntr == 0))
    #
    #         # Repeat with skymask
    #         coord_msk = onslit_b_init & gpm & skymask_now
    #         hist, _ = np.histogram(spatcoord[coord_msk], bins=spatbins, weights=rawimg[coord_msk])
    #         cntr, _ = np.histogram(spatcoord[coord_msk], bins=spatbins)
    #         hist_slit = hist / (cntr + (cntr == 0))
    #
    #         # Prepare for fit - take the non-zero elements and trim slit edges
    #         if hist_trim == 0:
    #             ww = (hist_slit != 0)
    #             xfit = spat_slit[ww]
    #             yfit = hist_slit_all[ww]
    #             mfit = hist_model[ww]
    #         else:
    #             ww = (hist_slit[hist_trim:-hist_trim] != 0)
    #             xfit = spat_slit[hist_trim:-hist_trim][ww]
    #             yfit = hist_slit_all[hist_trim:-hist_trim][ww]
    #             mfit = hist_model[hist_trim:-hist_trim][ww]
    #
    #         # Fit the function
    #         spat_func = lambda par, ydata, model: par[0]*(1 + par[1] * model) - ydata
    #         res_lsq = least_squares(spat_func, [np.median(yfit), 0.0], args=(yfit, mfit))
    #         spatnorm = spat_func(res_lsq.x, 0.0, gradspl(spatcoord[onslit_b_init]))
    #         spatnorm /= spat_func(res_lsq.x, 0.0, gradspl(0.5))
    #         # Set the scaling factor
    #         spatScaleImg[onslit_b_init] = spatnorm
    #         coeff_fit[sl, :] = res_lsq.x
    #
    #     if debug:
    #         from matplotlib import pyplot as plt
    #         xplt = np.arange(24)
    #         plt.subplot(121)
    #         plt.plot(xplt[0::2], coeff_fit[::2, 0], 'rx')
    #         plt.plot(xplt[1::2], coeff_fit[1::2, 0], 'bx')
    #         plt.subplot(122)
    #         plt.plot(xplt[0::2], coeff_fit[::2, 1]/10, 'rx')
    #         plt.plot(xplt[1::2], coeff_fit[1::2, 1]/10, 'bx')
    #         plt.show()
    #         plt.imshow(spatScaleImg, vmin=0.99, vmax=1.01)
    #         plt.show()
    #         plt.subplot(133)
    #         plt.plot(xplt[0::2], coeff_fit[::2, 2], 'rx')
    #         plt.plot(xplt[1::2], coeff_fit[1::2, 2], 'bx')
    #         plt.show()
    #     # Apply the relative scale correction
    #     self.apply_relative_scale(spatScaleImg)

    def illum_profile_spectral(self, global_sky, skymask=None):
        """Calculate the residual spectral illumination profile using the sky regions.
        This uses the same routine as the flatfield spectral illumination profile.

         Args:
             global_sky (`numpy.ndarray`_):
                Model of the sky
             skymask (`numpy.ndarray`_, optional):
                Mask of sky regions where the spectral illumination will be determined
        """
        trim = self.par['calibrations']['flatfield']['slit_trim']
        ref_idx = self.par['calibrations']['flatfield']['slit_illum_ref_idx']
        smooth_npix = self.par['calibrations']['flatfield']['slit_illum_smooth_npix']
        gpm = self.sciImg.select_flag(invert=True)
        # Note :: Need to provide wavelength to illum_profile_spectral (not the tilts) so that the
        # relative spectral sensitivity is calculated at a given wavelength for all slits simultaneously.
        scaleImg = flatfield.illum_profile_spectral(self.sciImg.image.copy(), self.waveimg, self.slits,
                                                    slit_illum_ref_idx=ref_idx, model=global_sky, gpmask=gpm,
                                                    skymask=skymask, trim=trim, flexure=self.spat_flexure_shift,
                                                    smooth_npix=smooth_npix)
        # Now apply the correction to the science frame
        self.apply_relative_scale(scaleImg)

    def joint_skysub(self, skymask=None, update_crmask=True, trim_edg=(0,0),
                     show_fit=False, show=False, show_objs=False, adderr=0.01, objs_not_masked=False):
        """ Perform a joint sky model fit to the data. See Reduce.global_skysub()
        for parameter definitions.
        """
        msgs.info("Performing joint global sky subtraction")
        # Mask objects using the skymask? If skymask has been set by objfinding, and masking is requested, then do so
        skymask_now = skymask if (skymask is not None) else np.ones_like(self.sciImg.image, dtype=bool)
        global_sky = np.zeros_like(self.sciImg.image)
        thismask = (self.slitmask > 0)
        inmask = (self.sciImg.select_flag(invert=True) & thismask & skymask_now).astype(bool)
        # Convert the wavelength image to A/pixel, registered at pixel 0 (this gives something like
        # the tilts frame, but conserves wavelength position in each slit)
        wavemin = self.waveimg[self.waveimg != 0.0].min()
        tilt_wave = (self.waveimg - wavemin) / (self.waveimg.max() - wavemin)

        # Parameters for a standard star
        sigrej = 3.0
        if self.std_redux:
            sigrej = 7.0
            update_crmask = False
            if not self.par['reduce']['skysub']['global_sky_std']:
                msgs.info('Skipping global sky-subtraction for standard star.')
                return global_sky

        # Iterate to use a model variance image
        numiter = 4
        model_ivar = self.sciImg.ivar
        for nn in range(numiter):
            msgs.info("Performing iterative joint sky subtraction - ITERATION {0:d}/{1:d}".format(nn+1, numiter))
            # TODO trim_edg is in the parset so it should be passed in here via trim_edg=tuple(self.par['reduce']['trim_edge']),
            global_sky[thismask] = skysub.global_skysub(self.sciImg.image, model_ivar, tilt_wave,
                                                        thismask, self.slits_left, self.slits_right, inmask=inmask,
                                                        sigrej=sigrej, trim_edg=trim_edg,
                                                        bsp=self.par['reduce']['skysub']['bspline_spacing'],
                                                        no_poly=self.par['reduce']['skysub']['no_poly'],
                                                        pos_mask=not self.bkg_redux and not objs_not_masked,
                                                        max_mask_frac=self.par['reduce']['skysub']['max_mask_frac'],
                                                        show_fit=show_fit)
            # Update the ivar image used in the sky fit
            msgs.info("Updating sky noise model")
            # Choose the highest counts out of sky and object
            counts = global_sky
            _scale = None if self.sciImg.img_scale is None else self.sciImg.img_scale[thismask]
            # NOTE: darkcurr must be a float for the call below to work.
            var = procimg.variance_model(self.sciImg.base_var[thismask], counts=counts[thismask],
                                         count_scale=_scale, noise_floor=adderr)
            model_ivar[thismask] = utils.inverse(var)
            # Redo the relative spectral illumination correction with the improved sky model
            self.illum_profile_spectral(global_sky, skymask=thismask)

        if update_crmask:
            # Find CRs with sky subtraction
            # NOTE: There's no need to run `sciImg.update_mask_cr` after this.
            # This operation updates the mask directly!
            self.sciImg.build_crmask(self.par['scienceframe']['process'],
                                     subtract_img=global_sky)

        # Step
        self.steps.append(inspect.stack()[0][3])

        if show:
            sobjs_show = None if show_objs else self.sobjs_obj
            # Global skysub is the first step in a new extraction so clear the channels here
            self.show('global', global_sky=global_sky, slits=True, sobjs=sobjs_show, clear=False)
        return global_sky

    def global_skysub(self, skymask=None, update_crmask=True, trim_edg=(0,0),
                      previous_sky=None, show_fit=False, show=False, show_objs=False, objs_not_masked=False):
        """
        Perform global sky subtraction. This IFU-specific routine ensures that the
        edges of the slits are not trimmed, and performs a spatial and spectral
        correction using the sky spectrum, if requested. See Reduce.global_skysub()
        for parameter definitions.
        """
        # Generate a global sky sub for all slits separately
        global_sky_sep = super().global_skysub(skymask=skymask, update_crmask=update_crmask,
                                               trim_edg=trim_edg, show_fit=show_fit, show=show,
                                               show_objs=show_objs)

        # Check if flexure or a joint fit is requested
        if not self.par['reduce']['skysub']['joint_fit'] and self.par['flexure']['spec_method'] == 'skip':
            return global_sky_sep
        if self.wv_calib is None:
            msgs.error("A wavelength calibration is needed (wv_calib) if a joint sky fit is requested.")
        msgs.info("Generating wavelength image")
        self.waveimg = self.wv_calib.build_waveimg(self.tilts, self.slits, spat_flexure=self.spat_flexure_shift)
        # Calculate spectral flexure
        method = self.par['flexure']['spec_method']
        if method in ['slitcen']:
            trace_spat = 0.5 * (self.slits_left + self.slits_right)
            gd_slits = np.ones(self.slits.nslits, dtype=bool)
            flex_list = flexure.spec_flexure_slit_global(self.sciImg, self.waveimg, global_sky_sep, self.par,
                                                         self.slits, self.slitmask, trace_spat, gd_slits,
                                                         self.wv_calib, self.pypeline, self.det)
            for sl in range(self.slits.nslits):
                self.slitshift[sl] = flex_list[sl]['shift'][0]
                msgs.info("Flexure correction of slit {0:d}: {1:.3f} pixels".format(1 + sl, self.slitshift[sl]))

        # If the joint fit or spec/spat sensitivity corrections are not being performed, return the separate slits sky
        if not self.par['reduce']['skysub']['joint_fit']:
            return global_sky_sep

        # Do the spatial scaling first
        # if self.par['scienceframe']['process']['use_illumflat']:
        #     # Perform the correction
        #     self.illum_profile_spatial(skymask=skymask)
        #     # Re-generate a global sky sub for all slits separately
        #     global_sky_sep = Reduce.global_skysub(self, skymask=skymask, update_crmask=update_crmask, trim_edg=trim_edg,
        #                                           show_fit=show_fit, show=show, show_objs=show_objs)

        # Recalculate the wavelength image, and the global sky taking into account the spectral flexure
        msgs.info("Generating wavelength image, accounting for spectral flexure")
        self.waveimg = self.wv_calib.build_waveimg(self.tilts, self.slits, spec_flexure=self.slitshift,
                                                   spat_flexure=self.spat_flexure_shift)

        self.illum_profile_spectral(global_sky_sep, skymask=skymask)

        # Use sky information in all slits to perform a joint sky fit
        global_sky = self.joint_skysub(skymask=skymask, update_crmask=update_crmask, trim_edg=trim_edg,
                                       show_fit=show_fit, show=show, show_objs=show_objs,
                                       objs_not_masked=objs_not_masked)

        return global_sky
<|MERGE_RESOLUTION|>--- conflicted
+++ resolved
@@ -63,11 +63,7 @@
         find_negative (:obj:`bool`, optional):
             If True, the negative objects are found
         std_redux (:obj:`bool`, optional):
-<<<<<<< HEAD
-            If True the object being extracted is a standards star
-=======
             If True, the object being extracted is a standard star,
->>>>>>> 38a0e4f0
             so that the reduction parameters can be adjusted accordingly.
         show (:obj:`bool`, optional):
             Show plots along the way?
