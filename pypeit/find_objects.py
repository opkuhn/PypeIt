"""
Main driver class for object finding, global skysubtraction and skymask construction

.. include common links, assuming primary doc root is up one directory
.. include:: ../include/links.rst

"""

import inspect
import numpy as np
import os

from astropy import stats
from abc import ABCMeta


from pypeit import specobjs
from pypeit import msgs, utils
from pypeit import flatfield
from pypeit.display import display
from pypeit.core import skysub, qa, parse, flat, flexure
from pypeit.core import procimg
from pypeit.images import buildimage
from pypeit.core import findobj_skymask

from IPython import embed


class FindObjects:
    """
    Base class used to find objects and perform global sky subtraction for
    science or standard-star exposures.

    Args:
        sciImg (:class:`~pypeit.images.scienceimage.ScienceImage`):
            Image to reduce.
        slits (:class:`~pypeit.slittrace.SlitTracSet`):
            Object providing slit traces for the image to reduce.
        spectrograph (:class:`~pypeit.spectrographs.spectrograph.Spectrograph`):
            PypeIt Spectrograph class
        par (:class:`~pypeit.par.pyepeitpar.PypeItPar`):
            Reduction parameters class
        objtype (:obj:`str`):
            Specifies object being reduced.  Should be 'science',
            'standard', or 'science_coadd2d'.
        wv_calib (:class:`~pypeit.wavetilts.WaveCalib`, optional):
            This is only used for the IFU child when a joint sky subtraction
            is requested.
        waveTilts (:class:`~pypeit.wavetilts.WaveTilts`, optional):
            Calibration frame with arc/sky line tracing of the wavelength
            tilt.  Only waveTilts or tilts is needed (not both).
        tilts (`numpy.ndarray`_, optional):
            Tilts frame produced by
            :func:`~pypeit.wavetilts.WaveTilts.fit2tiltimg` for given a
            spatial flexure.  Only waveTilts or tilts is needed (not both).
        initial_skymask (`numpy.ndarray`_, optional):
            Boolean array that selects (array elements are True) image
            pixels in sky regions.  If provided, the 2nd pass on the global
            sky subtraction is omitted.
        bkg_redux (:obj:`bool`, optional):
            If True, the sciImg has been subtracted by
            a background image (e.g. standard treatment in the IR)
        find_negative (:obj:`bool`, optional):
            If True, the negative objects are found
        std_redux (:obj:`bool`, optional):
            If True, the object being extracted is a standard star,
            so that the reduction parameters can be adjusted accordingly.
        show (:obj:`bool`, optional):
            Show plots along the way?
        clear_ginga (:obj:`bool`, optional):
            Clear the ginga window before showing the object finding results.
        basename (:obj:`str`, optional):
            Base name for output files
        manual (:class:`~pypeit.manual_extract.ManualExtractObj`, optional):
            Object containing manual extraction instructions/parameters.

    Attributes:
        ivarmodel (`numpy.ndarray`_):
            Model of inverse variance
        objimage (`numpy.ndarray`_):
            Model of object
        skyimage (`numpy.ndarray`_):
            Final model of sky
        initial_sky (`numpy.ndarray`_):
            Initial sky model after first pass with global_skysub()
        global_sky (`numpy.ndarray`_):
            Fit to global sky
        skymask (`numpy.ndarray`_):
            Mask of the sky fit
        outmask (`numpy.ndarray`_):
            Final output mask
        extractmask (`numpy.ndarray`_):
            Extraction mask
        slits (:class:`pypeit.slittrace.SlitTraceSet`):
        sobjs_obj (:class:`pypeit.specobjs.SpecObjs`):
            Objects found
        spat_flexure_shift (:obj:`float`):
        tilts (`numpy.ndarray`_):
            WaveTilts images generated on-the-spot
        waveimg (`numpy.ndarray`_):
            WaveImage image generated on-the-spot
        slitshift (`numpy.ndarray`_):
            Global spectral flexure correction for each slit (in pixels)
        vel_corr (:obj:`float`):
            Relativistic reference frame velocity correction (e.g. heliocentyric/barycentric/topocentric)

    """

    __metaclass__ = ABCMeta

    # TODO Consider removing objtype argument and simply have an optional parameter which regulates the flexure
    # behavior which is all objtype seems to do. But we should consider consistency with Extract.

    # Superclass factory method generates the subclass instance
    @classmethod
    def get_instance(cls, sciImg, slits, spectrograph, par, objtype, wv_calib=None, waveTilts=None,
                     tilts=None, initial_skymask=None, bkg_redux=False, find_negative=False,
                     std_redux=False, show=False, clear_ginga=True, basename=None, manual=None):
        """
        Instantiate and return the :class:`FindObjects` subclass appropriate for
        the provided spectrograph.

        For argument descriptions, see :class:`FindObjects`.
        """
        return next(c for c in utils.all_subclasses(FindObjects)
                    if c.__name__ == (spectrograph.pypeline + 'FindObjects'))(
            sciImg, slits, spectrograph, par, objtype, wv_calib=wv_calib, waveTilts=waveTilts,
            tilts=tilts, initial_skymask=initial_skymask, bkg_redux=bkg_redux,
            find_negative=find_negative, std_redux=std_redux, show=show, clear_ginga=clear_ginga,
            basename=basename, manual=manual)

    def __init__(self, sciImg, slits, spectrograph, par, objtype, wv_calib=None, waveTilts=None,
                 tilts=None, initial_skymask=None, bkg_redux=False, find_negative=False,
                 std_redux=False, show=False, clear_ginga=True, basename=None, manual=None):

        # Setup the parameters sets for this object. NOTE: This uses objtype, not frametype!
        # Instantiation attributes for this object
        self.sciImg = sciImg
        self.spectrograph = spectrograph
        self.objtype = objtype
        self.par = par
        self.scaleimg = np.array([1.0], dtype=float)  # np.array([1]) applies no scale
        self.basename = basename
        self.manual = manual
        self.initial_skymask = initial_skymask
        self.wv_calib = wv_calib  # TODO :: Ideally, we want to avoid this if possible. Find a better way to do joint_skysub fitting outside of the find_objects class.
        self.waveimg = None
        # Parse
        # Slit pieces
        #   WARNING -- It is best to unpack here then pass around self.slits
        #      Otherwise you have to keep in mind flexure, tweaking, etc.

        # TODO: The spatial flexure is not copied to the PypeItImage object if
        # the image (science or otherwise) is from a combination of multiple
        # frames.  Is that okay for this usage?
        # Flexure
        self.spat_flexure_shift = None
        if (objtype == 'science' and self.par['scienceframe']['process']['spat_flexure_correct']) or \
           (objtype == 'standard' and self.par['calibrations']['standardframe']['process']['spat_flexure_correct']):
            self.spat_flexure_shift = self.sciImg.spat_flexure
        elif objtype == 'science_coadd2d':
            self.spat_flexure_shift = None

        # Initialise the slits
        msgs.info("Initializing slits")
        self.initialize_slits(slits)

        # Internal bpm mask
        # We want to keep the 'BOXSLIT', which has bpm=2. But we don't want to keep 'BOXSLIT'
        # with other bad flag (for which bpm>2)
        self.reduce_bpm = (self.slits.mask > 2) & (np.invert(self.slits.bitmask.flagged(
                        self.slits.mask, flag=self.slits.bitmask.exclude_for_reducing)))
        self.reduce_bpm_init = self.reduce_bpm.copy()

        # Load up other input items
        self.bkg_redux = bkg_redux
        self.find_negative = find_negative

        self.std_redux = std_redux
        # This can be a single integer for a single detector or a tuple for
        # multiple detectors placed in a mosaic.
        self.det = self.sciImg.detector.det
        # This is the string name of the detector or mosaic used when saving the
        # processed data to PypeIt's main output files
        self.detname = self.spectrograph.get_det_name(self.det)

        self.binning = self.sciImg.detector.binning
        self.pypeline = spectrograph.pypeline
        self.findobj_show = show

        self.steps = []

        # Key outputs images for extraction
        self.ivarmodel = None
        self.objimage = None
        self.skyimage = None
        self.initial_sky = None
        self.skymask = None
        # TODO: Is this ever used?
        self.outmask = None
        self.extractmask = None
        # SpecObjs object
        self.sobjs_obj = None
        self.slitshift = np.zeros(self.slits.nslits)  # Global spectral flexure slit shifts (in pixels) that are applied to all slits.
        self.vel_corr = None

        # Deal with dynamically generated calibrations, i.e. the tilts.
        if waveTilts is None and tilts is None:
            msgs.error("Must provide either waveTilts or tilts to FindObjects")
        elif waveTilts is not None and tilts is not None:
            msgs.error("Cannot provide both waveTilts and tilts to FindObjects")
        elif waveTilts is not None and tilts is None:
            self.waveTilts = waveTilts
            self.waveTilts.is_synced(self.slits)
            #   Deal with Flexure
            if self.par['calibrations']['tiltframe']['process']['spat_flexure_correct']:
                _spat_flexure = 0. if self.spat_flexure_shift is None else self.spat_flexure_shift
                # If they both shifted the same, there will be no reason to shift the tilts
                tilt_flexure_shift = _spat_flexure - self.waveTilts.spat_flexure
            else:
                tilt_flexure_shift = self.spat_flexure_shift
            msgs.info("Generating tilts image from fit in waveTilts")
            self.tilts = self.waveTilts.fit2tiltimg(self.slitmask, flexure=tilt_flexure_shift)
        elif waveTilts is None and tilts is not None:
            msgs.info("Using user input tilts image")
            self.tilts = tilts

        # Show?
        if self.findobj_show:
            self.show('image', image=sciImg.image, chname='processed', slits=True, clear=clear_ginga)


    def create_skymask(self, sobjs_obj):
        r"""
        Creates a skymask from a SpecObjs object

        Args:
            sobjs_obj (:class:`pypeit.specobjs.SpecObjs`):
                Objects for which you would like to create the mask

        Returns:
            `numpy.ndarray`_: Boolean image with shape :math:`(N_{\rm spec},
            N_{\rm spat})` indicating which pixels are usable for global sky
            subtraction.  True = usable for sky subtraction, False = should be
            masked when sky subtracting.
        """
        # Masking options
        boxcar_rad_pix = None

        skymask = np.ones_like(self.sciImg.image, dtype=bool)
        gdslits = np.where(np.invert(self.reduce_bpm))[0]
        if sobjs_obj.nobj > 0:
            for slit_idx in gdslits:
                slit_spat = self.slits.spat_id[slit_idx]
                qa_title ="Generating skymask for slit # {:d}".format(slit_spat)
                msgs.info(qa_title)
                thismask = self.slitmask == slit_spat
                this_sobjs = sobjs_obj.SLITID == slit_spat
                # Boxcar mask?
                if self.par['reduce']['skysub']['mask_by_boxcar']:
                    boxcar_rad_pix = self.par['reduce']['extraction']['boxcar_radius'] / \
                                     self.get_platescale(slitord_id=self.slits.slitord_id[slit_idx])
                # Do it
                skymask[thismask] = findobj_skymask.create_skymask(sobjs_obj[this_sobjs], thismask,
                                                                   self.slits_left[:,slit_idx],
                                                                   self.slits_right[:,slit_idx],
                                                                   box_rad_pix=boxcar_rad_pix,
                                                                   trim_edg=self.par['reduce']['findobj']['find_trim_edge'])
        # Return
        return skymask

    # TODO Make this a method possibly in slittrace.py. Almost identical code is in extraction.py
<<<<<<< HEAD
    def initialise_slits(self, slits, initial=False):
=======
    def initialize_slits(self, slits, initial=False):
>>>>>>> 6a36f4e1
        """
        Gather all the :class:`SlitTraceSet` attributes
        that we'll use here in :class:`FindObjects`

        Args:
            slits (:class:`~pypeit.slittrace.SlitTraceSet`):
                SlitTraceSet object containing the slit boundaries that will be initialized.
            initial (:obj:`bool`, optional):
                Use the initial definition of the slits. If False,
                tweaked slits are used.
        """
        # Slits
        self.slits = slits
        # Select the edges to use
        # TODO JFH: his is an ugly hack for the present moment until we get the slits object sorted out
        self.slits_left, self.slits_right, _ \
            = self.slits.select_edges(initial=initial, flexure=self.spat_flexure_shift)
        # This matches the logic below that is being applied to the slitmask. Better would be to clean up slits to
        # to return a new slits object with the desired selection criteria which would remove the ambiguity
        # about whether the slits and the slitmask are in sync.
        #bpm = self.slits.mask.astype(bool)
        #bpm &= np.invert(self.slits.bitmask.flagged(self.slits.mask, flag=self.slits.bitmask.exclude_for_reducing + ['BOXSLIT']))
        #gpm = np.logical_not(bpm)
        #self.slits_left = slits_left[:, gpm]
        #self.slits_right = slits_right[:, gpm]


        # Slitmask
        self.slitmask = self.slits.slit_img(initial=initial, flexure=self.spat_flexure_shift,
                                            exclude_flag=self.slits.bitmask.exclude_for_reducing+['BOXSLIT'])
        # Now add the slitmask to the mask (i.e. post CR rejection in proc)
        # NOTE: this uses the par defined by EdgeTraceSet; this will
        # use the tweaked traces if they exist
        self.sciImg.update_mask_slitmask(self.slitmask)
#        # For echelle
#        self.spatial_coo = self.slits.spatial_coordinates(initial=initial, flexure=self.spat_flexure_shift)

    # TODO There are going to be problems with std_trace not being aligned with whatever orders are getting masked in
    # this routine.
    def run(self, std_trace=None, show_peaks=False, show_skysub_fit=False):
        """
        Primary code flow for object finding in PypeIt reductions

        Parameters
        ----------
        std_trace : `numpy.ndarray`_, optional
            Trace of the standard star
        show_peaks : :obj:`bool`, optional
            Show peaks in find_objects methods
        show_skysub_fit : :obj:`bool`, optional
            Show the fits for the global sky subtraction

        Returns
        -------
        initial_sky : `numpy.ndarray`_
            Initial global sky model
        sobjs_obj : :class:`~pypeit.specobjs.SpecObjs`
            List of objects found
        """

        # If the skip_skysub is set (i.e. image is already sky-subtracted), simply find objects
        if self.par['reduce']['findobj']['skip_skysub']:
            msgs.info("Skipping global sky sub as per user request")
            sobjs_obj, self.nobj = self.find_objects(self.sciImg.image, self.sciImg.ivar,
                                                     std_trace=std_trace, show=self.findobj_show,
                                                     show_peaks=show_peaks)
            return np.zeros_like(self.sciImg.image), sobjs_obj

        # Perform a first pass sky-subtraction.  The mask is either empty or
        # uses the mask specified by the user.

        # TODO: Should we make this no_poly=True to have fewer degrees of freedom in
        # the with with-object global sky fits??
        initial_sky0 = self.global_skysub(skymask=self.initial_skymask, update_crmask=False,
                                          objs_not_masked=True, show_fit=show_skysub_fit)
        # First pass object finding
        save_objfindQA = self.par['reduce']['findobj']['skip_second_find'] or self.std_redux \
                            or self.initial_skymask is not None
        sobjs_obj, self.nobj = \
            self.find_objects(self.sciImg.image-initial_sky0, self.sciImg.ivar, std_trace=std_trace,
                              show_peaks=show_peaks, show=self.findobj_show and not self.std_redux,
                              save_objfindQA=save_objfindQA)

        if self.nobj == 0 or self.initial_skymask is not None:
            # Either no objects were found, or the initial sky mask was provided by the user.
            # Either way, don't don't redo global sky subtraction
            msgs.info('Either no objects were found or a user-provided sky mask was used.  '
                      'Skipping second pass of sky-subtraction and object finding.')
            return initial_sky0, sobjs_obj

        # If objects were found, create skymask using first pass objects that
        # were identified, sobjs_obj
        skymask_init = self.create_skymask(sobjs_obj)
        # Global sky subtract now using the skymask defined by object positions
        initial_sky = self.global_skysub(skymask=skymask_init, show_fit=show_skysub_fit)
        # Second pass object finding on sky-subtracted image with updated sky
        # created after masking objects
        if not self.std_redux and not self.par['reduce']['findobj']['skip_second_find']:
            sobjs_obj, self.nobj = self.find_objects(self.sciImg.image - initial_sky,
                                                     self.sciImg.ivar, std_trace=std_trace,
                                                     show=self.findobj_show, show_peaks=show_peaks)
        else:
            msgs.info("Skipping 2nd run of finding objects")
        # TODO I think the final global should go here as well from the pypeit.py class lines 837
        return initial_sky, sobjs_obj

    def find_objects(self, image, ivar, std_trace=None,
                     show_peaks=False, show_fits=False,
                     show_trace=False, show=False, save_objfindQA=True,
                     manual_extract_dict=None, debug=False):
        """
        Single pass at finding objects in the input image

        If self.find_negative is True, do a search for negative objects too

        Parameters
        ----------
        image : `numpy.ndarray`_
            Image to search for objects from. This floating-point image has shape
            (nspec, nspat) where the first dimension (nspec) is
            spectral, and second dimension (nspat) is spatial.
        std_trace : `numpy.ndarray`_, optional
            This is a one dimensional float array with shape = (nspec,) containing the standard star
            trace which is used as a crutch for tracing. If the no
            standard star is provided the code uses the the slit
            boundaries as the crutch.
        show_peaks : :obj:`bool`, optional
            Generate QA showing peaks identified by object finding
        show_fits : :obj:`bool`, optional
            Generate QA  showing fits to traces
        show_trace : :obj:`bool`, optional
            Generate QA  showing traces identified. Requires an open ginga RC
            modules window
        show : :obj:`bool`, optional
            Show all the QA
        save_objfindQA : :obj:`bool`, optional
            Save to disk (png file) QA showing the object profile
        manual_extract_dict : :obj:`dict`, optional
            This is only used by 2D coadd
        debug : :obj:`bool`, optional
            Show debugging plots?

        Returns
        -------
        sobjs_obj_single : :class:`~pypeit.specobjs.SpecObjs`
            Objects found
        nobj_single : :obj:`int`
            Number of objects found
        """
        # Positive image
        if manual_extract_dict is None:
            manual_extract_dict= self.manual.dict_for_objfind(self.detname, neg=False) if self.manual is not None else None

        sobjs_obj_single, nobj_single = \
            self.find_objects_pypeline(image, ivar,
                                       std_trace=std_trace,
                                       show_peaks=show_peaks, show_fits=show_fits,
                                       show_trace=show_trace, save_objfindQA=save_objfindQA,
                                       manual_extract_dict=manual_extract_dict, 
                                       neg=False, debug=debug)

        # Find negative objects
        if self.find_negative:
            msgs.info("Finding objects in the negative image")
            # Parses
            manual_extract_dict = self.manual.dict_for_objfind(self.detname, neg=True) if self.manual is not None else None
            sobjs_obj_single_neg, nobj_single_neg = \
                self.find_objects_pypeline(-image, ivar, std_trace=std_trace,
                                           show_peaks=show_peaks, show_fits=show_fits,
                                           show_trace=show_trace, save_objfindQA=save_objfindQA,
                                           manual_extract_dict=manual_extract_dict, neg=True,
                                           debug=debug)
            # Add (if there are any)
            sobjs_obj_single.append_neg(sobjs_obj_single_neg)

        if show:
            gpm = self.sciImg.select_flag(invert=True)
            self.show('image', image=image*gpm.astype(float), chname='objfind',
                      sobjs=sobjs_obj_single, slits=True)

        # For nobj we take only the positive objects
        return sobjs_obj_single, nobj_single

    # TODO maybe we don't need parent and children for this method. But IFU has a bunch of extra methods.
    def find_objects_pypeline(self, image, ivar, std_trace=None,
                              show_peaks=False, show_fits=False, show_trace=False,
                              show=False, save_objfindQA=False, neg=False, debug=False,
                              manual_extract_dict=None):

        """
         Dummy method for object finding. Overloaded by class specific object finding.

         Returns:

         """
        return None, None

    def get_platescale(self, slitord_id=None):
        """
        Return the platescale in binned pixels for the current detector/echelle order

        Over-loaded by the children

        Args:
            slitord_id (:obj:`int`, optional):
                slit spat_id (MultiSlit, IFU) or ech_order (Echelle) value

        Returns:
            :obj:`float`: plate scale in binned pixels

        """
        pass


    def global_skysub(self, skymask=None, update_crmask=True, trim_edg = (0, 0),
                      previous_sky=None, show_fit=False, show=False, show_objs=False, objs_not_masked=False):
        """
        Perform global sky subtraction, slit by slit

        Wrapper to skysub.global_skysub

        Args:
            skymask (`numpy.ndarray`_, None):
                A 2D image indicating sky regions (1=sky)
            update_crmask (bool, optional):
            trim_edg (tuple, optional):
                 A two tuple of ints that specify the number of pixels to trim from the slit edges
            show_fit (bool, optional):
            show (bool, optional):
            show_objs (bool, optional):
            previous_sky (`numpy.ndarray`_, optional):
                Sky model estimate from a previous run of global_sky
                Used to generate an improved estimated of the variance
            objs_not_masked (bool, optional):
                Set this to be True if there are objects on the slit/order that are not being masked
                by the skymask. This is typically the case for the first pass sky-subtraction
                before object finding, since a skymask has not yet been created.

        Returns:
            `numpy.ndarray`_: image of the the global sky model

        """
        # reset bpm since global sky is run several times and reduce_bpm is here updated.
        self.reduce_bpm = self.reduce_bpm_init.copy()
        # Prep
        global_sky = np.zeros_like(self.sciImg.image)
        # Parameters for a standard star
        if self.std_redux:
            sigrej = 7.0
            update_crmask = False
            if not self.par['reduce']['skysub']['global_sky_std']:
                msgs.info('Skipping global sky-subtraction for standard star.')
                return global_sky
        else:
            sigrej = 3.0

        # We use this tmp bpm so that we exclude the BOXSLITS during the global_skysub
        tmp_bpm = (self.slits.mask > 0) & \
                          (np.invert(self.slits.bitmask.flagged(self.slits.mask,
                                                                flag=self.slits.bitmask.exclude_for_reducing)))
        gdslits = np.where(np.invert(tmp_bpm))[0]

        # Mask objects using the skymask? If skymask has been set by objfinding, and masking is requested, then do so
        skymask_now = skymask if (skymask is not None) else np.ones_like(self.sciImg.image, dtype=bool)

        # Allow for previous sky to better estimate ivar
        #  Unless we used a background image (i.e. bkg_redux=True)
        if (previous_sky is not None) and (not self.bkg_redux):
            # Estimate the variance using the input sky model
            var = procimg.variance_model(self.sciImg.base_var,
                                          counts=previous_sky,
                                          count_scale=self.sciImg.img_scale,
                                          noise_floor=self.sciImg.noise_floor)
            skysub_ivar = utils.inverse(var)
        else:
            skysub_ivar = self.sciImg.ivar


        # Loop on slits
        for slit_idx in gdslits:
            slit_spat = self.slits.spat_id[slit_idx]
            msgs.info("Global sky subtraction for slit: {:d}".format(slit_spat))
            thismask = self.slitmask == slit_spat
            inmask = self.sciImg.select_flag(invert=True) & thismask & skymask_now
            # All masked?
            if not np.any(inmask):
                msgs.warn("No pixels for fitting sky.  If you are using mask_by_boxcar=True, your radius may be too large.")
                self.reduce_bpm[slit_idx] = True
                continue

            # Find sky
            global_sky[thismask] = skysub.global_skysub(
                self.sciImg.image, skysub_ivar, self.tilts, thismask,
                self.slits_left[:,slit_idx], self.slits_right[:,slit_idx],
                inmask=inmask, sigrej=sigrej,
                bsp=self.par['reduce']['skysub']['bspline_spacing'],
                trim_edg=tuple(self.par['reduce']['trim_edge']),
                no_poly=self.par['reduce']['skysub']['no_poly'],
                pos_mask=not self.bkg_redux and not objs_not_masked,
                max_mask_frac=self.par['reduce']['skysub']['max_mask_frac'],
                show_fit=show_fit)
            # Mask if something went wrong
            if np.sum(global_sky[thismask]) == 0.:
                msgs.warn("Bad fit to sky.  Rejecting slit: {:d}".format(slit_spat))
                self.reduce_bpm[slit_idx] = True

        if update_crmask and self.par['scienceframe']['process']['mask_cr']:
            # Find CRs with sky subtraction
            # TODO: Shouldn't the saturation flagging account for the
            # subtraction of the sky?
            self.sciImg.build_crmask(self.par['scienceframe']['process'],
                                     subtract_img=global_sky)
            # TODO: This mask update is done *inside* build_crmask.
#            # Update the fullmask
#            self.sciImg.update_mask_cr(self.sciImg.crmask)

        # Step
        self.steps.append(inspect.stack()[0][3])

        if show:
            sobjs_show = None if show_objs else self.sobjs_obj
            # Global skysub is the first step in a new extraction so clear the channels here
            self.show('global', global_sky=global_sky, slits=True, sobjs=sobjs_show, clear=False)

        # Return
        return global_sky

    def show(self, attr, image=None, global_sky=None, showmask=False, sobjs=None,
             chname=None, slits=False,clear=False):
        """
        Show one of the internal images

        .. todo::
            Should probably put some of these in ProcessImages

        Parameters
        ----------
        attr : str
          global -- Sky model (global)
          sci -- Processed science image
          rawvar -- Raw variance image
          modelvar -- Model variance image
          crmasked -- Science image with CRs set to 0
          skysub -- Science image with global sky subtracted
          image -- Input image
        display : str, optional
        image : ndarray, optional
          User supplied image to display

        Returns
        -------

        """
        mask_in = self.sciImg.fullmask if showmask else None

        img_gpm = self.sciImg.select_flag(invert=True)

        if attr == 'global' and all([a is not None for a in [self.sciImg.image, global_sky,
                                                             self.sciImg.fullmask]]):
            # global sky subtraction
            # sky subtracted image
            image = (self.sciImg.image - global_sky) * img_gpm.astype(float)
            mean, med, sigma = stats.sigma_clipped_stats(image[img_gpm], sigma_lower=5.0,
                                                         sigma_upper=5.0)
            cut_min = mean - 1.0 * sigma
            cut_max = mean + 4.0 * sigma
            ch_name = chname if chname is not None else f'global_sky_{self.detname}'
            viewer, ch = display.show_image(image, chname=ch_name, mask=mask_in, clear=clear,
                                            wcs_match=True)
        elif attr == 'image':
            ch_name = chname if chname is not None else 'image'
            viewer, ch = display.show_image(image, chname=ch_name, clear=clear, wcs_match=True)
        else:
            msgs.warn("Not an option for show")

        if sobjs is not None:
            for spec in sobjs:
                color = 'magenta' if spec.hand_extract_flag else 'orange'
                display.show_trace(viewer, ch, spec.TRACE_SPAT, spec.NAME, color=color)

        if slits and self.slits_left is not None:
            display.show_slits(viewer, ch, self.slits_left, self.slits_right)

    def __repr__(self):
        txt = '<{:s}: nimg={:d}'.format(self.__class__.__name__,
                                        self.nsci)
        if len(self.steps) > 0:
            txt+= ' steps: ['
            for step in self.steps:
                txt += '{:s}, '.format(step)
            txt = txt[:-2]+']'  # Trim the trailing comma
        txt += '>'
        return txt


class MultiSlitFindObjects(FindObjects):
    """
    Child of Reduce for Multislit and Longslit reductions

    See parent doc string for Args and Attributes

    """
    def __init__(self, sciImg, slits, spectrograph, par, objtype, **kwargs):
        super().__init__(sciImg, slits, spectrograph, par, objtype, **kwargs)

    def get_platescale(self, slitord_id=None):
        """
        Return the platescale in binned pixels for the current detector/echelle order

        Args:
            slitord_id (:obj:`int`, optional):
                slit spat_id (MultiSlit, IFU) or ech_order (Echelle) value

        Returns:
            :obj:`float`: plate scale in binned pixels

        """
        bin_spec, bin_spat = parse.parse_binning(self.binning)
        return self.sciImg.detector.platescale * bin_spec

    def find_objects_pypeline(self, image, ivar, std_trace=None,
                              manual_extract_dict=None,
                              show_peaks=False, show_fits=False, show_trace=False,
                              show=False, save_objfindQA=False, neg=False, debug=False):
        """
        Pipeline specific find objects routine

        Parameters
        ----------

        image : `numpy.ndarray`_
            Image to search for objects from. This floating-point image has shape
            (nspec, nspat) where the first dimension (nspec) is
            spectral, and second dimension (nspat) is spatial.
        std_trace : `numpy.ndarray`_, optional
            This is a one dimensional float array with shape = (nspec,) containing the standard star
            trace which is used as a crutch for tracing. If the no
            standard star is provided the code uses the the slit
            boundaries as the crutch.
        manual_extract_dict : :obj:`dict`, optional
            Dict guiding the manual extraction
        show_peaks : :obj:`bool`, optional
            Generate QA showing peaks identified by object finding
        show_fits : :obj:`bool`, optional
            Generate QA  showing fits to traces
        show_trace : :obj:`bool`, optional
            Generate QA  showing traces identified. Requires an open ginga RC
            modules window
        show : :obj:`bool`, optional
            Show all the QA
        save_objfindQA : :obj:`bool`, optional
            Save to disk (png file) QA showing the object profile
        neg : :obj:`bool`, optional
            Is this a negative image?
        debug : :obj:`bool`, optional
            Show debugging plots?

        Returns
        -------
        specobjs : :class:`~pypeot.specobjs.Specobjs`
            Container holding Specobj objects
        nobj : :obj:`int`
            Number of objects identified
        """
        gdslits = np.where(np.invert(self.reduce_bpm))[0]

        # Instantiate the specobjs container
        sobjs = specobjs.SpecObjs()

        # Loop on slits
        for slit_idx in gdslits:
            slit_spat = self.slits.spat_id[slit_idx]
            qa_title ="Finding objects on slit # {:d}".format(slit_spat)
            msgs.info(qa_title)
            thismask = self.slitmask == slit_spat
            inmask = self.sciImg.select_flag(invert=True) & thismask
            specobj_dict = {'SLITID': slit_spat,
                            'DET': self.sciImg.detector.name,
                            'OBJTYPE': self.objtype,
                            'PYPELINE': self.pypeline}

            # This condition allows to not use a threshold to find objects in alignment boxes
            # because these boxes are smaller than normal slits and the stars are very bright,
            # the detection threshold would be too high and the star not detected.
            if self.slits.bitmask.flagged(self.slits.mask[slit_idx], flag='BOXSLIT'):
                snr_thresh = 0.
            else:
                snr_thresh = self.par['reduce']['findobj']['snr_thresh']

            # Set objfind QA filename
            objfindQA_filename = None
            if save_objfindQA and (self.basename is not None):
                out_dir = os.path.join(self.par['rdx']['redux_path'], self.par['rdx']['qadir'])
                if self.find_negative:
                    basename = 'neg_' + self.basename if neg else 'pos_' + self.basename
                else:
                    basename = self.basename
                objfindQA_filename = qa.set_qa_filename(basename, 'obj_profile_qa', slit=slit_spat,
                                                        det=self.detname, out_dir=out_dir)

            maxnumber =  self.par['reduce']['findobj']['maxnumber_std'] if self.std_redux \
                else self.par['reduce']['findobj']['maxnumber_sci']
            sobjs_slit = \
                    findobj_skymask.objs_in_slit(image, ivar, thismask,
                                self.slits_left[:,slit_idx],
                                self.slits_right[:,slit_idx],
                                inmask=inmask,
                                ncoeff=self.par['reduce']['findobj']['trace_npoly'],
                                std_trace=std_trace,
                                snr_thresh=snr_thresh,
                                hand_extract_dict=manual_extract_dict,
                                specobj_dict=specobj_dict, show_peaks=show_peaks,
                                show_fits=show_fits, show_trace=show_trace,
                                trim_edg=self.par['reduce']['findobj']['find_trim_edge'],
                                fwhm=self.par['reduce']['findobj']['find_fwhm'],
                                use_user_fwhm=self.par['reduce']['extraction']['use_user_fwhm'],
                                boxcar_rad=self.par['reduce']['extraction']['boxcar_radius'] / self.get_platescale(),  #pixels
                                maxdev=self.par['reduce']['findobj']['find_maxdev'],
                                find_min_max=self.par['reduce']['findobj']['find_min_max'],
                                extract_maskwidth=self.par['reduce']['skysub']['local_maskwidth'],
                                qa_title=qa_title, nperslit=maxnumber,
                                objfindQA_filename=objfindQA_filename,
                                debug_all=debug)
            # Record
            sobjs.add_sobj(sobjs_slit)

        # Steps
        self.steps.append(inspect.stack()[0][3])
        if show:
            gpm = self.sciImg.select_flag(invert=True)
            self.show('image', image=image*gpm.astype(float), chname='objfind', sobjs=sobjs,
                      slits=True)

        # Return
        return sobjs, len(sobjs)


class EchelleFindObjects(FindObjects):
    """
    Child of Reduce for Echelle reductions

    See parent doc string for Args and Attributes

    """
    def __init__(self, sciImg, slits, spectrograph, par, objtype, **kwargs):
        super().__init__(sciImg, slits, spectrograph, par, objtype, **kwargs)

        # JFH For 2d coadds the orders are no longer located at the standard locations
        self.order_vec = spectrograph.orders if 'coadd2d' in self.objtype \
                            else self.slits.ech_order
#                            else self.spectrograph.order_vec(self.spatial_coo)
        if self.order_vec is None:
            msgs.error('Unable to set Echelle orders, likely because they were incorrectly '
                       'assigned in the relevant SlitTraceSet.')

    def get_platescale(self, slitord_id=None):
        """
        Return the platescale in binned pixels for the current detector/echelle order

        Args:
            slitord_id (:obj:`int`, optional):
                slit spat_id (MultiSlit, IFU) or ech_order (Echelle) value

        Returns:
            :obj:`float`: plate scale in binned pixels

        """
        if slitord_id is None:
            msgs.error('slitord_id is missing. Plate scale for current echelle order cannot be determined.')
        return self.spectrograph.order_platescale(slitord_id, binning=self.binning)[0]


    def find_objects_pypeline(self, image, ivar, std_trace=None,
                              show=False, show_peaks=False, show_fits=False,
                              show_trace=False, save_objfindQA=False, neg=False, debug=False,
                              manual_extract_dict=None):
        """
        Pipeline specific find objects routine

        Parameters
        ----------
        image : `numpy.ndarray`_
            Image to search for objects from. This floating-point image has shape
            (nspec, nspat) where the first dimension (nspec) is
            spectral, and second dimension (nspat) is spatial.
        std_trace : `numpy.ndarray`_, optional
            This is a one dimensional float array with shape = (nspec,) containing the standard star
            trace which is used as a crutch for tracing. If the no
            standard star is provided the code uses the the slit
            boundaries as the crutch.
        manual_extract_dict : :obj:`dict`, optional
            Dict guiding the manual extraction
        show_peaks : :obj:`bool`, optional
            Generate QA showing peaks identified by object finding
        show_fits : :obj:`bool`, optional
            Generate QA  showing fits to traces
        show_trace : :obj:`bool`, optional
            Generate QA  showing traces identified. Requires an open ginga RC modules window
        save_objfindQA : :obj:`bool`, optional
            Save to disk (png file) QA showing the object profile
        neg : :obj:`bool`, optional
            Is this a negative image?
        show : :obj:`bool`, optional
        debug : :obj:`bool`, optional

        Returns
        -------
        specobjs : :class:`~pypeit.specobjs.Specobjs`
            Container holding Specobj objects
        nobj : :obj:`int`
            Number of objects identified
        """

        plate_scale = self.spectrograph.order_platescale(self.order_vec, binning=self.binning)
        inmask = self.sciImg.select_flag(invert=True)
        # Find objects
        # TODO: Not sure how this fairs if self.det is a tuple...
        specobj_dict = {'SLITID': 999, 'DET': self.sciImg.detector.name, 
                        'ECH_ORDERINDX': 999,
                        'OBJTYPE': self.objtype,
                        'PYPELINE': self.pypeline}

        # Set objfind QA filename
        objfindQA_filename = None
        if save_objfindQA and (self.basename is not None):
            out_dir = os.path.join(self.par['rdx']['redux_path'], self.par['rdx']['qadir'])
            if self.find_negative:
                basename = 'neg_' + self.basename if neg else 'pos_' + self.basename
            else:
                basename = self.basename
            objfindQA_filename = qa.set_qa_filename(basename, 'obj_profile_qa', slit=999,
                                                    det=self.detname, out_dir=out_dir)

        #This could cause problems if there are more than one object on the echelle slit, i,e, this tacitly
        #assumes that the standards for echelle have a single object. If this causes problems, we could make an
        #nperorder_std as a parameter in the parset that the user can adjust.
        nperorder =  self.par['reduce']['findobj']['maxnumber_std'] if self.std_redux \
            else self.par['reduce']['findobj']['maxnumber_sci']

        reduce_gpm = np.logical_not(self.reduce_bpm)
        sobjs_ech = findobj_skymask.ech_objfind(
            image, ivar, self.slitmask, self.slits_left[:, reduce_gpm], self.slits_right[:, reduce_gpm],
            self.slits.spat_id[reduce_gpm], self.order_vec[reduce_gpm],
            np.vstack((self.slits.specmin, self.slits.specmax))[:, reduce_gpm],
            det=self.det,
            inmask=inmask, 
            ncoeff=self.par['reduce']['findobj']['trace_npoly'],
            manual_extract_dict=manual_extract_dict, 
            plate_scale=plate_scale[reduce_gpm],
            std_trace=std_trace,
            specobj_dict=specobj_dict,
            snr_thresh=self.par['reduce']['findobj']['snr_thresh'],
            show_peaks=show_peaks, show_fits=show_fits,
            trim_edg=self.par['reduce']['findobj']['find_trim_edge'],
            fwhm=self.par['reduce']['findobj']['find_fwhm'],
            use_user_fwhm=self.par['reduce']['extraction']['use_user_fwhm'],
            maxdev=self.par['reduce']['findobj']['find_maxdev'],
            nperorder=nperorder,
            max_snr=self.par['reduce']['findobj']['ech_find_max_snr'],
            min_snr=self.par['reduce']['findobj']['ech_find_min_snr'],
            nabove_min_snr=self.par['reduce']['findobj']['ech_find_nabove_min_snr'],
            box_radius=self.par['reduce']['extraction']['boxcar_radius'],  # arcsec
            show_trace=show_trace, objfindQA_filename=objfindQA_filename)

        # Steps
        self.steps.append(inspect.stack()[0][3])
        if show:
            gpm = self.sciImg.select_flag(invert=True)
            self.show('image', image=image*gpm.astype(float), chname='ech_objfind',
                      sobjs=sobjs_ech, slits=False)

        return sobjs_ech, len(sobjs_ech)


class IFUFindObjects(MultiSlitFindObjects):
    """
    Child of Reduce for IFU reductions

    See parent doc string for Args and Attributes

    """
    def __init__(self, sciImg, slits, spectrograph, par, objtype, **kwargs):
        super().__init__(sciImg, slits, spectrograph, par, objtype, **kwargs)
        self.initialize_slits(slits, initial=True)

    def find_objects_pypeline(self, image, ivar, std_trace=None,
                              show_peaks=False, show_fits=False, show_trace=False,
                              show=False, save_objfindQA=False, neg=False, debug=False,
                              manual_extract_dict=None):
        """
        See MultiSlitReduce for slit-based IFU reductions
        """
        if self.par['reduce']['cube']['slit_spec']:
            return super().find_objects_pypeline(image, ivar, std_trace=std_trace,
                                                 show_peaks=show_peaks, show_fits=show_fits, show_trace=show_trace,
                                                 show=show, save_objfindQA=save_objfindQA, neg=neg,
                                                 debug=debug, manual_extract_dict=manual_extract_dict)
        return None, None, None

    def apply_relative_scale(self, scaleImg):
        """Apply a relative scale to the science frame (and correct the varframe, too)

         Args:
             scaleImg (`numpy.ndarray`_):
                scale image to divide the science frame by
        """
        # Check that scaleimg is set to the correct shape
        if self.scaleimg.size == 1:
            self.scaleimg = np.ones_like(self.sciImg.image)
        # Correct the relative illumination of the science frame
        msgs.info("Correcting science frame for relative illumination")
        self.scaleimg *= scaleImg.copy()
        self.sciImg.image, _bpm, varImg = flat.flatfield(self.sciImg.image, scaleImg,
                                                         varframe=utils.inverse(self.sciImg.ivar))
        if np.any(_bpm):
            self.sciImg.update_mask('BADSCALE', indx=_bpm)
        self.sciImg.ivar = utils.inverse(varImg)

    # TODO :: THIS FUNCTION IS NOT CURRENTLY USED, BUT RJC REQUESTS TO KEEP THIS CODE HERE FOR THE TIME BEING.
    # def illum_profile_spatial(self, skymask=None, trim_edg=(0, 0), debug=False):
    #     """
    #     Calculate the residual spatial illumination profile using the sky regions.
    #
    #     The redisual is calculated using the differential:
    #
    #     .. code-block:: python
    #
    #         correction = amplitude * (1 + spatial_shift * (dy/dx)/y)
    #
    #     where ``y`` is the spatial profile determined from illumflat, and
    #     spatial_shift is the residual spatial flexure shift in units of pixels.
    #
    #      Args:
    #         skymask (`numpy.ndarray`_):
    #             Mask of sky regions where the spatial illumination will be determined
    #         trim_edg (:obj:`tuple`):
    #             A tuple of two ints indicated how much of the slit edges should be
    #             trimmed when fitting to the spatial profile.
    #         debug (:obj:`bool`):
    #             Show debugging plots?
    #     """
    #
    #     msgs.info("Performing spatial sensitivity correction")
    #     # Setup some helpful parameters
    #     skymask_now = skymask if (skymask is not None) else np.ones_like(self.sciImg.image, dtype=bool)
    #     hist_trim = 0  # Trim the edges of the histogram to take into account edge effects
    #     gpm = self.sciImg.select_flag(invert=True)
    #     slitid_img_init = self.slits.slit_img(pad=0, initial=True, flexure=self.spat_flexure_shift)
    #     spatScaleImg = np.ones_like(self.sciImg.image)
    #     # For each slit, grab the spatial coordinates and a spline
    #     # representation of the spatial profile from the illumflat
    #     rawimg = self.sciImg.image.copy()
    #     numbins = int(np.max(self.slits.get_slitlengths(initial=True, median=True)))
    #     spatbins = np.linspace(0.0, 1.0, numbins + 1)
    #     spat_slit = 0.5 * (spatbins[1:] + spatbins[:-1])
    #     slitlength = np.median(self.slits.get_slitlengths(median=True))
    #     coeff_fit = np.zeros((self.slits.nslits, 2))
    #     for sl, slitnum in enumerate(self.slits.spat_id):
    #         msgs.info("Deriving spatial correction for slit {0:d}/{1:d}".format(sl + 1, self.slits.spat_id.size))
    #         # Get the initial slit locations
    #         onslit_b_init = (slitid_img_init == slitnum)
    #
    #         # Synthesize ximg, and edgmask from slit boundaries. Doing this outside this
    #         # routine would save time. But this is pretty fast, so we just do it here to make the interface simpler.
    #         spatcoord, edgmask = pixels.ximg_and_edgemask(self.slits_left[:, sl], self.slits_right[:, sl],
    #                                                       onslit_b_init, trim_edg=trim_edg)
    #
    #         # Make the model histogram
    #         xspl = np.linspace(0.0, 1.0, 10 * int(slitlength))  # Sub sample each pixel with 10 subpixels
    #         # TODO: caliBrate is no longer a dependency. If you need these b-splines pass them in.
    #         modspl = self.caliBrate.flatimages.illumflat_spat_bsplines[sl].value(xspl)[0]
    #         gradspl = interpolate.interp1d(xspl, np.gradient(modspl) / modspl, kind='linear', bounds_error=False,
    #                                        fill_value='extrapolate')
    #
    #         # Ignore skymask
    #         coord_msk = onslit_b_init & gpm
    #         hist, _ = np.histogram(spatcoord[coord_msk], bins=spatbins, weights=rawimg[coord_msk])
    #         cntr, _ = np.histogram(spatcoord[coord_msk], bins=spatbins)
    #         hist_slit_all = hist / (cntr + (cntr == 0))
    #         histmod, _ = np.histogram(spatcoord[coord_msk], bins=spatbins, weights=gradspl(spatcoord[coord_msk]))
    #         hist_model = histmod / (cntr + (cntr == 0))
    #
    #         # Repeat with skymask
    #         coord_msk = onslit_b_init & gpm & skymask_now
    #         hist, _ = np.histogram(spatcoord[coord_msk], bins=spatbins, weights=rawimg[coord_msk])
    #         cntr, _ = np.histogram(spatcoord[coord_msk], bins=spatbins)
    #         hist_slit = hist / (cntr + (cntr == 0))
    #
    #         # Prepare for fit - take the non-zero elements and trim slit edges
    #         if hist_trim == 0:
    #             ww = (hist_slit != 0)
    #             xfit = spat_slit[ww]
    #             yfit = hist_slit_all[ww]
    #             mfit = hist_model[ww]
    #         else:
    #             ww = (hist_slit[hist_trim:-hist_trim] != 0)
    #             xfit = spat_slit[hist_trim:-hist_trim][ww]
    #             yfit = hist_slit_all[hist_trim:-hist_trim][ww]
    #             mfit = hist_model[hist_trim:-hist_trim][ww]
    #
    #         # Fit the function
    #         spat_func = lambda par, ydata, model: par[0]*(1 + par[1] * model) - ydata
    #         res_lsq = least_squares(spat_func, [np.median(yfit), 0.0], args=(yfit, mfit))
    #         spatnorm = spat_func(res_lsq.x, 0.0, gradspl(spatcoord[onslit_b_init]))
    #         spatnorm /= spat_func(res_lsq.x, 0.0, gradspl(0.5))
    #         # Set the scaling factor
    #         spatScaleImg[onslit_b_init] = spatnorm
    #         coeff_fit[sl, :] = res_lsq.x
    #
    #     if debug:
    #         from matplotlib import pyplot as plt
    #         xplt = np.arange(24)
    #         plt.subplot(121)
    #         plt.plot(xplt[0::2], coeff_fit[::2, 0], 'rx')
    #         plt.plot(xplt[1::2], coeff_fit[1::2, 0], 'bx')
    #         plt.subplot(122)
    #         plt.plot(xplt[0::2], coeff_fit[::2, 1]/10, 'rx')
    #         plt.plot(xplt[1::2], coeff_fit[1::2, 1]/10, 'bx')
    #         plt.show()
    #         plt.imshow(spatScaleImg, vmin=0.99, vmax=1.01)
    #         plt.show()
    #         plt.subplot(133)
    #         plt.plot(xplt[0::2], coeff_fit[::2, 2], 'rx')
    #         plt.plot(xplt[1::2], coeff_fit[1::2, 2], 'bx')
    #         plt.show()
    #     # Apply the relative scale correction
    #     self.apply_relative_scale(spatScaleImg)

    def illum_profile_spectral(self, global_sky, skymask=None):
        """Calculate the residual spectral illumination profile using the sky regions.
        This uses the same routine as the flatfield spectral illumination profile.

         Args:
             global_sky (`numpy.ndarray`_):
                Model of the sky
             skymask (`numpy.ndarray`_, optional):
                Mask of sky regions where the spectral illumination will be determined
        """
        trim = self.par['calibrations']['flatfield']['slit_trim']
        sl_ref = self.par['calibrations']['flatfield']['slit_illum_ref_idx']
        smooth_npix = self.par['calibrations']['flatfield']['slit_illum_smooth_npix']
        gpm = self.sciImg.select_flag(invert=True)
        # Note :: Need to provide wavelength to illum_profile_spectral (not the tilts) so that the
        # relative spectral sensitivity is calculated at a given wavelength for all slits simultaneously.
        scaleImg = flatfield.illum_profile_spectral(self.sciImg.image.copy(), self.waveimg, self.slits,
                                                    slit_illum_ref_idx=sl_ref, model=global_sky, gpmask=gpm,
                                                    skymask=skymask, trim=trim, flexure=self.spat_flexure_shift,
                                                    smooth_npix=smooth_npix)
        # Now apply the correction to the science frame
        self.apply_relative_scale(scaleImg)

    def joint_skysub(self, skymask=None, update_crmask=True, trim_edg=(0,0),
                     show_fit=False, show=False, show_objs=False, adderr=0.01, objs_not_masked=False):
        """ Perform a joint sky model fit to the data. See Reduce.global_skysub()
        for parameter definitions.
        """
        msgs.info("Performing joint global sky subtraction")
        # Mask objects using the skymask? If skymask has been set by objfinding, and masking is requested, then do so
        skymask_now = skymask if (skymask is not None) else np.ones_like(self.sciImg.image, dtype=bool)
        global_sky = np.zeros_like(self.sciImg.image)
        thismask = (self.slitmask > 0)
        inmask = (self.sciImg.select_flag(invert=True) & thismask & skymask_now).astype(bool)
        # Convert the wavelength image to A/pixel, registered at pixel 0 (this gives something like
        # the tilts frame, but conserves wavelength position in each slit)
        wavemin = self.waveimg[self.waveimg != 0.0].min()
        tilt_wave = (self.waveimg - wavemin) / (self.waveimg.max() - wavemin)

        # Parameters for a standard star
        sigrej = 3.0
        if self.std_redux:
            sigrej = 7.0
            update_crmask = False
            if not self.par['reduce']['skysub']['global_sky_std']:
                msgs.info('Skipping global sky-subtraction for standard star.')
                return global_sky

        # Iterate to use a model variance image
        numiter = 10  # This is more than enough, and will probably break earlier than this
        model_ivar = self.sciImg.ivar
        sl_ref = self.par['calibrations']['flatfield']['slit_illum_ref_idx']
        for nn in range(numiter):
            msgs.info("Performing iterative joint sky subtraction - ITERATION {0:d}/{1:d}".format(nn+1, numiter))
            # TODO trim_edg is in the parset so it should be passed in here via trim_edg=tuple(self.par['reduce']['trim_edge']),
            global_sky[thismask] = skysub.global_skysub(self.sciImg.image, model_ivar, tilt_wave,
                                                        thismask, self.slits_left, self.slits_right, inmask=inmask,
                                                        sigrej=sigrej, trim_edg=trim_edg,
                                                        bsp=self.par['reduce']['skysub']['bspline_spacing'],
                                                        no_poly=self.par['reduce']['skysub']['no_poly'],
                                                        pos_mask=not self.bkg_redux and not objs_not_masked,
                                                        max_mask_frac=self.par['reduce']['skysub']['max_mask_frac'],
                                                        show_fit=show_fit)

            # Calculate the relative spectral illumination
            scaleImg = np.ones_like(self.sciImg.image)
            # Divide the slit into 20 bins and calculate the median of each bin
            nbins = 20
            for sl, spatid in enumerate(self.slits.spat_id):
                # Prepare the masks, edges, and fitting variables
                this_slit = (self.slitmask == spatid)
                this_slit_mask = inmask & this_slit
                this_wave = self.waveimg[this_slit_mask]
                this_ivar = model_ivar[this_slit_mask]
                wavedg = np.linspace(np.min(this_wave), np.max(this_wave), nbins+1)
                wavcen = 0.5*(wavedg[1:]+wavedg[:-1])
                scale_all = self.sciImg.image[this_slit_mask] * utils.inverse(global_sky[this_slit_mask])
                scale_bin = np.zeros(nbins)
                scale_err = np.zeros(nbins)
                for bb in range(nbins):
                    cond = (this_wave >= wavedg[bb]) & (this_wave <= wavedg[bb+1])
                    scale_bin[bb] = np.median(scale_all[cond])
                    scale_err[bb] = 1.4826 * np.median(np.abs(scale_all[cond] - scale_bin[bb]))
                wgd = np.where(scale_err > 0)
                coeff = np.polyfit(wavcen[wgd], scale_bin[wgd], w=1/scale_err[wgd], deg=3)
                scaleImg[this_slit] *= np.polyval(coeff, self.waveimg[this_slit])
                if sl == sl_ref:
                    scaleImg[thismask] /= np.polyval(coeff, self.waveimg[thismask])
            minv, maxv = np.min(scaleImg), np.max(scaleImg)
            msgs.info("Minimum/Maximum scales = {0:.5f}, {1:.5f}".format(minv, maxv))
            self.apply_relative_scale(scaleImg)

            # Update the ivar image used in the sky fit
            msgs.info("Updating sky noise model")
            # Choose the highest counts out of sky and object
            counts = global_sky
            _scale = None if self.sciImg.img_scale is None else self.sciImg.img_scale[thismask]
            # NOTE: darkcurr must be a float for the call below to work.
            var = procimg.variance_model(self.sciImg.base_var[thismask], counts=counts[thismask],
                                         count_scale=_scale, noise_floor=adderr)
            model_ivar[thismask] = utils.inverse(var)

            # RJC :: Recalculating the global sky and flexure is probably overkill... but please keep this code in for now
            # Recalculate the sky on each individual slit and redetermine the spectral flexure
            # global_sky_sep = super().global_skysub(skymask=skymask, update_crmask=update_crmask,
            #                                        trim_edg=trim_edg, show_fit=show_fit, show=show,
            #                                        show_objs=show_objs)
            # self.calculate_flexure(global_sky_sep)

            # Check if the relative scaling isn't changing much after at least 4 iterations
            if nn >= 3 and max(abs(1/minv), abs(maxv)) < 1.005:  # Relative accuracy of 0.5% is sufficient
                break

        if update_crmask:
            # Find CRs with sky subtraction
            # NOTE: There's no need to run `sciImg.update_mask_cr` after this.
            # This operation updates the mask directly!
            self.sciImg.build_crmask(self.par['scienceframe']['process'],
                                     subtract_img=global_sky)

        # Step
        self.steps.append(inspect.stack()[0][3])

        if show:
            sobjs_show = None if show_objs else self.sobjs_obj
            # Global skysub is the first step in a new extraction so clear the channels here
            self.show('global', global_sky=global_sky, slits=True, sobjs=sobjs_show, clear=False)
        return global_sky

    def global_skysub(self, skymask=None, update_crmask=True, trim_edg=(0,0),
                      previous_sky=None, show_fit=False, show=False, show_objs=False, objs_not_masked=False):
        """
        Perform global sky subtraction. This IFU-specific routine ensures that the
        edges of the slits are not trimmed, and performs a spatial and spectral
        correction using the sky spectrum, if requested. See Reduce.global_skysub()
        for parameter definitions.
        """
        # Generate a global sky sub for all slits separately
        global_sky_sep = super().global_skysub(skymask=skymask, update_crmask=update_crmask,
                                               trim_edg=trim_edg, show_fit=show_fit, show=show,
                                               show_objs=show_objs)
        if np.any(global_sky_sep[skymask] == 0):
            # Cannot continue without a sky model for all slits
            msgs.error("Global sky subtraction has failed for at least one slit.")

        # Check if flexure or a joint fit is requested
        if not self.par['reduce']['skysub']['joint_fit'] and self.par['flexure']['spec_method'] == 'skip':
            return global_sky_sep
        if self.wv_calib is None:
            msgs.error("A wavelength calibration is needed (wv_calib) if a joint sky fit is requested.")
        msgs.info("Generating wavelength image")

        self.waveimg = self.wv_calib.build_waveimg(self.tilts, self.slits, spat_flexure=self.spat_flexure_shift)
        # Calculate spectral flexure
        method = self.par['flexure']['spec_method']
        # TODO :: Perhaps include a new label for IFU flexure correction - e.g. 'slitcen_relative' or 'slitcenIFU' or 'IFU'
        # TODO :: If a new label is introduced, change the other instances of 'method' (see below), and in flexure.spec_flexure_qa()
        if method in ['slitcen']:
            self.calculate_flexure(global_sky_sep)

        # If the joint fit or spec/spat sensitivity corrections are not being performed, return the separate slits sky
        if not self.par['reduce']['skysub']['joint_fit']:
            return global_sky_sep

        # Do the spatial scaling first
        # if self.par['scienceframe']['process']['use_illumflat']:
        #     # Perform the correction
        #     self.illum_profile_spatial(skymask=skymask)
        #     # Re-generate a global sky sub for all slits separately
        #     global_sky_sep = Reduce.global_skysub(self, skymask=skymask, update_crmask=update_crmask, trim_edg=trim_edg,
        #                                           show_fit=show_fit, show=show, show_objs=show_objs)

        # Use sky information in all slits to perform a joint sky fit
        global_sky = self.joint_skysub(skymask=skymask, update_crmask=update_crmask, trim_edg=trim_edg,
                                       show_fit=show_fit, show=show, show_objs=show_objs,
                                       objs_not_masked=objs_not_masked)

        return global_sky

    def calculate_flexure(self, global_sky):
        """
        Convenience function to calculate the flexure of the IFU

         Args:
             global_sky (`numpy.ndarray`_):
                Model of the sky
        """
        sl_ref = self.par['calibrations']['flatfield']['slit_illum_ref_idx']
        box_rad = self.par['reduce']['extraction']['boxcar_radius']
        trace_spat = 0.5 * (self.slits_left + self.slits_right)
        # Load archival sky spectrum for absolute correction
        sky_spectrum, sky_fwhm_pix = flexure.get_archive_spectrum(self.par['flexure']['spectrum'])
        # Get spectral FWHM (in Angstrom) if available
        iwv = np.where(self.wv_calib.spat_ids == self.slits.spat_id[sl_ref])[0][0]
        ref_fwhm_pix = self.wv_calib.wv_fits[iwv].fwhm
        # Extract a spectrum of the sky
        thismask = (self.slitmask == self.slits.spat_id[sl_ref])
        ref_skyspec = flexure.get_sky_spectrum(self.sciImg.image, self.sciImg.ivar, self.waveimg, thismask,
                                               global_sky, box_rad, self.slits, trace_spat[:, sl_ref],
                                               self.pypeline, self.det)
        # Calculate the flexure
        flex_dict_ref = flexure.spec_flex_shift(ref_skyspec, sky_spectrum, sky_fwhm_pix, spec_fwhm_pix=ref_fwhm_pix,
                                            mxshft=self.par['flexure']['spec_maxshift'],
                                            excess_shft=self.par['flexure']['excessive_shift'],
                                            method="slitcen")
        this_slitshift = np.ones(self.slits.nslits) * flex_dict_ref['shift']
        # Now loop through all slits to calculate the additional shift relative to the reference slit
        flex_list = []
        for slit_idx, slit_spat in enumerate(self.slits.spat_id):
            thismask = (self.slitmask == slit_spat)
            # Extract sky spectrum for this slit
            this_skyspec = flexure.get_sky_spectrum(self.sciImg.image, self.sciImg.ivar, self.waveimg, thismask,
                                                    global_sky, box_rad, self.slits, trace_spat[:, slit_idx],
                                                    self.pypeline, self.det)
            # Calculate the flexure
            flex_dict = flexure.spec_flex_shift(this_skyspec, ref_skyspec, ref_fwhm_pix * 1.01,
                                                spec_fwhm_pix=ref_fwhm_pix,
                                                mxshft=self.par['flexure']['spec_maxshift'],
                                                excess_shft=self.par['flexure']['excessive_shift'],
                                                method="slitcen")
            this_slitshift[slit_idx] += flex_dict['shift']
            flex_list.append(flex_dict.copy())
        # Replace the reference slit with the absolute shift
        flex_list[sl_ref] = flex_dict_ref.copy()
        # Add this flexure to the previous flexure correction
        self.slitshift += this_slitshift
        # Now report the flexure values
        for slit_idx, slit_spat in enumerate(self.slits.spat_id):
            msgs.info("Flexure correction, slit {0:d} (spat id={1:d}): {2:.3f} pixels".format(1+slit_idx, slit_spat,
                                                                                              self.slitshift[slit_idx]))
        # Save QA
        # TODO :: Need to implement QA
        msgs.work("QA is not currently implemented for the flexure correction")
        if False:#flex_list is not None:
            basename = f'{self.basename}_global_{self.spectrograph.get_det_name(self.det)}'
            out_dir = os.path.join(self.par['rdx']['redux_path'], 'QA')
            slit_bpm = np.zeros(self.slits.nslits, dtype=bool)
            flexure.spec_flexure_qa(self.slits.slitord_id, slit_bpm, basename, flex_list, out_dir=out_dir)

        # Recalculate the wavelength image, and the global sky taking into account the spectral flexure
        msgs.info("Generating wavelength image, accounting for spectral flexure")
        self.waveimg = self.wv_calib.build_waveimg(self.tilts, self.slits, spec_flexure=self.slitshift,
                                                   spat_flexure=self.spat_flexure_shift)
        return<|MERGE_RESOLUTION|>--- conflicted
+++ resolved
@@ -270,11 +270,7 @@
         return skymask
 
     # TODO Make this a method possibly in slittrace.py. Almost identical code is in extraction.py
-<<<<<<< HEAD
-    def initialise_slits(self, slits, initial=False):
-=======
     def initialize_slits(self, slits, initial=False):
->>>>>>> 6a36f4e1
         """
         Gather all the :class:`SlitTraceSet` attributes
         that we'll use here in :class:`FindObjects`
