""" Uber object for calibration images, e.g. arc, flat

.. include common links, assuming primary doc root is up one directory
.. include:: ../include/links.rst
"""

from IPython import embed

import numpy as np

from pypeit import msgs
from pypeit.par import pypeitpar
from pypeit.images import rawimage
from pypeit.images import combineimage
from pypeit.images import pypeitimage
from pypeit.core.framematch import valid_frametype



class ArcImage(pypeitimage.PypeItCalibrationImage):
    """
    Simple DataContainer for the Arc Image
    """
    # version is inherited from PypeItImage

    # I/O
    output_to_disk = ('ARC_IMAGE', 'ARC_FULLMASK', 'ARC_DETECTOR',
                      'ARC_DET_IMG', # For echelle multi-detector wavelengths
                      )
    hdu_prefix = 'ARC_'
    calib_type = 'Arc'


class AlignImage(pypeitimage.PypeItCalibrationImage):
    """
    Simple DataContainer for the Alignment Image
    """
    # version is inherited from PypeItImage

    # I/O
    output_to_disk = ('ALIGN_IMAGE', 'ALIGN_FULLMASK', 'ALIGN_DETECTOR')
    hdu_prefix = 'ALIGN_'
    calib_type = 'Align'


class BiasImage(pypeitimage.PypeItCalibrationImage):
    """
    Simple DataContainer for the Bias Image
    """
    # version is inherited from PypeItImage

    # Output to disk
    output_to_disk = ('BIAS_IMAGE', 'BIAS_IVAR', 'BIAS_DETECTOR')
    hdu_prefix = 'BIAS_'
    calib_type = 'Bias'


class DarkImage(pypeitimage.PypeItCalibrationImage):
    """
    Simple DataContainer for the Dark Image
    """
    # version is inherited from PypeItImage

    # Output to disk
    output_to_disk = ('DARK_IMAGE', 'DARK_IVAR', 'DARK_DETECTOR')
    hdu_prefix = 'DARK_'
    calib_type = 'Dark'


class TiltImage(pypeitimage.PypeItCalibrationImage):
    """
    Simple DataContainer for the Tilt Image
    """
    # version is inherited from PypeItImage

    # I/O
    output_to_disk = ('TILT_IMAGE', 'TILT_FULLMASK', 'TILT_DETECTOR')
    hdu_prefix = 'TILT_'
    calib_type = 'Tiltimg'


class ScatteredLightImage(pypeitimage.PypeItCalibrationImage):
    """
    Simple DataContainer for the Scattered Light Image
    """
    # version is inherited from PypeItImage

    # I/O
    output_to_disk = ('SCATTLIGHT_IMAGE', 'SCATTLIGHT_FULLMASK', 'SCATTLIGHT_DETECTOR')
    hdu_prefix = 'SCATTLIGHT_'
    calib_type = 'ScattLight'


class TraceImage(pypeitimage.PypeItCalibrationImage):
    """
    Simple DataContainer for the Trace Image
    """
    # version is inherited from PypeItImage

    # I/O
    output_to_disk = ('TRACE_IMAGE', 'TRACE_FULLMASK', 'TRACE_DETECTOR')
    hdu_prefix = 'TRACE_'
    calib_type = 'Trace'

# TODO: This doesn't need to inherit from PypeItCalibrationImage.  It can just
# be a Calibframe with a short datamodel that holds the mask.  And we might want
# to find a place for it that makes more sense.
class SkyRegions(pypeitimage.PypeItCalibrationImage):
    """
    Simple DataContainer for the SkyRegions Image
    """
    # version is inherited from PypeItImage

    # I/O
    output_to_disk = ('SKYREG_IMAGE')
    hdu_prefix = 'SKYREG_'
    calib_type = 'SkyRegions'
    calib_file_format = 'fits.gz'

    @classmethod
    def construct_file_name(cls, calib_key, calib_dir=None, basename=None):
        """
        Override the base-class filename construction to optionally include a basename.

        Args:
            calib_key (:obj:`str`):
                String identifier of the calibration group.  See
                :func:`~pypeit.calibframe.CalibFrame.construct_calib_key`.
            calib_dir (:obj:`str`, `Path`_, optional):
                If provided, return the full path to the file given this
                directory.
            basename (:Obj:`str`, optional):
                If provided include this in the output file name.

        Returns:
            :obj:`str`: File path or file name
        """
        filename = str(super().construct_file_name(calib_key, calib_dir=calib_dir))
        if basename is None:
            return filename
        return filename.replace(f'.{cls.calib_file_format}', f'_{basename}.{cls.calib_file_format}')


frame_image_classes = dict(
    bias=BiasImage,
    dark=DarkImage,
    arc=ArcImage,
    tilt=TiltImage,
    trace=TraceImage,
    scattlight=ScatteredLightImage,
    align=AlignImage)
"""
The list of classes that :func:`buildimage_fromlist` should use to decorate the
output for the specified frame types.

All of these **must** subclass from
:class:`~pypeit.images.pypeitimage.PypeItCalibrationImage`.
"""


def buildimage_fromlist(spectrograph, det, frame_par, file_list, bias=None, bpm=None, dark=None,
                        scattlight=None, flatimages=None, maxiters=5, ignore_saturation=True,
                        slits=None, mosaic=None, calib_dir=None, setup=None, calib_id=None):
    """
    Perform basic image processing on a list of images and combine the results. All 
    core processing steps for each image are handled by :class:`~pypeit.images.rawimage.RawImage` and
    image combination is handled by :class:`~pypeit.images.combineimage.CombineImage`.
    This function can be used to process both single images, lists of images, and detector mosaics.

    .. warning::

        For image mosaics (when ``det`` is a tuple) the processing behavior is
        hard-coded such that bias and dark frames are *not* reformatted into a
        mosaic image.  They are saved in their native multi-image format.
        Bad-pixel masks are also expected to be in multi-image format.  See
        :class:`~pypeit.images.rawimage.RawImage`.

    Args:
        spectrograph (:class:`~pypeit.spectrographs.spectrograph.Spectrograph`):
            Spectrograph used to take the data.
        det (:obj:`int`, :obj:`tuple`):
            The 1-indexed detector number(s) to process.  If a tuple, it must
            include detectors viable as a mosaic for the provided spectrograph;
            see :func:`~pypeit.spectrographs.spectrograph.Spectrograph.allowed_mosaics`.
        frame_par (:class:`~pypeit.par.pypeitpar.FrameGroupPar`):
            Parameters that dictate the processing of the images.  See
            :class:`~pypeit.par.pypeitpar.ProcessImagesPar` for the
            defaults.
        file_list (:obj:`list`):
            List of files
        bias (:class:`~pypeit.images.buildimage.BiasImage`, optional):
            Bias image for bias subtraction; passed directly to
            :func:`~pypeit.images.rawimage.RawImage.process` for all images.
        bpm (`numpy.ndarray`_, optional):
            Bad pixel mask; passed directly to
            :func:`~pypeit.images.rawimage.RawImage.process` for all images.
        dark (:class:`~pypeit.images.buildimage.DarkImage`, optional):
            Dark-current image; passed directly to
            :func:`~pypeit.images.rawimage.RawImage.process` for all images.
        scattlight (:class:`~pypeit.scattlight.ScatteredLight`, optional):
            Scattered light model to be used to determine scattered light.
        flatimages (:class:`~pypeit.flatfield.FlatImages`, optional):
            Flat-field images for flat fielding; passed directly to
            :func:`~pypeit.images.rawimage.RawImage.process` for all images.
        maxiters (:obj:`int`, optional):
            When ``combine_method='mean'``) and sigma-clipping
            (``sigma_clip`` is True), this sets the maximum number of
            rejection iterations.  If None, rejection iterations continue
            until no more data are rejected; see
            :func:`~pypeit.core.combine.weighted_combine`.
        ignore_saturation (:obj:`bool`, optional):
            If True, turn off the saturation flag in the individual images
            before stacking.  This avoids having such values set to 0, which
            for certain images (e.g. flat calibrations) can have unintended
            consequences.
        slits (:class:`~pypeit.slittrace.SlitTraceSet`, optional):
            Edge traces for all slits.  These are used to calculate spatial
            flexure between the image and the slits, and for constructing the
            slit-illumination correction.  See
            :class:`pypeit.images.rawimage.RawImage.process`.
        mosaic (:obj:`bool`, optional):
            Flag processed image will be a mosaic of multiple detectors.  By
            default, this is determined by the format of ``det`` and whether or
            not this is a bias or dark frame.  *Only used for testing purposes.*
        calib_dir (:obj:`str`, `Path`_, optional):
            The directory for processed calibration files.  Required for
            elements of :attr:`frame_image_classes`, ignored otherwise.
        setup (:obj:`str`, optional):
            The setup/configuration identifier to use for this dataset.
            Required for elements of :attr:`frame_image_classes`, ignored
            otherwise.
        calib_id (:obj:`str`, optional):
            The string listing the set of calibration groups associated with
            this dataset.  Required for elements of :attr:`frame_image_classes`,
            ignored otherwise.

    Returns:
        :class:`~pypeit.images.pypeitimage.PypeItImage`,
        :class:`~pypeit.images.pypeitimage.PypeItCalibrationImage`:  The
        processed and combined image.
    """
    # Check
    if not isinstance(frame_par, pypeitpar.FrameGroupPar):
        msgs.error('Provided ParSet must be type FrameGroupPar, not '
                   f'{frame_par.__class__.__name__}.')
    if not valid_frametype(frame_par['frametype'], quiet=True):
        # NOTE: This should not be necessary because FrameGroupPar explicitly
        # requires frametype to be valid
        msgs.error(f'{frame_par["frametype"]} is not a valid PypeIt frame type.')

    # Should the detectors be reformatted into a single image mosaic?
    if mosaic is None:
        mosaic = isinstance(det, tuple) and frame_par['frametype'] not in ['bias', 'dark']
        
    rawImage_list = []
    # Loop on the files
    for ifile in file_list:
        # Load raw image
        rawImage = rawimage.RawImage(ifile, spectrograph, det)
        # Process
        rawImage_list.append(rawImage.process(
            frame_par['process'], scattlight=scattlight, bias=bias, 
            bpm=bpm, dark=dark, flatimages=flatimages, slits=slits, mosaic=mosaic))
    
    # Do it
<<<<<<< HEAD
    combineImage = combineimage.CombineImage(rawImage_list, spectrograph, frame_par['process'])
    pypeitImage = combineImage.run(maxiters=maxiters, ignore_saturation=ignore_saturation)
=======
    combineImage = combineimage.CombineImage(spectrograph, det, frame_par['process'], file_list)
    pypeitImage = combineImage.run(bias=bias, bpm=bpm, dark=dark, flatimages=flatimages,
                                   scattlight=scattlight, sigma_clip=frame_par['process']['clip'],
                                   sigrej=frame_par['process']['comb_sigrej'],
                                   maxiters=maxiters, ignore_saturation=ignore_saturation,
                                   slits=slits, combine_method=frame_par['process']['combine'],
                                   mosaic=mosaic)

>>>>>>> c60cb033
    # Return class type, if returning any of the frame_image_classes
    cls = frame_image_classes[frame_par['frametype']] \
            if frame_par['frametype'] in frame_image_classes.keys() else None

    # Either return the image directly, or decorate and return according to the
    # type of calibration.  For the latter, this specific use of
    # from_pypeitimage means that the class *must* be a subclass of
    # PypeItCalibrationImage!
    return pypeitImage if cls is None \
            else cls.from_pypeitimage(pypeitImage, calib_dir=calib_dir, setup=setup,
                                      calib_id=calib_id, detname=spectrograph.get_det_name(det))
<|MERGE_RESOLUTION|>--- conflicted
+++ resolved
@@ -162,7 +162,7 @@
                         scattlight=None, flatimages=None, maxiters=5, ignore_saturation=True,
                         slits=None, mosaic=None, calib_dir=None, setup=None, calib_id=None):
     """
-    Perform basic image processing on a list of images and combine the results. All 
+    Perform basic image processing on a list of images and combine the results. All
     core processing steps for each image are handled by :class:`~pypeit.images.rawimage.RawImage` and
     image combination is handled by :class:`~pypeit.images.combineimage.CombineImage`.
     This function can be used to process both single images, lists of images, and detector mosaics.
@@ -251,7 +251,7 @@
     # Should the detectors be reformatted into a single image mosaic?
     if mosaic is None:
         mosaic = isinstance(det, tuple) and frame_par['frametype'] not in ['bias', 'dark']
-        
+
     rawImage_list = []
     # Loop on the files
     for ifile in file_list:
@@ -259,23 +259,12 @@
         rawImage = rawimage.RawImage(ifile, spectrograph, det)
         # Process
         rawImage_list.append(rawImage.process(
-            frame_par['process'], scattlight=scattlight, bias=bias, 
+            frame_par['process'], scattlight=scattlight, bias=bias,
             bpm=bpm, dark=dark, flatimages=flatimages, slits=slits, mosaic=mosaic))
-    
+
     # Do it
-<<<<<<< HEAD
     combineImage = combineimage.CombineImage(rawImage_list, spectrograph, frame_par['process'])
     pypeitImage = combineImage.run(maxiters=maxiters, ignore_saturation=ignore_saturation)
-=======
-    combineImage = combineimage.CombineImage(spectrograph, det, frame_par['process'], file_list)
-    pypeitImage = combineImage.run(bias=bias, bpm=bpm, dark=dark, flatimages=flatimages,
-                                   scattlight=scattlight, sigma_clip=frame_par['process']['clip'],
-                                   sigrej=frame_par['process']['comb_sigrej'],
-                                   maxiters=maxiters, ignore_saturation=ignore_saturation,
-                                   slits=slits, combine_method=frame_par['process']['combine'],
-                                   mosaic=mosaic)
-
->>>>>>> c60cb033
     # Return class type, if returning any of the frame_image_classes
     cls = frame_image_classes[frame_par['frametype']] \
             if frame_par['frametype'] in frame_image_classes.keys() else None
