--- conflicted
+++ resolved
@@ -456,30 +456,10 @@
                 coordinates.
         """
         msgs.work("Spatial flexure is not currently implemented for the astrometric alignment")
-<<<<<<< HEAD
-        # Check if the user has skimage installed
-        if skimageTransform is None or alignments is None:
-            if skimageTransform is None:
-                    msgs.warn("scikit-image is not installed - astrometric correction not implemented")
-            else:
-                msgs.warn("Alignments were not provided - astrometric correction not implemented")
-            astrometric = False
-        # Prepare the parameters
-        if not astrometric:
-            left, right, _ = self.select_edges(initial=initial, flexure=flexure)
-            trace_cen = 0.5 * (left + right)
-        else:
-            if type(locations) is list:
-                locations = np.array(locations)
-            elif type(locations) is not np.ndarray:
-                msgs.error("locations must be a 1D list or 1D numpy array")
-            nspec, nloc, nslit = alignments.traces.shape
-=======
         if type(locations) is list:
             locations = np.array(locations)
         if locations.size != traces.shape[1]:
             msgs.error("The size of locations must be the same as traces.shape[1]")
->>>>>>> 9e227ec3
 
         # Calculate the astrometric transform
         alignSplines = alignframe.AlignmentSplines(traces, locations, tilts)
@@ -1377,13 +1357,13 @@
                 #TODO -- Consider putting in a tolerance which if not met causes a crash
                 idx = np.argmin(np.abs(self.spat_id - slit_spat))
                 msk[idx] = False
-            self.mask[msk] = self.bitmask.turn_on(self.mask[msk], 
+            self.mask[msk] = self.bitmask.turn_on(self.mask[msk],
                                                   'USERIGNORE')
         elif user_slits['method'] == 'maskIDs':
             # Mask only the good one
             msk = np.logical_not(np.isin(self.maskdef_id, user_slits['slit_info']))
             # Set
-            self.mask[msk] = self.bitmask.turn_on(self.mask[msk], 
+            self.mask[msk] = self.bitmask.turn_on(self.mask[msk],
                                                   'USERIGNORE')
         else:
             msgs.error('Not ready for this method: {:s}'.format(
