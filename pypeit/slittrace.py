"""
Implements the objects used to hold slit edge data.

.. include common links, assuming primary doc root is up one directory
.. include:: ../include/links.rst

"""
import inspect

from IPython import embed

import numpy as np

from astropy.table import Table
from astropy.coordinates import SkyCoord
from astropy import units
from astropy.stats import sigma_clipped_stats
from astropy.io import fits

from pypeit.pypmsgs import PypeItBitMaskError
from pypeit import msgs
from pypeit import datamodel
from pypeit import calibframe
from pypeit import specobj
from pypeit.bitmask import BitMask
from pypeit.core import parse


class SlitTraceBitMask(BitMask):
    """
    Mask bits used during slit tracing.
    """
    version = '1.0.1'

    # TODO: Consider using a unique bit prefix for when the bits are written to
    # the header, like so:
    #
    # prefix = 'SLITB'
    #
    # It's not necessary, though.

    def __init__(self):
        # !!!!!!!!!!
        # IMPORTANT: Only ever *append* new bits, and don't remove old ones
        # !!!!!!!!!!
        mask = dict([
            ('SHORTSLIT', 'Slit formed by left and right edge is too short. Not ignored for flexure'),
            ('BOXSLIT', 'Slit formed by left and right edge is valid (large enough to be a valid '
                        'slit), but too short to be a science slit'),
            ('USERIGNORE', 'User has specified to ignore this slit. Not ignored for flexure.'),
            ('BADWVCALIB', 'Wavelength calibration failed for this slit'),
            ('BADTILTCALIB', 'Tilts analysis failed for this slit'),
            ('BADALIGNCALIB', 'Alignment analysis failed for this slit'),
            ('SKIPFLATCALIB', 'Flat field generation failed for this slit. Skip flat fielding'),
            ('BADFLATCALIB', 'Flat field generation failed for this slit. Ignore it fully.'),
            ('BADREDUCE', 'Reduction failed for this slit'), # THIS IS DEPRECATED (we may remove in v1.13) BUT STAYS HERE TO ALLOW FOR BACKWARDS COMPATIBILITY
            ('BADSKYSUB', 'Skysub failed for this slit'),
            ('BADEXTRACT', 'Extraction failed for this slit'),
        ])
        super().__init__(list(mask.keys()), descr=list(mask.values()))

    @property
    def exclude_for_reducing(self):
        # Ignore these flags when reducing or considering reduced slits
        return ['SKIPFLATCALIB']

    @property
    def exclude_for_flexure(self):
        # Ignore these flags when performing a flexure calculation
        #  Currently they are *all* of the flags..
        return ['SHORTSLIT', 'USERIGNORE', 'BADWVCALIB', 'BADTILTCALIB', 'BADALIGNCALIB',
                'SKIPFLATCALIB', 'BADFLATCALIB', 'BADSKYSUB', 'BADEXTRACT']



class SlitTraceSet(calibframe.CalibFrame):
    """
    Defines a generic class for holding and manipulating image traces
    organized into left-right slit pairs.

    The datamodel attributes are:

    .. include:: ../include/class_datamodel_slittraceset.rst

    Attributes:
        left_flexure (`numpy.ndarray`_):
            Convenient spot to hold flexure corrected left
        right_flexure (`numpy.ndarray`_):
            Convenient spot to hold flexure corrected right
    """
    calib_type = 'Slits'
    """Name for type of calibration frame."""

    calib_file_format = 'fits.gz'
    """File format for the calibration frame file."""

    version = '1.1.5'
    """SlitTraceSet data model version."""

    bitmask = SlitTraceBitMask()
    """
    Bit interpreter for slit masks.
    """

    internals = calibframe.CalibFrame.internals + ['left_flexure', 'right_flexure']
    """
    Attributes kept separate from the datamodel.
    """

    # Define the data model
    datamodel = {'PYP_SPEC': dict(otype=str, descr='PypeIt spectrograph name'),
                 'pypeline': dict(otype=str, descr='PypeIt pypeline name'),
                 'detname': dict(otype=str, descr='Identifier for detector or mosaic'),
                 'nspec': dict(otype=int,
                               descr='Number of pixels in the image spectral direction.'),
                 'nspat': dict(otype=int,
                               descr='Number of pixels in the image spatial direction.'),
                 'binspec': dict(otype=int,
                                 descr='Number of pixels binned in the spectral direction.'),
                 'binspat': dict(otype=int,
                                 descr='Number of pixels binned in the spatial direction.'),
                 'pad': dict(otype=int,
                             descr='Integer number of pixels to consider beyond the slit edges.'),
                 'spat_id': dict(otype=np.ndarray, atype=(int,np.integer),
                                 descr='Slit ID number from SPAT measured at half way point.'),
                 'maskdef_id': dict(otype=np.ndarray, atype=(int,np.integer),
                                    descr='Slit ID number slitmask'),
                 'maskdef_designtab': dict(otype=Table,
                                           descr='Table with slitmask design and object info'),
                 'maskfile': dict(otype=str, descr='Data file that yielded the slitmask info'),
                 'maskdef_posx_pa': dict(otype=float,
                                         descr='PA that aligns with spatial dimension of the '
                                               'detector'),
                 'maskdef_offset': dict(otype=float,
                                        descr='Slitmask offset (pixels) from position expected '
                                              'by the slitmask design'),
                 'maskdef_objpos': dict(otype=np.ndarray, atype=np.floating,
                                        descr='Object positions expected by the slitmask design '
                                              '[relative pixels]'),
                 'maskdef_slitcen': dict(otype=np.ndarray, atype=np.floating,
                                         descr='Slit centers expected by the slitmask design'),
                 'ech_order': dict(otype=np.ndarray, atype=(int,np.integer),
                                   descr='Slit ID number echelle order'),
                 'nslits': dict(otype=int,
                                descr='Total number of slits, derived from shape of left_init.'),
                 'left_init': dict(otype=np.ndarray, atype=np.floating,
                              descr='Spatial coordinates (pixel indices) of all left edges, one '
                                    'per slit.  Derived from the TraceImage. Shape is Nspec by '
                                    'Nslits.'),
                 'right_init': dict(otype=np.ndarray, atype=np.floating,
                              descr='Spatial coordinates (pixel indices) of all right edges, one '
                                    'per slit.  Derived from the TraceImage. Shape is Nspec by '
                                    'Nslits.'),
                 'left_tweak': dict(otype=np.ndarray, atype=np.floating,
                                    descr='Spatial coordinates (pixel indices) of all left '
                                          'edges, one per slit.  These traces have been adjusted '
                                          'by the flat-field.  Shape is Nspec by Nslits.'),
                 'right_tweak': dict(otype=np.ndarray, atype=np.floating,
                                     descr='Spatial coordinates (pixel indices) of all right '
                                           'edges, one per slit.  These traces have been adjusted '
                                           'by the flat-field.  Shape is Nspec by Nslits.'),
                 'center': dict(otype=np.ndarray, atype=np.floating,
                               descr='Spatial coordinates of the slit centers from left_init, '
                                     'right_init.  Shape is Nspec by Nslits.'),
                 'mask_init': dict(otype=np.ndarray, atype=np.integer,
                                   descr='Bit mask for slits at instantiation.  Used to reset'),
                 'mask': dict(otype=np.ndarray, atype=np.integer,
                              descr='Bit mask for slits (fully good slits have 0 value).  Shape '
                                    'is Nslits.'),
                'specmin': dict(otype=np.ndarray, atype=np.floating,
                                descr='Minimum spectral position (pixel units) allowed for each '
                                      'slit/order.  Shape is Nslits.'),
                'specmax': dict(otype=np.ndarray, atype=np.floating,
                                descr='Maximum spectral position (pixel units) allowed for each '
                                      'slit/order.  Shape is Nslits.')}
    """Provides the class data model."""

    # TODO: Allow tweaked edges to be arguments?
    # TODO: May want nspat to be a required argument.
    # The INIT must contain every datamodel item or risk fail on I/O when it is a nested container
    def __init__(self, left_init, right_init, pypeline, detname=None, nspec=None, nspat=None,
                 PYP_SPEC=None, mask_init=None, specmin=None, specmax=None, binspec=1, binspat=1,
                 pad=0, spat_id=None, maskdef_id=None, maskdef_designtab=None, maskfile=None,
                 maskdef_posx_pa=None, maskdef_offset=None, maskdef_objpos=None,
                 maskdef_slitcen=None, ech_order=None, nslits=None, left_tweak=None,
                 right_tweak=None, center=None, mask=None):

        # Instantiate the DataContainer
        args, _, _, values = inspect.getargvalues(inspect.currentframe())
        _d = dict([(k,values[k]) for k in args[1:]])
        # The dictionary passed to DataContainer.__init__ does not
        # contain self.
        # TODO: Does it matter if the calling function passes the
        # keyword arguments in a different order? No.
        datamodel.DataContainer.__init__(self, d=_d)

    def _validate(self):
        """
        Validate the slit traces.
        """
        # Allow the object to be empty
        if self.left_init is None or self.right_init is None:
            return
        if self.left_init.shape != self.right_init.shape:
            raise ValueError('Input left_init and right_init traces should have the same shape.')
        if self.left_init.ndim == 1:
            # Object contains a single slit.  Expand the dimensions.
            self.left_init = np.expand_dims(self.left_init, 1)
            self.right_init = np.expand_dims(self.right_init, 1)

        # Do the same for the tweaked traces. NOTE: Tweaked traces will
        # only exist if they were read from an output file; i.e., the
        # current init does not allow for the tweaked traces to be
        # defined directly.
        if self.left_tweak is not None:
            if self.left_tweak.shape != self.right_tweak.shape:
                # TODO: Shouldn't get here, but just in case the init changes...
                raise ValueError('Tweaked left and right traces should have the same shape.')
            if self.left_tweak.ndim == 1:
                # Object contains a single slit.  Expand the dimensions.
                self.left_tweak = np.expand_dims(self.left_tweak, 1)
                self.right_tweak = np.expand_dims(self.right_tweak, 1)

        self.nspec, self.nslits = self.left_init.shape

        # Center is always defined by the original traces, not the
        # tweaked ones. This means that the slit IDs are always tied
        # to the original traces, not the tweaked ones.
        self.center = (self.left_init+self.right_init)/2

        if self.nspat is None:
            # TODO: May want nspat to be a required argument given the
            # only other option is this kludge, which should basically
            # never be useful.
            self.nspat = int(np.amax(np.append(self.left_init, self.right_init)))
        if self.spat_id is None:
            self.spat_id = np.round(self.center[int(np.round(0.5 * self.nspec)), :]).astype(int)
        if self.PYP_SPEC is None:
            self.PYP_SPEC = 'unknown'
        if self.mask_init is None:
            self.mask_init = np.zeros(self.nslits, dtype=self.bitmask.minimum_dtype())
        if self.specmin is None:
            self.specmin = np.full(self.nslits, -1, dtype=float)
        if self.specmax is None:
            self.specmax = np.full(self.nslits, self.nspec, dtype=float)

        # If the echelle order is provided, check that the number of
        # orders matches the number of provided "slits"
        if self.ech_order is not None and len(self.ech_order) != self.nslits:
            msgs.error('Number of provided echelle orders does not match the number of '
                       'order traces.')

        # Make sure mask, specmin, and specmax are at least 1D arrays.
        # TODO: Is there a way around this?
        self.mask_init = np.atleast_1d(self.mask_init)
        self.specmin = np.atleast_1d(self.specmin)
        self.specmax = np.atleast_1d(self.specmax)
<<<<<<< HEAD
        if self.slitbitm is None:
            self.slitbitm = ','.join(list(self.bitmask.keys()))
        else:
            # Validate -- All of the keys must be present and in current order, but new ones can exist
            if not self.bitmask.correct_flag_order(self.slitbitm.split(',')):
                raise PypeItBitMaskError('Input BITMASK keys differ from current data model!')
            # Update to current, no matter what
            self.slitbitm = ','.join(list(self.bitmask.keys()))
=======
>>>>>>> 12162908
        # Mask
        if self.mask is None:
            self.mask = self.mask_init.copy()

    def _base_header(self, hdr=None):
        """
        Construct the baseline header for all HDU extensions.

        This appends the :class:`SlitTraceBitMask` data to the supplied header.

        Args:
            hdr (`astropy.io.fits.Header`_, optional):
                Baseline header for additional data. If None, set by
                :func:`pypeit.io.initialize_header()`.

        Returns:
            `astropy.io.fits.Header`_: Header object to include in
            all HDU extensions.
        """
        _hdr = super()._base_header(hdr=hdr)
        self.bitmask.to_header(_hdr)
        return _hdr

    def _bundle(self):
        """
        Bundle the data in preparation for writing to a fits file.

        See :func:`pypeit.datamodel.DataContainer._bundle`. Data is
        always written to a 'SLITS' extension.
        """
        bndl = super()._bundle(ext='SLITS', transpose_arrays=True)
        if self.maskdef_designtab is not None:
            # save the table
            tab_detached = bndl[0]['SLITS']['maskdef_designtab']
            # remove `tab_detached` from the dict
            bndl[0]['SLITS'].pop('maskdef_designtab')
            # create a dict for the `tab_detached`
            tab_dict = {'maskdef_designtab': tab_detached}
            return [bndl[0], tab_dict]
        return bndl

    # TODO: Although I don't like doing it, kwargs is here to catch the
    # extraneous keywords that can be passed to _parse from the base class but
    # won't be used.
    @classmethod
    def _parse(cls, hdu, hdu_prefix=None, **kwargs):
        """
        Parse the data that was previously written to a fits file.

        See :func:`pypeit.datamodel.DataContainer._parse`. Data is
        always read from the 'SLITS' extension.
        """
        if not hasattr(hdu, '__len__'):
            return super()._parse(hdu, transpose_table_arrays=True)

        # TODO: My edit to the code causes the code below to fault in some cases
        # because of a consistency limitation that I put on the values that ext
        # could have.  The if statement above fixes the issue.  But I think the
        # code in the except block will always fault now, and I don't remember
        # why we needed this try/except block in the first place.
        try:
            return super()._parse(hdu, ext=['SLITS', 'MASKDEF_DESIGNTAB'],
                                  transpose_table_arrays=True)
        except KeyError:
            return super()._parse(hdu, ext='SLITS', transpose_table_arrays=True)

    @classmethod
    def from_hdu(cls, hdu, chk_version=True, **kwargs):
        """
        Instantiate the object from an HDU extension.

        This overrides the base-class method, only to add checks (or not) for
        the bitmask.

        Args:
            hdu (`astropy.io.fits.HDUList`_, `astropy.io.fits.ImageHDU`_, `astropy.io.fits.BinTableHDU`_):
                The HDU(s) with the data to use for instantiation.
            chk_version (:obj:`bool`, optional):
                If True, raise an error if the datamodel version or
                type check failed. If False, throw a warning only.
            **kwargs:
                Passed directly to :func:`_parse`.
        """
        # Run the default parser
        d, version_passed, type_passed, parsed_hdus = cls._parse(hdu, **kwargs)
        # Check
        cls._check_parsed(version_passed, type_passed, chk_version=chk_version)

        # Instantiate
        self = super().from_dict(d=d)

        # Calibration frame attributes
        # NOTE: If multiple HDUs are parsed, this assumes that the information
        # necessary to set all the calib internals is always in *every* header.
        # BEWARE!
        self.calib_keys_from_header(hdu[parsed_hdus[0]].header)

        # Check the bitmasks. Bits should have been written to *any* header
        # associated with the object
        hdr = hdu[parsed_hdus[0]].header if isinstance(hdu, fits.HDUList) else hdu.header
        hdr_bitmask = BitMask.from_header(hdr)
        if chk_version and hdr_bitmask.bits != self.bitmask.bits:
            msgs.error('The bitmask in this fits file appear to be out of date!  Recreate this '
                       'file by re-running the relevant script or set chk_version=False.',
                       cls='PypeItBitMaskError')

        return self

    def init_tweaked(self):
        """
        Initialize the tweaked slits.
        """
        self.left_tweak = self.left_init.copy()
        self.right_tweak = self.right_init.copy()

    def rm_tweaked(self):
        """
        Delete (set to None) the tweaked traces.
        """
        self.left_tweak = None
        self.right_tweak = None

    @property
    def slit_info(self):
        """
        THIS NEEDS A DESCRIPTION

        Returns:
            `numpy.ndarray`_:

        """
        #
        info = np.vstack([self.spat_id, self.mask])
        info = np.vstack([info, np.zeros_like(self.spat_id)]) \
                    if self.maskdef_id is None else np.vstack([info, self.maskdef_id])
        return info.astype(int).T

    @property
    def slitord_id(self):
        """
        Return array of slit_spatId (MultiSlit, SlicerIFU) or ech_order (Echelle) values

        Returns:
            `numpy.ndarray`_:

        """
        if self.pypeline in ['MultiSlit', 'SlicerIFU']:
            return self.spat_id
        if self.pypeline == 'Echelle':
            return self.ech_order
        msgs.error(f'Unrecognized Pypeline {self.pypeline}')

    @property
    def slitord_txt(self):
        """
        Return string indicating if the logs/QA should use "slit" (MultiSlit,
        SlicerIFU) or "order" (Echelle).

        Returns:
            str: Either 'slit' or 'order'

        """
        if self.pypeline in ['MultiSlit', 'SlicerIFU']:
            return 'slit'
        if self.pypeline == 'Echelle':
            return 'order'
        msgs.error(f'Unrecognized Pypeline {self.pypeline}')

    def spatid_to_zero(self, spat_id):
        """
        Convert input spat_id into a zero-based index

        Args:
            spat_id (int):

        Returns:
            int: zero-based index of the input spat_id

        """
        return np.where(self.spat_id == spat_id)[0][0]

    def slitord_to_zero(self, slitord):
        """
        Convert input slitord into a zero-based index

        Args:
            slitord (int):

        Returns:
            int: zero-based index of the input spat_id

        """
        if self.pypeline in ['MultiSlit', 'SlicerIFU']:
            return np.where(self.spat_id == slitord)[0][0]
        if self.pypeline == 'Echelle':
            return np.where(self.ech_order == slitord)[0][0]
        msgs.error('Unrecognized Pypeline {:}'.format(self.pypeline))

    def get_slitlengths(self, initial=False, median=False):
        """
        Get the length of each slit in pixels.

        By default, the method will return the tweaked slit lengths
        if they have been defined. If they haven't been defined the
        nominal edges (:attr:`left` and :attr:`right`) are returned.
        Use ``initial=True`` to return the nominal edges regardless
        of the presence of the tweaked edges.

        Args:
            initial (:obj:`bool`, optional):
                To use the initial edges regardless of the presence of
                the tweaked edges, set this to True.
            median (:obj:`bool`, optional):
                The default is to return the slit length as a function
                of the spectral coordinate. If median is set to true,
                the median slit length of each slit is returned.

        Returns:
            `numpy.ndarray`_: Slit lengths.
        """
        left, right, _ = self.select_edges(initial=initial)
        slitlen = right - left
        return np.median(slitlen, axis=1) if median else slitlen

    def get_radec_image(self, wcs, alignSplines, tilts, slice_offset=None, initial=True, flexure=None):
        """Generate an RA and DEC image for every pixel in the frame
        NOTE: This function is currently only used for SlicerIFU reductions.

        Parameters
        ----------
        wcs : `astropy.wcs.WCS`_
            The World Coordinate system of a science frame
        alignSplines : :class:`pypeit.alignframe.AlignmentSplines`
            An instance of the AlignmentSplines class that allows one to build and
            transform between detector pixel coordinates and WCS pixel coordinates.
        tilts : `numpy.ndarray`_
            Spectral tilts.
        slice_offset : float, optional
            Offset to apply to the slice positions. A value of 0.0 means that the
            slice positions are the centre of the slits. A value of +/-0.5 means that
            the slice positions are at the edges of the slits. If None, the slice_offset
            is set to 0.0.
        initial : bool
            Select the initial slit edges?
        flexure : float, optional
            If provided, offset each slit by this amount.

        Returns
        -------
        raimg : `numpy.ndarray`_
            Image with the RA coordinates of each pixel in degrees.  Shape is
            (nspec, nspat).
        decimg : `numpy.ndarray`_
            Image with the DEC coordinates of each pixel in degrees.  Shape is
            (nspec, nspat).
        minmax : `numpy.ndarray`_
            The minimum and maximum difference (in pixels) between the WCS
            reference (usually the centre of the slit) and the edges of the
            slits. Shape is (nslits, 2).
        """
        substring = '' if slice_offset is None else f' with slice_offset={slice_offset:.3f}'
        msgs.info("Generating an RA/DEC image"+substring)
        # Check the input
        if slice_offset is None:
            slice_offset = 0.0
        if slice_offset < -0.5 or slice_offset > 0.5:
            msgs.error(f"Slice offset must be between -0.5 and 0.5. slice_offset={slice_offset}")
        # Initialise the output
        raimg = np.zeros((self.nspec, self.nspat))
        decimg = np.zeros((self.nspec, self.nspat))
        minmax = np.zeros((self.nslits, 2))
        # Get the slit information
        slitid_img_init = self.slit_img(pad=0, initial=initial, flexure=flexure)
        for slit_idx, spatid in enumerate(self.spat_id):
            onslit = (slitid_img_init == spatid)
            onslit_init = np.where(onslit)
            if self.mask[slit_idx] != 0:
                msgs.error(f'Slit {spatid} ({slit_idx+1}/{self.spat_id.size}) is masked. Cannot '
                           'generate RA/DEC image.')
            # Retrieve the pixel offset from the central trace
            evalpos = alignSplines.transform(slit_idx, onslit_init[1], onslit_init[0])
            minmax[slit_idx, 0] = np.min(evalpos)
            minmax[slit_idx, 1] = np.max(evalpos)
            # Calculate the WCS from the pixel positions
            slitID = np.ones(evalpos.size) * slit_idx + slice_offset - wcs.wcs.crpix[0]
            world_ra, world_dec, _ = wcs.wcs_pix2world(slitID, evalpos, tilts[onslit_init]*(self.nspec-1), 0)
            # Set the RA first and DEC next
            raimg[onslit] = world_ra.copy()
            decimg[onslit] = world_dec.copy()
        return raimg, decimg, minmax

    def select_edges(self, initial=False, flexure=None):
        """
        Select between the initial or tweaked slit edges and allow for
        flexure correction.

        By default, the method will return the tweaked slits if they
        have been defined. If they haven't been defined the nominal
        edges (:attr:`left` and :attr:`right`) are returned. Use
        ``original=True`` to return the nominal edges regardless of
        the presence of the tweaked edges.

        Args:
            initial (:obj:`bool`, optional):
                To use the initial edges regardless of the presence of
                the tweaked edges, set this to True.
            flexure (:obj:`float`, optional):
                If provided, offset each slit by this amount

        Returns:
            tuple: Returns the full arrays containing the left and right
            edge coordinates and the mask, respectively.
            These are returned as copies.
        """
        # TODO: Add a copy argument?
        if self.left_tweak is not None and self.right_tweak is not None and not initial:
            left, right = self.left_tweak, self.right_tweak
        else:
            left, right = self.left_init, self.right_init

        # Add in spatial flexure?
        if flexure:
            self.left_flexure = left + flexure
            self.right_flexure = right + flexure
            left, right = self.left_flexure, self.right_flexure

        # Return
        return left.copy(), right.copy(), self.mask.copy()

    def slit_img(self, pad=None, slitidx=None, initial=False, flexure=None, exclude_flag=None,
                 use_spatial=True):
        r"""
        Construct an image identifying each pixel with its associated
        slit.

        The output image has the same shape as the original trace
        image. Each pixel in the image is set to the index
        of its associated slit (i.e, the pixel value is
        :math:`0..N_{\rm slit}-1`). Pixels not associated with any
        slit are given values of -1.

        The width of the slit is extended at either edge by a fixed
        number of pixels using the `pad` parameter in :attr:`par`.
        This value can be overridden using the method keyword
        argument.

        .. warning::

            - The function does not check that pixels end up in
              multiple pixels or that the padding is sensible given
              the separation between slit edges!
            - All slits are identified in the image, even if they are
              masked with :attr:`mask`.

        Args:
            pad (:obj:`float`, :obj:`int`, :obj:`tuple`, optional):
                The number of pixels used to pad (extend) the edge of
                each slit. This can be a single scale to pad both
                left and right edges equally or a 2-tuple that
                provides separate padding for the left (first
                element) and right (2nd element) edges separately. If
                not None, this overrides the value in :attr:`par`.
                The value can be negative, which means that the
                widths are **trimmed** instead of padded.
            slitidx (:obj:`int`, array_like, optional):
                List of indexes (zero-based) to include in the image.
                If None, all slits not flagged are included.
            initial (:obj:`bool`, optional):
                By default, the method will use the tweaked slit
                edges if they have been defined. If they haven't
                been, the initial edges (:attr:`left_init` and
                :attr:`right_init`) are used. To use the nominal edges
                regardless of the presence of the tweaked edges, set
                this to True. See :func:`select_edges`.
            exclude_flag (:obj:`str`, :obj:`list`, optional):
                One or more bitmask flag names to ignore when masking
                Warning -- This could conflict with input slitids, i.e. avoid using both
            use_spatial (bool, optional):
                If True, use self.spat_id value instead of 0-based indices
            flexure (:obj:`float`, optional):
                If provided, offset each slit by this amount
                Done in select_edges()

        Returns:
            `numpy.ndarray`_: The image with the slit index
            identified for each pixel.
        """
        #
        if slitidx is not None and exclude_flag is not None:
            msgs.error("Cannot pass in both slitidx and exclude_flag!")
        # Check the input
        if pad is None:
            pad = self.pad
        _pad = pad if isinstance(pad, tuple) else (pad,pad)
        if len(_pad) != 2:
            msgs.error('Padding for both left and right edges should be provided as a 2-tuple!')

        # Pixel coordinates
        spat = np.arange(self.nspat)
        spec = np.arange(self.nspec)

        left, right, _ = self.select_edges(initial=initial, flexure=flexure)

        # Choose the slits to use
        if slitidx is not None:
            slitidx = np.atleast_1d(slitidx).ravel()
        else:
            bpm = self.bitmask.flagged(self.mask, and_not=exclude_flag)
#            bpm = self.mask.astype(bool)
#            if exclude_flag:
#                bpm &= np.invert(self.bitmask.flagged(self.mask, flag=exclude_flag))
            slitidx = np.where(np.logical_not(bpm))[0]

        # TODO: When specific slits are chosen, need to check that the
        # padding doesn't lead to slit overlap.

        # Find the pixels in each slit, limited by the minimum and
        # maximum spectral position.
        slitid_img = np.full((self.nspec,self.nspat), -1, dtype=int)
        for i in slitidx:
            slit_id = self.spat_id[i] if use_spatial else i
            indx = (spat[None,:] > left[:,i,None] - _pad[0]) \
                        & (spat[None,:] < right[:,i,None] + _pad[1]) \
                        & (spec > self.specmin[i])[:,None] & (spec < self.specmax[i])[:,None]
            slitid_img[indx] = slit_id
        # Return
        return slitid_img

    def spatial_coordinate_image(self, slitidx=None, full=False, slitid_img=None,
                                 pad=None, initial=False, flexure_shift=None):
        r"""
        Generate an image with the normalized spatial coordinate
        within each slit.

        Args:
            slitidx (:obj:`int`, array_like, optional):
                List of indices to include in the image. If None,
                all slits are included.
            full (:obj:`bool`, optional):
                If True, return a full image with the coordinates
                based on the single provided slit. In this case,
                slitids must be provided and it can be only one slit!
                If False, only those coordinates falling in the slit
                (as determined by ``slitid_image`` or by a call to
                :func:`slit_img`) will be returned.
            slitid_img (`numpy.ndarray`_, optional):
                Image identifying the slit associated with each
                pixel. Should have the same shape as expected by the
                object (:attr:`nspec` by :attr:`nspat`). Pixels not
                associated with any pixel have a value of -1. This is
                a convenience parameter that allows previous
                executions of :func:`slit_img` to be passed in
                directly instead of having to repeat the operation. A
                slit ID image is only required if ``full`` is False.
            pad (:obj:`float`, :obj:`int`, optional):
                When constructing the slit ID image, use this value
                to override the value of `pad` in :attr:`par`. Only
                used if ``slitid_img`` is not provided directly and
                ``full`` is False.
            initial (:obj:`bool`, optional):
                By default, the method will use the tweaked slit
                edges if they have been defined. If they haven't
                been, the nominal edges (:attr:`left` and
                :attr:`right`) are used. To use the nominal edges
                regardless of the presence of the tweaked edges, set
                this to True. See :func:`select_edges`.

        Returns:
            `numpy.ndarray`_: Array specifying the spatial coordinate
            of pixel in its own slit, scaled to go from 0 to 1. If
            ``full`` is True, the image provides the coordinates
            relative to the left edge for the provided slit over the
            full image.
        """
        # Slit indices to include
        _slitidx = np.arange(self.nslits) if slitidx is None else np.atleast_1d(slitidx).ravel()
        if full and len(_slitidx) > 1:
            msgs.error('For a full image with the slit coordinates, must select a single slit.')

        # Generate the slit ID image if it wasn't provided
        if not full:
            if slitid_img is None:
                slitid_img = self.slit_img(pad=pad, slitidx=_slitidx, initial=initial)
            if slitid_img.shape != (self.nspec,self.nspat):
                msgs.error('Provided slit ID image does not have the correct shape!')

        # Choose the slit edges to use
        left, right, _ = self.select_edges(initial=initial, flexure=flexure_shift)

        # Slit width
        slitwidth = right - left

        # TODO: This check should go in it's own function and/or
        # checked when instantiating the object.
        # Slit widths have to be larger than 0
        indx = slitwidth <= 0.
        if np.any(indx[:,_slitidx]):
            bad_slits = np.where(np.any(indx, axis=0))[0]
            # TODO: Shouldn't this fault?
            msgs.warn('Slits {0} have negative (or 0) slit width!'.format(bad_slits))

        # Output image
        coo_img = np.zeros((self.nspec,self.nspat), dtype=float)
        spat = np.arange(self.nspat)
        for i in _slitidx:
            coo = (spat[None,:] - left[:,i,None])/slitwidth[:,i,None]
            if not full:
                indx = slitid_img == self.spat_id[i]
                coo_img[indx] = coo[indx]
            else:
                coo_img = coo
        return coo_img

    def spatial_coordinates(self, initial=False, flexure=None):
        """
        Return a fiducial coordinate for each slit.

        This is a simple wrapper for :func:`select_edges` and
        :func:`slit_spat_pos`.

        Args:
            original (:obj:`bool`, optional):
                By default, the method will use the tweaked slit
                edges if they have been defined. If they haven't
                been, the nominal edges (:attr:`left` and
                :attr:`right`) are used. To use the nominal edges
                regardless of the presence of the tweaked edges, set
                this to True. See :func:`select_edges`.

        Returns:
            `numpy.ndarray`_: Vector with the list of floating point
            spatial coordinates.
        """
        # TODO -- Confirm it makes sense to pass in flexure
        left, right, _ = self.select_edges(initial=initial, flexure=flexure)
        return SlitTraceSet.slit_spat_pos(left, right, self.nspat)

    @staticmethod
    def slit_spat_pos(left, right, nspat):
        r"""
        Return a fidicial, normalized spatial coordinate for each slit.

        The fiducial coordinates are given by::
   
            nspec = left.shape[0]
            (left[nspec//2,:] + right[nspec//2,:])/2/nspat

        Args:
            left (`numpy.ndarray`_):
                Array with left slit edges. Shape is :math:`(N_{\rm
                spec},N_{\rm slits})`.
            right (`numpy.ndarray`_):
                Array with right slit edges. Shape is :math:`(N_{\rm
                spec},N_{\rm slits})`.
            nspat (:obj:`int`):
                Number of pixels in the spatial direction in the image
                used to trace the slit edges.

        Returns:
            `numpy.ndarray`_: Vector with the list of floating point
            spatial coordinates.
        """
        if left.shape != right.shape:
            msgs.error('Left and right traces must have the same shape.')
        nspec = left.shape[0]
        return (left[nspec//2,:] + right[nspec//2,:])/2/nspat

    def mask_add_missing_obj(self, sobjs, spat_flexure, fwhm, boxcar_rad):
        """
        Generate new SpecObj and add them into the SpecObjs object for any slits
        missing the targeted source.

        Args:
            sobjs (:class:`~pypeit.specobjs.SpecObjs`):
                List of SpecObj that have been found and traced
            spat_flexure (:obj:`float`):
                Shifts, in spatial pixels, between this image and SlitTrace
            fwhm (:obj:`float`):
                FWHM in pixels to be used in the optimal extraction
            boxcar_rad (:obj:`float`):
                BOX_RADIUS in pixels to be used in the boxcar extraction

        Returns:
            :class:`~pypeit.specobjs.SpecObjs`: Updated list of SpecObj that have
            been found and traced

        """
        msgs.info('Add undetected objects at the expected location from slitmask design.')

        if fwhm is None:
            msgs.error('A FWHM for the optimal extraction must be provided. See `find_fwhm` in '
                       '`FindObjPar`.')

        if self.maskdef_objpos is None:
            msgs.error('An array with the object positions expected from slitmask design is '
                       'missing.')

        if self.maskdef_offset is None:
            msgs.error('A value for the slitmask offset must be provided.')

        # Restrict to objects on this detector
        if sobjs.nobj > 0:
            on_det = (sobjs.DET == self.detname) & (sobjs.OBJID > 0) # use only positive detections
            cut_sobjs = sobjs[on_det]
        else:
            cut_sobjs = sobjs

        # get slits edges init; includes flexure
        left_init, _, _ = self.select_edges(initial=True, flexure=spat_flexure)
        # get slits edges tweaked; includes flexure
        left_tweak, right_tweak, _ = self.select_edges(initial=False, flexure=spat_flexure)

        # midpoint in the spectral direction
        specmid = left_init[:,0].size//2

        # Loop on all the good slits
        gd_slit = self.mask == 0
        for islit in np.where(gd_slit)[0]:
            # Check for assigned obj
            if len(cut_sobjs) > 0:
                target_obj_in_slit = (cut_sobjs.MASKDEF_ID == self.maskdef_id[islit]) & \
                                     (cut_sobjs.MASKDEF_OBJNAME != 'SERENDIP')
                if np.any(target_obj_in_slit):
                    continue

            # Object index
            oidx = np.where(self.maskdef_designtab['MASKDEF_ID'].data == self.maskdef_id[islit])[0][0]
            #
            # Do it
            SPAT_PIXPOS = float((self.maskdef_objpos[oidx]+self.maskdef_offset) + left_init[specmid, islit])

            # TODO -- DO THIS RIGHT FOR SLITS (LIKELY) OFF THE DETECTOR/SLIT
            #  If we keep what follows, probably should add some tolerance to be off the edge
            #  Otherwise things break in skysub
            if (SPAT_PIXPOS > right_tweak[specmid, islit]) or (SPAT_PIXPOS < left_tweak[specmid, islit]):
                msgs.warn("Targeted object is off the detector")
                continue

            # Generate a new specobj
            specobj_dict = {'SLITID': self.spat_id[islit], # Confirm this
                            'DET': self.detname,
                            'OBJTYPE': 'science',  # Confirm this is ok
                            'PYPELINE': self.pypeline}
            thisobj = specobj.SpecObj(**specobj_dict)

            # Fill me up
            if cut_sobjs.nobj == 0:
                # This uses slit edge trace
                xoff = SPAT_PIXPOS - self.center[specmid, islit]
                thisobj.TRACE_SPAT = self.center[:, islit] + xoff
                thisobj.SPAT_PIXPOS = SPAT_PIXPOS
                thisobj.SPAT_FRACPOS = (SPAT_PIXPOS - left_tweak[specmid, islit]) / \
                                       (right_tweak[specmid, islit]-left_tweak[specmid, islit])
                thisobj.trace_spec = np.arange(left_tweak.shape[0])
                # OBJID
                thisobj.OBJID = 1
            else:
                # This uses an object
                idx_nearest = np.argmin(np.abs(cut_sobjs.SPAT_PIXPOS-SPAT_PIXPOS))
                specmid = cut_sobjs[idx_nearest].TRACE_SPAT.size//2
                xoff = SPAT_PIXPOS - cut_sobjs[idx_nearest].TRACE_SPAT[specmid]
                thisobj.TRACE_SPAT = cut_sobjs[idx_nearest].TRACE_SPAT + xoff
                thisobj.SPAT_PIXPOS = SPAT_PIXPOS
                thisobj.trace_spec = cut_sobjs[idx_nearest].trace_spec
                thisobj.SPAT_FRACPOS = (SPAT_PIXPOS - left_tweak[specmid, islit]) / \
                                       (right_tweak[specmid, islit]-left_tweak[specmid, islit])
                # OBJID
                any_obj_in_slit = cut_sobjs.MASKDEF_ID == self.maskdef_id[islit]
                if np.any(any_obj_in_slit):
                    thisobj.OBJID = np.max(cut_sobjs[any_obj_in_slit].OBJID) + 1
                else:
                    thisobj.OBJID = 1

            # FWHM
            thisobj.FWHM = fwhm  # pixels
            thisobj.BOX_RADIUS = boxcar_rad  # pixels
            thisobj.maskwidth = 4. * fwhm  # matches objfind() in extract.py
            thisobj.smash_snr = 0.
            thisobj.smash_peakflux = 0.
            #thisobj.THRESHOLD = 0.
            # Finishing up
            thisobj.set_name()
            # Mask info
            thisobj.RA = self.maskdef_designtab['OBJRA'][oidx]
            thisobj.DEC = self.maskdef_designtab['OBJDEC'][oidx]
            thisobj.MASKDEF_OBJNAME = self.maskdef_designtab['OBJNAME'][oidx]
            thisobj.MASKDEF_OBJMAG = self.maskdef_designtab['OBJMAG'][oidx]
            thisobj.MASKDEF_OBJMAG_BAND = self.maskdef_designtab['OBJMAG_BAND'][oidx]
            thisobj.MASKDEF_ID = self.maskdef_designtab['MASKDEF_ID'][oidx]
            thisobj.MASKDEF_EXTRACT = True
            thisobj.hand_extract_flag = False
            # Add to SpecObjs
            sobjs.add_sobj(thisobj)

        if sobjs.nobj > 0:
            # Sort objects according to their spatial location
            spat_pixpos = sobjs.SPAT_PIXPOS
            sobjs = sobjs[spat_pixpos.argsort()]

            # Vette
            for sobj in sobjs:
                if not sobj.ready_for_extraction():
                    msgs.error("Bad SpecObj.  Can't proceed")

        # Return
        return sobjs

    def assign_maskinfo(self, sobjs, plate_scale, spat_flexure, TOLER=1.):
        """
        Assign RA, DEC, Name to objects.
        Modified in place.

        Args:
            sobjs (:class:`pypeit.specobjs.SpecObjs`): List of SpecObj that have been found and traced.
            plate_scale (:obj:`float`): platescale for the current detector.
            spat_flexure (:obj:`float`): Shifts, in spatial pixels, between this image and SlitTrace.
            det_buffer (:obj:`int`): Minimum separation between detector edges and a slit edge.
            TOLER (:obj:`float`, optional): Matching tolerance in arcsec.

        Returns:
            :class:`pypeit.specobjs.SpecObjs`: Updated list of SpecObj that have been found and traced.

        Returns:
            :class:`pypeit.specobjs.SpecObjs`: Updated list of SpecObj that have been found and traced

        """

        if self.maskdef_objpos is None:
            msgs.error('An array of object positions predicted by the slitmask design must be provided.')
        if self.maskdef_slitcen is None:
            msgs.error('An array of slit centers predicted by the slitmask design must be provided.')
        if self.maskdef_offset is None:
            msgs.error('A value for the slitmask offset must be provided.')

        # Unpack -- Remove this once we have a DataModel
        obj_maskdef_id = self.maskdef_designtab['MASKDEF_ID'].data
        obj_slit_coords = SkyCoord(ra=self.maskdef_designtab['SLITRA'],
                                   dec=self.maskdef_designtab['SLITDEC'], frame='fk5', unit='deg')
        obj_slit_pa = self.maskdef_designtab['SLITPA']
        # RMS (in arcsec) of the x-correlation between predicted and traced left slits edges
        cc_rms = self.maskdef_designtab.meta['MASKRMSL'] * plate_scale

        # Restrict to objects on this detector
        if sobjs.nobj > 0:
            on_det = (sobjs.DET == self.detname) & (sobjs.OBJID > 0) # use only positive detections
            cut_sobjs = sobjs[on_det]
            if cut_sobjs.nobj == 0:
                msgs.warn('NO detected objects.')
                return sobjs
        else:
            msgs.warn('NO detected objects.')
            return sobjs

        msgs.info('Assign slitmask design info to detected objects. '
                  'Matching tolerance includes user-provided tolerance, slit tracing uncertainties and object size.')

        # get slits edges init
        left_init, right_init, _ = self.select_edges(initial=True, flexure=spat_flexure)  # includes flexure

        # midpoint in the spectral direction
        specmid = left_init[:, 0].size // 2

        # First pass
        measured, expected = [], []
        for sobj in cut_sobjs:
            # Set MASKDEF_ID
            sobj.MASKDEF_ID = self.maskdef_id[self.spat_id == sobj.SLITID][0]
            # object ID
            # TODO -- Add to SpecObj DataModel?
            # There is small chance that self.maskdef_id=-99. This would definitely happen if the user
            # add a custom slit. If maskdef_id=-99 for a certain object, we cannot assign OBJECT, RA, DEC
            oidx = np.where(obj_maskdef_id == sobj.MASKDEF_ID)[0]
            if oidx.size == 0:
                # In this case I have to give a fake value for index reasons later in the code.
                measured.append(-9999.9)
                expected.append(9999.9)
            else:
                oidx = oidx[0]
                # Expected object position (distance from left edge) in pixels, corrected for edge loss
                expected_objpos = self.maskdef_objpos[oidx]
                # Measured object position (distance from left edge) in pixels
                measured_objpos = sobj.SPAT_PIXPOS - left_init[specmid, self.maskdef_id == sobj.MASKDEF_ID][0]
                # Finish
                measured.append(measured_objpos)
                expected.append(expected_objpos)
        measured = np.array(measured)
        expected = np.array(expected)

        # Assign
        # Loop on slits to deal with multiple sources within TOLER
        # Exclude the objects that have maskdef_id=-99
        uni_maskid = np.unique(cut_sobjs.MASKDEF_ID[cut_sobjs.MASKDEF_ID!=-99])
        for maskid in uni_maskid:
            # Index for SpecObjs on this slit
            idx = np.where(cut_sobjs.MASKDEF_ID == maskid)[0]
            # Index for slitmask
            sidx = np.where(self.maskdef_designtab['MASKDEF_ID'] == maskid)[0][0]
            # Within TOLER?
            # separation in pixels
            separ = measured[idx] - (expected[idx] + self.maskdef_offset)
            msgs.info('MASKDEF_ID:{}'.format(maskid))
            msgs.info('Difference between expected and detected object '
                      'positions: {} arcsec'.format(np.round(separ*plate_scale, 2)))
            # we include in the tolerance the rms of the slit edges matching and the size of
            # the detected object with the highest peak flux
            if np.any((cut_sobjs[idx].smash_peakflux != None) & (cut_sobjs[idx].smash_peakflux != 0.)):
                ipeak = np.argmax(cut_sobjs[idx].smash_peakflux)
                obj_fwhm = cut_sobjs[ipeak].FWHM*plate_scale
            else:
                obj_fwhm = 0.
            in_toler = np.abs(separ*plate_scale) < (TOLER + cc_rms + obj_fwhm/2)
            if np.any(in_toler):
                # Find positive peakflux
                peak_flux = cut_sobjs[idx].smash_peakflux[in_toler]
                pos_peak_flux = np.where(peak_flux>0)[0]
                if np.any(pos_peak_flux):
                    # find the object with the smallest separation
                    closest_idx = np.argmin(np.abs(separ[in_toler][pos_peak_flux]))
                else:
                    closest_idx = np.argmin(np.abs(separ[in_toler]))
                imx_idx = idx[in_toler][closest_idx]
                # Object in Mask Definition
                oidx = np.where(obj_maskdef_id == maskid)[0][0]
                # Assign
                sobj = cut_sobjs[imx_idx]
                sobj.RA = self.maskdef_designtab['OBJRA'][oidx]
                sobj.DEC = self.maskdef_designtab['OBJDEC'][oidx]
                sobj.MASKDEF_OBJNAME = self.maskdef_designtab['OBJNAME'][oidx]
                sobj.MASKDEF_OBJMAG = self.maskdef_designtab['OBJMAG'][oidx]
                sobj.MASKDEF_OBJMAG_BAND = self.maskdef_designtab['OBJMAG_BAND'][oidx]
                sobj.MASKDEF_EXTRACT = False
                # Remove that idx value
                idx = idx.tolist()
                idx.remove(imx_idx)
                idx = np.array(idx)
            # Fill in the rest
            for ss in idx:
                sobj = cut_sobjs[ss]
                # Measured coordinates
                offset = measured[ss] - (self.maskdef_slitcen + self.maskdef_offset - left_init)[specmid, self.spat_id == sobj.SLITID][0]
                new_obj_coord = obj_slit_coords[sidx].directional_offset_by(
                    np.radians(obj_slit_pa[sidx]), (offset*plate_scale)*units.arcsec)
                # Assign
                sobj.RA = new_obj_coord.ra.value
                sobj.DEC = new_obj_coord.dec.value
                sobj.MASKDEF_OBJNAME = 'SERENDIP'
                sobj.MASKDEF_EXTRACT = False
        # Give fake values of RA, DEC, and MASKDEF_OBJNAME for object with maskdef_id=-99.
        noidx = np.where(cut_sobjs.MASKDEF_ID == -99)[0]
        if noidx.size > 0:
            for sobj in cut_sobjs[noidx]:
                # Assign
                sobj.RA = 0.0
                sobj.DEC = 0.0
                sobj.MASKDEF_OBJNAME = 'NONE'
                sobj.MASKDEF_EXTRACT = False

        # Return
        return sobjs

    def det_of_slit(self, spat_id:int, det_img:np.ndarray,
                    slit_img:np.ndarray=None):
        """ Identify the 'best' detector for this slit/order
        The metric is the detector where the slit appears
        the most frequently.

        Only sensibly used for mosaic images

        Args:
            spat_id (`int`): 
                spat_id value for the slit of interest
            det_img (`numpy.ndarray`_): 
                :obj:`int` image specifying the detector number
                (1-based) for each pixel in the mosaic
            slit_img (`numpy.ndarray`_, optional): 
                image identifying each pixel with its associated slit.

        Returns:
            :obj:`int`: Detector number for the slit (1-based)
        """
        # Grab slit image?
        if slit_img is None:
            slit_img = self.slit_img()
        # Find the most common detector value
        det, cnt = np.unique(
            det_img[(slit_img == spat_id) & (det_img > 0)], 
            return_counts=True)
        return det[np.argmax(cnt)]

    def get_maskdef_objpos(self, plate_scale, det_buffer):
        """
        Determine the object positions expected by the slitmask design

        Args:
            plate_scale (:obj:`float`): platescale for the current detector
            det_buffer (:obj:`int`): Minimum separation between detector edges and a slit edge

        """

        # midpoint in the spectral direction
        specmid = self.left_init[:,0].size//2

        # Unpack -- Remove this once we have a DataModel
        obj_maskdef_id = self.maskdef_designtab['MASKDEF_ID'].data
        # Distance (arcsec) of the object from the left edge
        obj_topdist = self.maskdef_designtab['OBJ_TOPDIST'].data
        obj_botdist = self.maskdef_designtab['OBJ_BOTDIST'].data

        # slit lengths
        expected_slitlen = (obj_topdist + obj_botdist) / plate_scale  # binned pixels
        measured_slitlen = self.right_init[specmid, :] - self.left_init[specmid, :]  # binned pixels
        # difference between measured and expected slit length (but only for the left side).
        left_edgeloss = np.zeros(self.maskdef_id.size)
        # define a new slit center to take into account the slits that are smaller than what
        # should be because they are cut by the detector edges.
        new_slitcen = self.center.copy()
        for i, maskid in enumerate(self.maskdef_id):
            if maskid == -99:
                left_edgeloss[i] = -9999.9
            else:
                if (self.left_init[specmid, i] != det_buffer) & (self.right_init[specmid, i] != self.nspat - det_buffer):
                    # for all but the slits that fall outside the detector, we assume the edge loss happens
                    # equally in both sides of the slit
                    left_edgeloss[i] = (expected_slitlen[obj_maskdef_id == maskid][0] - measured_slitlen[i]) / 2.  # pixels
                    # because edge loss happens equally in both sides, we assume no shift in slit center

        # Stats (typical edge loss across the detector)
        if left_edgeloss[(left_edgeloss != 0)&(left_edgeloss != -9999.9)].size > 3:
            _, median_edgeloss, _ = sigma_clipped_stats(left_edgeloss[(left_edgeloss != 0)&(left_edgeloss != -9999.9)],
                                                        sigma=2.)
        else:
            median_edgeloss = 0.

        expected_objpos_all = np.zeros(obj_maskdef_id.size)
        for i, maskid in enumerate(obj_maskdef_id):
            # fix the edge loss for slits that fall off the detector
            if self.left_init[specmid, i] == det_buffer:
                # for the leftmost slit that is cut by the detector edge, we assume that the edge loss
                # happens mostly in the left side and we assume a value (median_edgeloss) for the right side
                left_edgeloss[i] = expected_slitlen[obj_maskdef_id == maskid][0] - measured_slitlen[i] \
                                   - median_edgeloss  # pixels
                # shift in slit center due to slit partially falling outside the detector
                censhift = left_edgeloss / 2.
                new_slitcen[i] -= censhift
            if self.right_init[specmid, i] == self.nspat - det_buffer:
                # for the rightmost slit that is cut by the detector edge, we assume that the edge loss
                # happens mostly in the right side, and `left_edgeloss` is assumed to be equal to `median_edgeloss`.
                left_edgeloss[i] = median_edgeloss
                # shift in slit center due to slit partially falling outside the detector
                censhift = (expected_slitlen[obj_maskdef_id == maskid][0] - measured_slitlen[i] - median_edgeloss) / 2.
                new_slitcen[i] += censhift

            # Expected objects position (distance from left edge) in pixels, corrected for edge loss
            expected_objpos_all[i] = obj_topdist[i] / plate_scale - left_edgeloss[self.maskdef_id == maskid][0]

        self.maskdef_objpos = expected_objpos_all
        self.maskdef_slitcen = new_slitcen

        return

    def get_maskdef_offset(self, sobjs, platescale, spat_flexure, slitmask_off, bright_maskdefid,
                           snr_thrshd, use_alignbox, dither_off=None):
        """
        Determine the Slitmask offset (pixels) from position expected by the slitmask design

        Args:
            sobjs (:class:`pypeit.specobjs.SpecObjs`): List of SpecObj that have been found and traced
            platescale (:obj:`float`): Platescale
            spat_flexure (:obj:`float`): Shifts, in spatial pixels, between this image and SlitTrace
            slitmask_off (:obj:`float`): User provided slitmask offset in pixels
            bright_maskdefid (:obj:`str`): User provided maskdef_id of a bright object to be used to measure offset
            snr_thrshd (:obj:`float`): Objects detected above this S/N ratio threshold will be use to
                                        compute the slitmask offset
            use_alignbox (:obj:`bool`): Flag that determines if the alignment boxes are used to measure the offset
            dither_off (:obj:`float`, optional): dither offset recorded in the header of the observations


        """
        if self.maskdef_objpos is None:
            msgs.error('An array of object positions predicted by the slitmask design must be provided.')
        if self.maskdef_slitcen is None:
            msgs.error('An array of slit centers predicted by the slitmask design must be provided.')

        # If slitmask offset provided by the user, just save it and return
        if slitmask_off is not None:
            self.maskdef_offset = slitmask_off
            msgs.info('User-provided slitmask offset: {} pixels ({} arcsec)'.format(round(self.maskdef_offset, 2),
                                                                            round(self.maskdef_offset*platescale, 2)))
            return
        # If using the dither offeset recorde in the header, just save it and return
        if dither_off is not None:
            self.maskdef_offset = -dither_off/platescale
            msgs.info('Slitmask offset from the dither pattern: {} pixels ({} arcsec)'.
                      format(round(self.maskdef_offset, 2), round(self.maskdef_offset*platescale, 2)))
            return

        # Restrict to objects on this detector
        if sobjs.nobj > 0:
            on_det = (sobjs.DET == self.detname) & (sobjs.OBJID > 0) # use only positive detections
            cut_sobjs = sobjs[on_det]
            if cut_sobjs.nobj == 0:
                msgs.warn('NO detected objects. Slitmask offset cannot be estimated in '
                          f'{self.detname}.')
                self.maskdef_offset = 0.0
                return
        else:
            msgs.warn('NO detected objects. Slitmask offset cannot be estimated in '
                      f'{self.detname}.')
            self.maskdef_offset = 0.0
            return

        # Maskdef ID
        obj_maskdef_id = self.maskdef_designtab['MASKDEF_ID'].data
        # Flag for slits used for alignment (1-yes; 0-no)
        flag_align = self.maskdef_designtab['ALIGN'].data
        align_maskdef_ids = obj_maskdef_id[flag_align == 1]

        # get slits edges init
        left_init, _, _ = self.select_edges(initial=True, flexure=spat_flexure)  # includes flexure
        # midpoint in the spectral direction
        specmid = left_init[:, 0].size // 2

        # First pass
        measured, expected = [], []
        for sobj in cut_sobjs:
            # Set MASKDEF_ID
            sobj.MASKDEF_ID = self.maskdef_id[self.spat_id == sobj.SLITID][0]
            # object ID
            # TODO -- Add to SpecObj DataModel?
            # There is small chance that self.maskdef_id=-99. This would definitely happen if the user
            # add a custom slit. If maskdef_id=-99 for a certain object, we cannot assign OBJECT, RA, DEC
            oidx = np.where(obj_maskdef_id == sobj.MASKDEF_ID)[0]
            if oidx.size == 0:
                # In this case I have to give a fake value for index reasons later in the code.
                measured.append(-9999.9)
                expected.append(9999.9)
            else:
                oidx = oidx[0]
                # Expected object position (distance from left edge) in pixels, corrected for edge loss
                expected_objpos = self.maskdef_objpos[oidx]
                # Measured object position (distance from left edge) in pixels
                measured_objpos = sobj.SPAT_PIXPOS - left_init[specmid, self.maskdef_id == sobj.MASKDEF_ID][0]
                # Finish
                measured.append(measured_objpos)
                expected.append(expected_objpos)
        measured = np.array(measured)
        expected = np.array(expected)

        # If the users want to use the alignment boxes to trace the offset they will set the flag `use_alignbox` to True
        if use_alignbox:
            align_offs = []
            for align_id in align_maskdef_ids:
                sidx = np.where(cut_sobjs.MASKDEF_ID == align_id)[0]
                if sidx.size > 0:
                    # Take the brightest source as the star
                    peak_flux = cut_sobjs[sidx].smash_peakflux
                    imx_peak = np.argmax(peak_flux)
                    imx_sidx = sidx[imx_peak]
                    bright_measured = measured[imx_sidx]
                    bright_expected = expected[imx_sidx]
                    align_offs.append(bright_measured - bright_expected)
            align_offs = np.array(align_offs)
            if align_offs.size > 0:
                mean, median_off, std = sigma_clipped_stats(align_offs, sigma=2.)
                self.maskdef_offset = median_off
                msgs.info(f'Slitmask offset estimated using ALIGN BOXES in {self.detname}: '
                          f'{round(self.maskdef_offset, 2)} pixels ('
                          f'{round(self.maskdef_offset*platescale, 2)} arcsec).')
            else:
                self.maskdef_offset = 0.0
                msgs.info('NO objects detected in ALIGN BOXES. Slitmask offset '
                          f'cannot be estimated in {self.detname}.')
            return

        # if the maskdef_id of a bright object is provided by the user, check if it is in
        # this detector and use it to compute the offset
        if bright_maskdefid is not None:
            if bright_maskdefid in obj_maskdef_id:
                sidx = np.where(cut_sobjs.MASKDEF_ID == bright_maskdefid)[0]
                if sidx.size == 0:
                    self.maskdef_offset = 0.0
                    msgs.info(f'Object in slit {bright_maskdefid} not detected. Slitmask offset '
                              f'cannot be estimated in {self.detname}.')
                else:
                    # Parse the peak fluxes
                    peak_flux = cut_sobjs[sidx].smash_peakflux
                    imx_peak = np.argmax(peak_flux)
                    imx_sidx = sidx[imx_peak]
                    bright_measured = measured[imx_sidx]
                    bright_expected = expected[imx_sidx]
                    self.maskdef_offset = bright_measured - bright_expected
                    msgs.info('Slitmask offset computed using bright object in slit '
                              f'{bright_maskdefid} ({self.detname}): '
                              f'{round(self.maskdef_offset, 2)} pixels ('
                              f'{round(self.maskdef_offset*platescale, 2)} arcsec)')
            else:
                self.maskdef_offset = 0.0
            return

        # Determine offsets using only detections with the highest signal
        # objects added in manual extraction have smash_snr = None
        nonone = cut_sobjs.smash_snr != None
        if len(cut_sobjs[nonone]) > 0:
            highsnr_measured = measured[nonone][cut_sobjs[nonone].smash_snr > snr_thrshd]
            highsnr_expected = expected[nonone][cut_sobjs[nonone].smash_snr > snr_thrshd]
            if len(highsnr_measured) >= 3:
                off = highsnr_measured - highsnr_expected
                mean, median_off, std = sigma_clipped_stats(off, sigma=2.)
                self.maskdef_offset = median_off
                msgs.info(f'Slitmask offset estimated in {self.detname}: '
                          f'{round(self.maskdef_offset, 2)} pixels ('
                          f'{round(self.maskdef_offset*platescale, 2)} arcsec)')
            else:
                msgs.warn(f'Less than 3 objects detected above {snr_thrshd} sigma threshold. '
                          f'Slitmask offset cannot be estimated in {self.detname}.')
                self.maskdef_offset = 0.0
        else:
            msgs.warn(f'Less than 3 objects detected above {snr_thrshd} sigma threshold. '
                      f'Slitmask offset cannot be estimated in {self.detname}.')
            self.maskdef_offset = 0.0

        return

    def get_maskdef_extract_fwhm(self, sobjs, platescale, fwhm_parset, find_fwhm):
        """
        This method determines the fwhm to use for the optimal extraction
        of maskdef_extract (i.e., undetected) objects.
        If the user provides a fwhm, it would be used. Otherwise fwhm
        will be computed using the average fwhm of the detected objects.

        Args:
            sobjs (:class:`~pypeit.specobjs.SpecObjs`):
                List of SpecObj that have been found and traced.
            platescale (:obj:`float`):
                Platescale.
            fwhm_parset (:obj:`float`, optional):
                :class:`~pypeit.par.parset.Parset` that guides the determination
                of the fwhm of the maskdef_extract objects.  If None (default)
                the fwhm are computed as the averaged from the detected objects,
                if it is a number it will be adopted as the fwhm.
            find_fwhm (:obj:`float`):
                Initial guess of the objects fwhm in pixels (used in object
                finding)

        Returns:
            :obj:`float`: FWHM in pixels to be used in the optimal extraction

        """
        msgs.info('Determining the FWHM to be used for the optimal extraction of `maskdef_extract` objects')
        fwhm = None
        if fwhm_parset is not None:
            msgs.info(f'Using user-provided FWHM = {fwhm_parset}"')
            fwhm = fwhm_parset/platescale
        elif sobjs.nobj > 0:
            # Use average FWHM of detected objects, but remove the objects in the alignment boxes
            # Find align boxes
            maskdef_id = self.maskdef_designtab['MASKDEF_ID'].data
            # Flag to identify alignment boxes (1-yes; 0-no)
            flag_align = self.maskdef_designtab['ALIGN'].data
            align_maskdef_ids = maskdef_id[flag_align == 1]
            all_fwhm = np.array([])
            for ss in sobjs:
                # append only the FWHM of objects that were detected not in the alignment boxes
                if ss.MASKDEF_ID not in align_maskdef_ids:
                    all_fwhm = np.append(all_fwhm, ss.FWHM)
            if all_fwhm.size > 0:
                # compute median
                _, fwhm, _ = sigma_clipped_stats(all_fwhm, sigma=2.)
                msgs.info('Using median FWHM = {:.3f}" from detected objects.'.format(fwhm*platescale))
        if fwhm is None:
            fwhm = find_fwhm
            msgs.warn('The median FWHM cannot be determined because no objects were detected. '
                      'Using `find_fwhm` = {:.3f}". if the user wants to provide a value '
                      'set parameter `missing_objs_fwhm` in `SlitMaskPar`'.format(fwhm*platescale))

        return fwhm

    def user_mask(self, det, user_slits):
        """
        Mask all but the input slit

        Args:
            det (:obj:`int`): Detector number
            user_slits (:obj:`dict`):
        """
        if user_slits['method'] == 'slitspat':
            # Parse
            dets, spat_ids = parse.parse_slitspatnum(
                user_slits['slit_info'])
            if det not in dets:
                return
            # Cut down for convenience
            indet = dets == det
            spat_ids = spat_ids[indet]
            #
            msk = np.ones(self.nslits, dtype=bool)
            for slit_spat in spat_ids:
                #TODO -- Consider putting in a tolerance which if not met causes a crash
                idx = np.argmin(np.abs(self.spat_id - slit_spat))
                msk[idx] = False
            self.mask[msk] = self.bitmask.turn_on(self.mask[msk],
                                                  'USERIGNORE')
        elif user_slits['method'] == 'maskIDs':
            # Mask only the good one
            msk = np.logical_not(np.isin(self.maskdef_id, user_slits['slit_info']))
            # Set
            self.mask[msk] = self.bitmask.turn_on(self.mask[msk],
                                                  'USERIGNORE')
        else:
            msgs.error('Not ready for this method: {:s}'.format(
                user_slits['method']))

    def mask_flats(self, flatImages):
        """
        Mask based on a :class:`~pypeit.flatfield.FlatImages` object.

        Args:
            flatImages (:class:`~pypeit.flatfield.FlatImages`):

        """
        # Loop on all the FLATFIELD BPM keys
        for flag in ['SKIPFLATCALIB', 'BADFLATCALIB']:
            bad_flats = self.bitmask.flagged(flatImages.get_bpmflats(), flag=flag)
            if np.any(bad_flats):
                self.mask[bad_flats] = self.bitmask.turn_on(self.mask[bad_flats], flag)

    def mask_wvcalib(self, wv_calib):
        """
        Mask from a WaveCalib object

        Args:
            wv_calib (:obj:`dict`):

        """
        for islit in range(self.nslits):
            if wv_calib.wv_fits[islit] is None or wv_calib.wv_fits[islit].pypeitfit is None:
                # This condition is added to avoid to give a 'BADWVCALIB' flag to alignment boxes,
                # which are purposely not wavelength calibrated, but are used during find object
                if np.logical_not(self.bitmask.flagged(self.mask[islit], flag='BOXSLIT')):
                    self.mask[islit] = self.bitmask.turn_on(self.mask[islit], 'BADWVCALIB')

    def mask_wavetilts(self, waveTilts):
        """
        Mask from a :class:`pypeit.wavetilts.WaveTilts` object

        Args:
            waveTilts (:class:`pypeit.wavetilts.WaveTilts`):

        """
        # There is only one BPM for Tilts (so far)
        bad_tilts = waveTilts.bpmtilts > 0
        if np.any(bad_tilts):
            self.mask[bad_tilts] = self.bitmask.turn_on(self.mask[bad_tilts], 'BADTILTCALIB')




def merge_user_slit(slitspatnum, maskIDs):
    # Not set?
    if slitspatnum is None and maskIDs is None:
        return None
    #
    if slitspatnum is not None and maskIDs is not None:
        msgs.error("These should not both have been set")
    # MaskIDs
    user_slit_dict = {}
    if maskIDs is not None:
        user_slit_dict['method'] = 'maskIDs'
        user_slit_dict['slit_info'] = maskIDs
    else:
        user_slit_dict['method'] = 'slitspat'
        user_slit_dict['slit_info'] = slitspatnum
    # Return
    return user_slit_dict


def get_maskdef_objpos_offset_alldets(sobjs, calib_slits, spat_flexure, platescale, det_buffer, slitmask_par,
                                      dither_off=None):
    """
    Loop around all the calibrated detectors to extract information on the object positions
    expected by the slitmask design and the offsets between the expected and measure slitmask position.
    This info is recorded in the `SlitTraceSet` datamodel.

    Args:
        sobjs (:class:`pypeit.specobjs.SpecObjs`): List of SpecObj that have been found and traced
        calib_slits (:obj:`list`): List of `SlitTraceSet` with information on the traced slit edges
        spat_flexure (:obj:`list`): List of shifts, in spatial pixels, between this image and SlitTrace
        platescale (:obj:`list`): List of platescale for every detector
        det_buffer (:obj:`int`): Minimum separation between detector edges and a slit edge
        slitmask_par (:class:`pypeit.par.pypeitpar.PypeItPar`): slitmask PypeIt parameters
        dither_off (:obj:`float`, optional): dither offset recorded in the header of the observations

    Returns:
        List of `SlitTraceSet` with updated information on the traced slit edges

    """

    # grab corresponding detectors
    calib_dets = np.array([ss.detname for ss in calib_slits])
    for i in range(calib_dets.size):
        if calib_slits[i].maskdef_designtab is not None:
            # get object positions expected by slitmask design
            calib_slits[i].get_maskdef_objpos(platescale[i], det_buffer)

            # get slitmask offset in each single detector
            calib_slits[i].get_maskdef_offset(sobjs, platescale[i], spat_flexure[i],
                                              slitmask_par['slitmask_offset'],
                                              slitmask_par['bright_maskdef_id'],
                                              slitmask_par['snr_thrshd'],
                                              slitmask_par['use_alignbox'],
                                              dither_off=dither_off)

    return calib_slits


def average_maskdef_offset(calib_slits, platescale, list_detectors):
    """
    Loop around all the calibrated detectors to compute the median offset between
    the expected and measure slitmask position. This info is recorded in the `SlitTraceSet` datamodel.

    Args:
        calib_slits (:obj:`list`):
            List of :class:`~pypeit.slittrace.SlitTraceSet` objects with
            information on the traced slit edges.
        platescale (:obj:`float`):
            Platescale, must be the same for every detector.
        list_detectors (`numpy.ndarray`_):
            An array that lists the detector numbers of the current
            spectrograph; see
            :func:`~pypeit.spectrographs.spectrograph.Spectrograph.list_detectors`.
            If there are multiple detectors along the dispersion direction,
            there are ordered along the first axis.  For example, all the
            "bluest" detectors would be in ``list_detectors[0]``.

    Returns:
        `numpy.ndarray`_: Array of :class:`~pypeit.slittrace.SlitTraceSet`
        objects with updated information on the traced slit edges.
    """

    calib_slits = np.array(calib_slits)
    if list_detectors is None:
        msgs.warn('No average slitmask offset computed')
        return calib_slits

    # unpack list_detectors
    blue_and_red = list_detectors.ndim > 1
    spectrograph_dets = list_detectors if blue_and_red else np.expand_dims(list_detectors, 0)

    # determine if a slitmask offset exist and use the average offset over all the detectors
    # grab slitmask offsets from slits calibrations
    slitmask_offsets = np.array([ss.maskdef_offset for ss in calib_slits])
    # grab corresponding detectors
    calib_dets = np.array([ss.detname for ss in calib_slits])

    # remove eventual None and zeros (zero is assigned when no offset could be measured.)
    calib_dets = calib_dets[(slitmask_offsets != None) & (slitmask_offsets != 0)]
    slitmask_offsets = slitmask_offsets[(slitmask_offsets != None) & (slitmask_offsets != 0)].astype('float')

    if slitmask_offsets.size == 0:
        # If all detectors have maskdef_offset=0 give a warning
        msgs.warn('No slitmask offset could be measured. Assumed to be zero. ')
        msgs.warn('RA, DEC, OBJNAME assignment and forced extraction of undetected objects MAY BE WRONG! '
                  'Especially for dithered observations!')
        msgs.warn('To provide a value set `slitmask_offset` in `SlitMaskPar`')

        return calib_slits

    # are there dets from calib_slits that are blue?
    indx_b = np.where(np.in1d(calib_dets, spectrograph_dets[0]))[0]
    # if this spectrograph is not split into blue and red detectors
    # or if it is but there are no available offsets in the blue
    if not blue_and_red or indx_b.size == 0:
        # use all the available offsets to compute the median
        _, median_off, _ = sigma_clipped_stats(slitmask_offsets, sigma=2.)
        for cs in calib_slits:
            # assign median to each det
            cs.maskdef_offset = median_off
        msgs.info('Average Slitmask offset: {:.2f} pixels ({:.2f} arcsec).'.format(median_off, median_off * platescale))

        return calib_slits

    if indx_b.size > 0:
        # compute median if these blue dets have values of slitmask_offsets
        _, median_off, _ = sigma_clipped_stats(slitmask_offsets[indx_b], sigma=2.)
        for cs in calib_slits:
            if cs.detname in spectrograph_dets[0]:
                # assign median to each blue det
                cs.maskdef_offset = median_off
        msgs.info('Average Slitmask offset for the blue detectors: '
                  '{:.2f} pixels ({:.2f} arcsec).'.format(median_off, median_off * platescale))

        # which dets from calib_slits are red?
        indx_r = np.where(np.in1d(calib_dets, spectrograph_dets[1]))[0]
        if indx_r.size > 0:
            # compute median if these red dets have values of slitmask_offsets
            _, median_off, _ = sigma_clipped_stats(slitmask_offsets[indx_r], sigma=2.)

        # assign median to each red det (median would be the one computed for red dets if exists
        # or the median computed for blue dets)
        for cs in calib_slits:
            if cs.detname in spectrograph_dets[1]:
                cs.maskdef_offset = median_off
        msgs.info('Average Slitmask offset for the red detectors: '
                  '{:.2f} pixels ({:.2f} arcsec).'.format(median_off, median_off * platescale))

    return calib_slits


def assign_addobjs_alldets(sobjs, calib_slits, spat_flexure, platescale, slitmask_par, find_fwhm):
    """
    Loop around all the calibrated detectors to assign RA, DEC and OBJNAME to
    extracted object and to force extraction of undetected objects.

    Args:
        sobjs (:class:`~pypeit.specobjs.SpecObjs`):
            List of SpecObj that have been found and traced.
        calib_slits (`numpy.ndarray`_):
            Array of `SlitTraceSet` with information on the traced slit edges.
        spat_flexure (:obj:`list`):
            List of shifts, in spatial pixels, between this image and SlitTrace.
        platescale (:obj:`list`):
            List of platescale for every detector.
        slitmask_par (:class:`~pypeit.par.pypeitpar.PypeItPar`):
            Slitmask PypeIt parameters.
        find_fwhm (:obj:`float`):
            Initial guess of the objects fwhm in pixels (used in object finding)

    Returns:
        :class:`~pypeit.specobjs.SpecObjs`:
            Updated list of spectra that have been found and traced.
    """

    # grab corresponding detectors
    calib_dets = np.array([ss.detname for ss in calib_slits])
    for i in range(calib_dets.size):
        msgs.info('DET: {}'.format(calib_dets[i]))
        # Assign RA,DEC, OBJNAME to detected objects and add undetected objects
        if calib_slits[i].maskdef_designtab is not None:
            # Assign slitmask design information to detected objects
            sobjs = calib_slits[i].assign_maskinfo(sobjs, platescale[i], spat_flexure[i],
                                                   TOLER=slitmask_par['obj_toler'])

            if slitmask_par['extract_missing_objs']:
                # Set the FWHM for the extraction of missing objects
                fwhm = calib_slits[i].get_maskdef_extract_fwhm(sobjs, platescale[i],
                                                               slitmask_par['missing_objs_fwhm'], find_fwhm)
                # Assign undetected objects
                sobjs = calib_slits[i].mask_add_missing_obj(sobjs, spat_flexure[i], fwhm,
                                                            slitmask_par['missing_objs_boxcar_rad']/platescale[i])

    return sobjs


<|MERGE_RESOLUTION|>--- conflicted
+++ resolved
@@ -255,17 +255,6 @@
         self.mask_init = np.atleast_1d(self.mask_init)
         self.specmin = np.atleast_1d(self.specmin)
         self.specmax = np.atleast_1d(self.specmax)
-<<<<<<< HEAD
-        if self.slitbitm is None:
-            self.slitbitm = ','.join(list(self.bitmask.keys()))
-        else:
-            # Validate -- All of the keys must be present and in current order, but new ones can exist
-            if not self.bitmask.correct_flag_order(self.slitbitm.split(',')):
-                raise PypeItBitMaskError('Input BITMASK keys differ from current data model!')
-            # Update to current, no matter what
-            self.slitbitm = ','.join(list(self.bitmask.keys()))
-=======
->>>>>>> 12162908
         # Mask
         if self.mask is None:
             self.mask = self.mask_init.copy()
