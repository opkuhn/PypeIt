"""
Implements the flat-field class.

.. include common links, assuming primary doc root is up one directory
.. include:: ../include/links.rst

"""
import inspect
import numpy as np

from scipy import interpolate

from matplotlib import pyplot as plt
from matplotlib import gridspec

from IPython import embed

from pypeit import msgs
from pypeit.pypmsgs import PypeItError
from pypeit import utils
from pypeit import bspline

from pypeit import datamodel
from pypeit import calibframe
from pypeit.display import display
from pypeit.core import qa
from pypeit.core import flat
from pypeit.core import tracewave
from pypeit.core import basis
from pypeit.core import fitting
from pypeit.core import coadd
from pypeit import slittrace


class FlatImages(calibframe.CalibFrame):
    """
    Container for the processed flat-field calibrations.

    All of the items in the datamodel are required for instantiation, although
    they can be None (but shouldn't be).

    The datamodel attributes are:

    .. include:: ../include/class_datamodel_flatimages.rst

    """
    version = '1.1.2'

    # Calibration frame attributes
    calib_type = 'Flat'
    calib_file_format = 'fits'

    # Datamodel already includes PYP_SPEC, so no need to combine it with the
    # CalibFrame base datamodel.
    datamodel = {'PYP_SPEC': dict(otype=str, descr='PypeIt spectrograph name'),
                 'pixelflat_raw': dict(otype=np.ndarray, atype=np.floating,
                                       descr='Processed, combined pixel flats'),
                 'pixelflat_norm': dict(otype=np.ndarray, atype=np.floating,
                                        descr='Normalized pixel flat'),
                 'pixelflat_model': dict(otype=np.ndarray, atype=np.floating, descr='Model flat'),
                 'pixelflat_spat_bsplines': dict(otype=np.ndarray, atype=bspline.bspline,
                                                 descr='B-spline models for pixel flat; see '
                                                       ':class:`~pypeit.bspline.bspline.bspline`'),
                 'pixelflat_finecorr': dict(otype=np.ndarray, atype=fitting.PypeItFit,
                                       descr='PypeIt 2D polynomial fits to the fine correction of '
                                             'the spatial illumination profile'),
                 'pixelflat_bpm': dict(otype=np.ndarray, atype=np.integer,
                                       descr='Mirrors SlitTraceSet mask for flat-specific flags'),
                 'pixelflat_spec_illum': dict(otype=np.ndarray, atype=np.floating,
                                              descr='Relative spectral illumination'),
                 'pixelflat_waveimg': dict(otype=np.ndarray, atype=np.floating,
                                           descr='Waveimage for pixel flat'),
                 'illumflat_raw': dict(otype=np.ndarray, atype=np.floating,
                                       descr='Processed, combined illum flats'),
                 'illumflat_spat_bsplines': dict(otype=np.ndarray, atype=bspline.bspline,
                                                 descr='B-spline models for illum flat; see '
                                                       ':class:`~pypeit.bspline.bspline.bspline`'),
                 'illumflat_finecorr': dict(otype=np.ndarray, atype=fitting.PypeItFit,
                                       descr='PypeIt 2D polynomial fits to the fine correction of '
                                             'the spatial illumination profile'),
                 'illumflat_bpm': dict(otype=np.ndarray, atype=np.integer,
                                       descr='Mirrors SlitTraceSet mask for flat-specific flags'),
                 'spat_id': dict(otype=np.ndarray, atype=np.integer, descr='Slit spat_id')}

    def __init__(self, pixelflat_raw=None, pixelflat_norm=None, pixelflat_bpm=None,
                 pixelflat_model=None, pixelflat_spat_bsplines=None, pixelflat_finecorr=None,
                 pixelflat_spec_illum=None, pixelflat_waveimg=None, illumflat_raw=None,
                 illumflat_spat_bsplines=None, illumflat_bpm=None, illumflat_finecorr=None,
                 PYP_SPEC=None, spat_id=None):
        # Parse
        args, _, _, values = inspect.getargvalues(inspect.currentframe())
        d = dict([(k,values[k]) for k in args[1:]])
        # Setup the DataContainer
        datamodel.DataContainer.__init__(self, d=d)

    def _validate(self):
        """
        Validate the instantiation of the flat-field calibrations.
        """
        if self.pixelflat_spat_bsplines is not None and len(self.pixelflat_spat_bsplines) > 0:
            if len(self.spat_id) != len(self.pixelflat_spat_bsplines):
                msgs.error("Pixelflat Bsplines are out of sync with the slit IDs")
        if self.illumflat_spat_bsplines is not None and len(self.illumflat_spat_bsplines) > 0:
            if len(self.spat_id) != len(self.illumflat_spat_bsplines):
                msgs.error("Illumflat Bsplines are out of sync with the slit IDs")

    def is_synced(self, slits):
        """
        Confirm the slits in WaveTilts are aligned to that in SlitTraceSet

        Barfs if not

        Args:
            slits (:class:`~pypeit.slittrace.SlitTraceSet`):

        """
        if not np.array_equal(self.spat_id, slits.spat_id):
            msgs.error('Your flat solutions are out of sync with your slits.  Remove Calibrations'
                       'and restart from scratch.')

    def _bundle(self):
        """
        Over-write default _bundle() method to write one
        HDU per image.  Any extras are in the HDU header of
        the primary image.

        Returns:
            :obj:`list`: A list of dictionaries, each list element is
            written to its own fits extension. See the description
            above.
        """

        # NOTE: Everything in the datamodel is currently (21 Mar 2023) a numpy
        # array, *except* PYP_SPEC.  We need to avoid adding an element to `d`
        # below that *only* contains the PYP_SPEC because it leads to an unnamed
        # empty extension where the only added value is that PYP_SPEC is in the
        # header.  I deal with this by skipping PYP_SPEC in the list of keys and
        # adding it to the dictionaries of the simple objects; i.e., it's not
        # added to entries in `d`` that are themselves DataContainer objects
        # (because that causes havoc).

        d = []
        for key in self.keys():
            # Skip None
            if self[key] is None or key == 'PYP_SPEC':
                continue
            if self.datamodel[key]['otype'] == np.ndarray and 'bsplines' not in key \
                    and 'finecorr' not in key:
                d += [{key: {'PYP_SPEC':self.PYP_SPEC, key : self[key]}}]
            elif 'bsplines' in key:
                flattype = 'pixelflat' if 'pixelflat' in key else 'illumflat'
                d += [{f'{flattype}_spat_id-{self.spat_id[ss]}_bspline': self[key][ss]}
                      for ss in range(len(self[key]))]
            elif 'finecorr' in key:
                flattype = 'pixelflat' if 'pixelflat' in key else 'illumflat'
                d += [{f'{flattype}_spat_id-{self.spat_id[ss]}_finecorr': self[key][ss]}
                      for ss in range(len(self[key]))]
            else:
                if len(d) > 0:
                    d[0][key] = self[key]
                else:
                    d += [{key: self[key]}]
        return d

    # NOTE: Previously we had code to override the default to_hdu function,
    # forcing the HDUs to be binary tables.  I don't know why we had done that,
    # but it's not necessary and it was causing havoc with me trying to avoid
    # the empty PYP_SPEC extension.

    @classmethod
    def _parse(cls, hdu, ext=None, transpose_table_arrays=False, hdu_prefix=None, **kwargs):
        """
        Override base-class function to deal with the many idiosyncracies of the
        datamodel.

        See :func:`~pypeit.datamodel.DataContainer._parse` for the argument
        descriptions, and returned items.
        """
        # Grab everything but the bsplines. The bsplines are not parsed
        # because the tailored extension names do not match any of the
        # datamodel keys.
        d, version_passed, type_passed, parsed_hdus = super()._parse(hdu)

        # Find bsplines, if they exist
        nspat = len(d['spat_id'])
        hdunames = [h.name for h in hdu]
        for flattype in ['pixelflat', 'illumflat']:
            # Parse the bspline hdus
            ext_bspl = ['{0}_SPAT_ID-{1}_BSPLINE'.format(flattype.upper(), d['spat_id'][i])
                        for i in range(nspat)]
            indx = np.isin(ext_bspl, hdunames)
            if np.any(indx) and not np.all(indx):
                msgs.error('Expected {0} {1} bspline extensions, but only found {2}.'.format(
                           nspat, flattype, np.sum(indx)))
            if np.all(indx):
                key = '{0}_spat_bsplines'.format(flattype)
                try:
                    d[key] = np.array([bspline.bspline.from_hdu(hdu[k]) for k in ext_bspl])
                except Exception as e:
                    msgs.warn('Error in bspline extension read:\n {0}: {1}'.format(
                                e.__class__.__name__, str(e)))
                    # Assume this is because the type failed
                    type_passed = False
                else:
                    version_passed &= np.all([d[key][i].version == bspline.bspline.version 
                                              for i in range(nspat)])
                    parsed_hdus += ext_bspl
            # Parse the finecorr fits
            ext_fcor = ['{0}_SPAT_ID-{1}_FINECORR'.format(flattype.upper(), d['spat_id'][i])
                        for i in range(nspat)]
            indx = np.isin(ext_fcor, hdunames)
            if np.any(indx) and not np.all(indx):
                msgs.error('Expected {0} {1} finecorr extensions, but only found {2}.'.format(
                           nspat, flattype, np.sum(indx)))
            if np.all(indx):
                key = '{0}_finecorr'.format(flattype)
                try:
                    allfit = []
                    for k in ext_fcor:
                        if hdu[k].data.size == 0:
                            allfit.append(fitting.PypeItFit(None))
                        else:
                            allfit.append(fitting.PypeItFit.from_hdu(hdu[k]))
                    d[key] = np.array(allfit)
                except Exception as e:
                    msgs.warn('Error in finecorr extension read:\n {0}: {1}'.format(
                                e.__class__.__name__, str(e)))
                    # Assume this is because the type failed
                    type_passed = False
                else:
                    version_passed &= np.all([d[key][i].version == fitting.PypeItFit.version
                                              for i in range(nspat)])
                    parsed_hdus += ext_fcor
        return d, version_passed, type_passed, parsed_hdus

    @property
    def shape(self):
        """
        Shape of the image arrays.
        """
        if self.pixelflat_raw is not None:
            return self.pixelflat_raw.shape
        if self.illumflat_raw is not None:
            return self.illumflat_raw.shape
        msgs.error("Shape of FlatImages could not be determined")

    def get_procflat(self, frametype='pixel'):
        """
        Get the processed flat data.

        Args:
            frametype (:obj:`str`, optional):
                The type of flat to return.  Must be either 'illum' for the
                illumination flat or 'pixel' for the pixel flat.

        Returns:
            `numpy.ndarray`_: The selected flat.  Can be None if the flat has
            not been instantiated/processed.
        """
        return self.illumflat_raw if frametype == 'illum' else self.pixelflat_raw

    def get_bpmflats(self, frametype='pixel'):
        """
        Get the processed bad-pixel mask.

        Args:
            frametype (:obj:`str`, optional):
                The type of mask to return.  Must be either 'illum' for the
                illumination flat mask or 'pixel' for the pixel flat mask.

        Returns:
            `numpy.ndarray`_: The selected mask.  If neither the illumination
            flat or pixel flat mask exist, the returned array is fully unmasked
            (all values are False).
        """
        # Check if both BPMs are none
        if self.pixelflat_bpm is None and self.illumflat_bpm is None:
            msgs.warn("FlatImages contains no BPM - trying to generate one")
            return np.zeros(self.shape, dtype=int)
        # Now return the requested case, checking for None
        if frametype == 'illum':
            if self.illumflat_bpm is not None:
                return self.illumflat_bpm
            msgs.warn("illumflat has no BPM - using the pixelflat BPM")
            return self.pixelflat_bpm
        if self.pixelflat_bpm is not None:
            return self.pixelflat_bpm
        msgs.warn("pixelflat has no BPM - using the illumflat BPM")
        return self.illumflat_bpm

    def get_spat_bsplines(self, frametype='illum', finecorr=False):
        """
        Grab a list of bspline fits

        Args:
            frametype (:obj:`str`, optional):
                The type of mask to return.  Must be either 'illum' for the
                illumination flat mask or 'pixel' for the pixel flat mask.
            finecorr (:obj:`bool`, optional):
                If True, return the fine correction bsplines; otherwise, return
                the zeroth order correction.

        Returns:
            :obj:`list`: The selected list of spatial bsplines.  Can be None if
            the requested data (or the fall-back) do not exist.
        """
        # Decide if the finecorrection splines are needed, or the zeroth order correction
        if finecorr:
            fctxt = 'fine correction to the '
            pixel_bsplines = self.pixelflat_finecorr
            illum_bsplines = self.illumflat_finecorr
            # Do a quick check if no data exist
            if pixel_bsplines is not None and pixel_bsplines[0].xval is None:
                pixel_bsplines = None
            if illum_bsplines is not None and illum_bsplines[0].xval is None:
                illum_bsplines = None
        else:
            fctxt = ''
            pixel_bsplines = self.pixelflat_spat_bsplines
            illum_bsplines = self.illumflat_spat_bsplines
        # Ensure that at least one has been generated
        if pixel_bsplines is None and illum_bsplines is None:
            msgs.warn(f'FlatImages contains no {fctxt}spatial bspline fit.')
            return None
        # Now return the requested case, checking for None
        if frametype == 'illum':
            if illum_bsplines is not None:
                return illum_bsplines
            msgs.warn(f'illumflat has no {fctxt}spatial bspline fit - using the pixelflat.')
            return pixel_bsplines
        if pixel_bsplines is not None:
            return pixel_bsplines
        msgs.warn(f'pixelflat has no {fctxt}spatial bspline fit - using the illumflat.')
        return illum_bsplines

    def fit2illumflat(self, slits, frametype='illum', finecorr=False, initial=False,
                      spat_flexure=None):
        """
        Construct the model flat using the spatial bsplines.

        Args:
            slits (:class:`~pypeit.slittrace.SlitTraceSet`):
                Definition of the slit edges
            frametype (str, optional):
                The frame type should be 'illum' to return the illumflat
                version, or 'pixel' to return the pixelflat version.
            finecorr (bool, optional):
                Return the fine correction bsplines (finecorr=True), or the
                zeroth order correction (finecorr=False)
            initial (bool, optional):
                If True, the initial slit edges will be used
            spat_flexure (float, optional):
                Spatial flexure in pixels

        Returns:
            `numpy.ndarray`_: An image of the spatial illumination profile for all slits.
        """
        # Check spatial flexure type
        if spat_flexure is not None and not isinstance(spat_flexure, float):
            msgs.error('Spatial flexure must be None or float.')
        # Initialise the returned array
        illumflat = np.ones(self.shape, dtype=float)
        # Load spatial bsplines
        spat_bsplines = self.get_spat_bsplines(frametype=frametype, finecorr=finecorr)
        # Check that the bsplines exist
        if spat_bsplines is None:
            if finecorr:
                return np.ones(self.shape, dtype=float)
            msgs.error('Cannot continue without spatial bsplines.')

        # Loop
        for slit_idx in range(slits.nslits):
            # Skip masked
            if slits.mask[slit_idx] != 0:
                continue
            # Skip those without a bspline
            # DO it
            _slitid_img = slits.slit_img(slitidx=slit_idx, initial=initial, flexure=spat_flexure)
            onslit = _slitid_img == slits.spat_id[slit_idx]
            spat_coo = slits.spatial_coordinate_image(slitidx=slit_idx,
                                                      initial=initial,
                                                      slitid_img=_slitid_img,
                                                      flexure_shift=spat_flexure)
            if finecorr:
                spec_coo = np.where(onslit)[0] / (slits.nspec - 1)
                illumflat[onslit] = spat_bsplines[slit_idx].eval(spat_coo[onslit], spec_coo)
            else:
                illumflat[onslit] = spat_bsplines[slit_idx].value(spat_coo[onslit])[0]
        # TODO -- Update the internal one?  Or remove it altogether??
        return illumflat

    def show(self, frametype='all', slits=None, wcs_match=True):
        """
        Simple wrapper to :func:`show_flats`.

        Args:
            frametype (str, optional):
                String used to select the flats to be displayed.  The frame type
                should be 'illum' to show the illumflat version, 'pixel' to show
                the pixelflat version, or 'all' to show both.
            slits (:class:`~pypeit.slittrace.SlitTraceSet`):
                Definition of the slit edges
            wcs_match (:obj:`bool`, optional):
                (Attempt to) Match the WCS coordinates of the output images in
                the `ginga`_ viewer.
        """
        illumflat_pixel, illumflat_illum = None, None
        pixelflat_finecorr, illumflat_finecorr = None, None
<<<<<<< HEAD

        if slits is None and self.calib_dir is not None or self.calib_key is not None:
            # If the slits are not defined, and the relevant attributes are set,
            # try to read the associated SlitTraceSet
            slits_file = slittrace.SlitTraceSet.construct_file_name(self.calib_key,
                                                                    calib_dir=self.calib_dir)
=======
        pixelflat_totalillum, illumflat_totalillum = None, None
        # Try to grab the slits
        if slits is None:
            # Warning: This parses the filename, not the Header!
            master_key, master_dir = masterframe.grab_key_mdir(self.filename, from_filename=True)
>>>>>>> 02ee1572
            try:
                slits = slittrace.SlitTraceSet.from_file(slits_file)
            except (FileNotFoundError, PypeItError):
                msgs.warn('Could not load slits to include when showing flat-field images.  File '
                          'was either not provided directly, or it could not be read based on its '
                          f'expected name: {slits_file}.')

        if slits is not None:
            slits.mask_flats(self)
            illumflat_pixel = self.fit2illumflat(slits, frametype='pixel', finecorr=False)
            pixelflat_finecorr = self.fit2illumflat(slits, frametype='pixel', finecorr=True)
            if self.illumflat_spat_bsplines is not None:
                illumflat_illum = self.fit2illumflat(slits, frametype='illum', finecorr=False)
            if self.illumflat_finecorr is not None:
                illumflat_finecorr = self.fit2illumflat(slits, frametype='illum', finecorr=True)

        # Construct a total illumination flat if the fine correction has been computed
        if pixelflat_finecorr is not None:
            pixelflat_totalillum = illumflat_pixel*pixelflat_finecorr
        if illumflat_finecorr is not None:
            illumflat_totalillum = illumflat_illum*illumflat_finecorr

        # Decide which frames should be displayed
        if frametype == 'pixel':
            image_list = zip([self.pixelflat_norm, illumflat_pixel, pixelflat_finecorr, pixelflat_totalillum,
                              self.pixelflat_raw, self.pixelflat_model, self.pixelflat_spec_illum],
                             ['pixelflat_norm', 'pixelflat_spat_illum', 'pixelflat_finecorr', 'pixelflat_totalillum',
                              'pixelflat_raw', 'pixelflat_model', 'pixelflat_spec_illum'],
                             [(0.9, 1.1), (0.9, 1.1), (0.95, 1.05), (0.9, 1.1),
                              None, None, (0.8, 1.2)])
        elif frametype == 'illum':
            image_list = zip([illumflat_illum, illumflat_finecorr, illumflat_totalillum, self.illumflat_raw],
                             ['illumflat_spat_illum', 'illumflat_finecorr', 'illumflat_totalillum', 'illumflat_raw'],
                             [(0.9, 1.1), (0.95, 1.05), (0.9, 1.1), None])
        else:
            # Show everything that's available (anything that is None will not be displayed)
            image_list = zip([self.pixelflat_norm, illumflat_pixel, pixelflat_finecorr, pixelflat_totalillum,
                              self.pixelflat_raw, self.pixelflat_model, self.pixelflat_spec_illum,
                              illumflat_illum, illumflat_finecorr, illumflat_totalillum, self.illumflat_raw],
                             ['pixelflat_norm', 'pixelflat_spat_illum', 'pixelflat_finecorr', 'pixelflat_totalillum',
                              'pixelflat_raw', 'pixelflat_model', 'pixelflat_spec_illum',
                              'illumflat_spat_illum', 'illumflat_finecorr', 'illumflat_totalillum', 'illumflat_raw'],
                             [(0.9, 1.1), (0.9, 1.1), (0.95, 1.05), (0.9, 1.1),
                              None, None, (0.8, 1.2),
                              (0.9, 1.1), (0.95, 1.05), (0.9, 1.1), None])
        # Display frames
        show_flats(image_list, wcs_match=wcs_match, slits=slits, waveimg=self.pixelflat_waveimg)


class FlatField:
    """
    Builds pixel-level flat-field and the illumination flat-field.

    For the primary methods, see :func:`run`.

    Args:
        rawflatimg (:class:`~pypeit.images.pypeitimage.PypeItImage`):
            Processed, combined set of pixelflat images
        spectrograph (:class:`~pypeit.spectrographs.spectrograph.Spectrograph`):
            The `Spectrograph` instance that sets the instrument used to
            take the observations.
        flatpar (:class:`~pypeit.par.pypeitpar.FlatFieldPar`):
            User-level parameters for constructing the flat-field
            corrections.  If None, the default parameters are used.
        slits (:class:`~pypeit.slittrace.SlitTraceSet`):
            The current slit traces.
        wavetilts (:class:`~pypeit.wavetilts.WaveTilts`):
            The current wavelength tilt traces; see
        wv_calib (??):
            ??
        spat_illum_only (bool, optional):
            Only perform the spatial illumination calculation, and ignore
            the 2D bspline fit. This should only be set to true if you
            want the spatial illumination profile only. If you want to
            simultaneously generate a pixel flat and a spatial
            illumination profile from the same input, this should be
            False (which is the default).
        qa_path (??, optional):
            ??

    Attributes:
        rawflatimg (:class:`~pypeit.images.pypeitimage.PypeItImage`):
        mspixelflat (`numpy.ndarray`_):
            Normalized flat
        msillumflat (`numpy.ndarray`_):
            Illumination flat
        flat_model (`numpy.ndarray`_):
            Model of the flat
        list_of_spat_bsplines (list):
        spec_illum (`numpy.ndarray`_):
            Image of the relative spectral illumination for a multislit spectrograph

    """
    def __init__(self, rawflatimg, spectrograph, flatpar, slits, wavetilts, wv_calib,
                 spat_illum_only=False, qa_path=None, calib_key=None):

        # Defaults
        self.spectrograph = spectrograph
        # TODO: We're passing this key only so we can create the output QA
        # filename.  Can we find a different way?
        self.calib_key = calib_key
        self.qa_path = qa_path
        # FieldFlattening parameters
        self.flatpar = flatpar

        # Input data
        self.slits = slits
        self.wavetilts = wavetilts
        self.wv_calib = wv_calib

        # Worth a check
        self.wavetilts.is_synced(self.slits)

        # Attributes unique to this Object
        self.rawflatimg = rawflatimg      # Un-normalized pixel flat as a PypeItImage
        self.mspixelflat = None     # Normalized pixel flat
        self.msillumflat = None     # Illumination flat
        self.flat_model = None      # Model flat
        self.list_of_spat_bsplines = None
        self.list_of_finecorr_fits = None
        self.spat_illum_only = spat_illum_only
        self.spec_illum = None      # Relative spectral illumination image
        self.waveimg = None

        # Completed steps
        self.steps = []

    @property
    def nslits(self):
        """
        Return the number of slits.  Pulled directly from :attr:`slits`, if it exists.
        """
        return 0 if self.slits is None else self.slits.nslits

    # TODO: Need to add functionality to use a different frame for the
    # ilumination flat, e.g. a sky flat
    def run(self, doqa=False, debug=False, show=False):
        """
        Generate normalized pixel and illumination flats.

        This is a simple wrapper for the main flat-field methods:

            - Flat-field images are processed using :func:`build_pixflat`.

            - Full 2D model, illumination flat, and pixel flat images are
              constructed by :func:`fit`.

            - The results can be shown in a ginga window using :func:`show`.

        The method is a simple wrapper for :func:`build_pixflat`, :func:`fit`,
        and :func:`show`.

        Args:
            doqa (:obj:`bool`, optional):
                Save the QA?
            debug (:obj:`bool`, optional):
                Run in debug mode.
            show (:obj:`bool`, optional):
                Show the results in the ginga viewer.

        Returns:
            :class:`FlatImages`: Container with the results of the flat-field
            analysis.
        """
        # Fit it
        # NOTE: Tilts do not change and self.slits is updated internally.
        if not self.flatpar['fit_2d_det_response']:
            # This spectrograph does not have a structure correction
            # implemented. Ignore detector structure.
            self.fit(spat_illum_only=self.spat_illum_only, doqa=doqa, debug=debug)
        else:  # Iterate on the pixelflat if required by the spectrograph
            # User has requested a structure correction.
            # Note: This will only be performed if it is coded for each individual spectrograph.
            # Make a copy of the original flat
            rawflat_orig = self.rawflatimg.image.copy()
            # TODO: Should this be *any* flag, or just BPM?
            gpm = self.rawflatimg.select_flag(flag='BPM', invert=True)
            # Just get the spatial and spectral profiles for now
            self.fit(spat_illum_only=self.spat_illum_only, doqa=doqa, debug=debug)
            # If we're only doing the spatial illumination profile, the detector structure
            # has already been divided out by the pixel flat. No need to calculate structure
            if not self.spat_illum_only:
                niter = 2  # Need two iterations, particularly for the fine spatial illumination correction.
                det_resp_model = 1  # Initialise detector structure to a value of 1 (i.e. no detector structure)
                for ff in range(niter):
                    # If we're only doing the spatial illumination profile, the detector structure
                    # has already been divided out by the pixel flat.
                    if self.spat_illum_only:
                        break
                    msgs.info("Iteration {0:d} of 2D detector response extraction".format(ff+1))
                    # Extract a detector response image
                    det_resp = self.extract_structure(rawflat_orig)
                    gpmask = (self.waveimg != 0.0) & gpm
                    # Model the 2D detector response in an instrument specific way
                    det_resp_model = self.spectrograph.fit_2d_det_response(det_resp, gpmask)
                    # Apply this model
                    self.rawflatimg.image = rawflat_orig * utils.inverse(det_resp_model)
                    if doqa:
                        # TODO :: Probably need to pass in det when more spectrographs implement a structure correction...
                        outfile = qa.set_qa_filename("DetectorStructure_" + self.calib_key, 'detector_structure',
                                                     det="DET01", out_dir=self.qa_path)
                        detector_structure_qa(det_resp, det_resp_model, outfile=outfile)
                    # Perform a 2D fit with the cleaned image
                    self.fit(spat_illum_only=self.spat_illum_only, doqa=doqa, debug=debug)
                # Include the structure in the flat model and the pixelflat
                self.mspixelflat *= det_resp_model
                # Reset the rawimg
                self.rawflatimg.image = rawflat_orig

        # Show the flatfield images if requested
        if show:
            self.show(wcs_match=True)

        # Build the mask
        bpmflats = self.build_mask()

        # Return
        if self.spat_illum_only:
            # Illumination correction only
            return FlatImages(illumflat_raw=self.rawflatimg.image,
                              illumflat_spat_bsplines=np.asarray(self.list_of_spat_bsplines),
                              illumflat_finecorr=np.asarray(self.list_of_finecorr_fits),
                              illumflat_bpm=bpmflats, PYP_SPEC=self.spectrograph.name,
                              spat_id=self.slits.spat_id)

        # Pixel and illumination correction only
        return FlatImages(pixelflat_raw=self.rawflatimg.image,
                          pixelflat_norm=self.mspixelflat,
                          pixelflat_model=self.flat_model,
                          pixelflat_spat_bsplines=np.asarray(self.list_of_spat_bsplines),
                          pixelflat_finecorr=np.asarray(self.list_of_finecorr_fits),
                          pixelflat_bpm=bpmflats, pixelflat_spec_illum=self.spec_illum,
                          pixelflat_waveimg=self.waveimg,
                          PYP_SPEC=self.spectrograph.name, spat_id=self.slits.spat_id)

    def build_mask(self):
        """
        Generate bad pixel mask.

        Returns:
            :obj:`numpy.ndarray` : bad pixel mask
        """
        bpmflats = np.zeros_like(self.slits.mask, dtype=self.slits.bitmask.minimum_dtype())
        for flag in ['SKIPFLATCALIB', 'BADFLATCALIB']:
            bpm = self.slits.bitmask.flagged(self.slits.mask, flag)
            if np.any(bpm):
                bpmflats[bpm] = self.slits.bitmask.turn_on(bpmflats[bpm], flag)
        return bpmflats

    def build_waveimg(self):
        """
        Generate an image of the wavelength of each pixel.
        """
        msgs.info("Generating wavelength image")
        flex = self.wavetilts.spat_flexure
        slitmask = self.slits.slit_img(initial=True, flexure=flex)
        tilts = self.wavetilts.fit2tiltimg(slitmask, flexure=flex)
        # Save to class attribute for inclusion in the Flat calibration frame
        self.waveimg = self.wv_calib.build_waveimg(tilts, self.slits, spat_flexure=flex)

    def show(self, wcs_match=True):
        """
        Show all of the flat field products in ginga.

        Args:
            wcs_match (:obj:`bool`, optional):
                Match the WCS of the flat-field images
        """
        # Prepare the images to show, their names and their cuts
        image_list = zip([self.mspixelflat, self.msillumflat, self.rawflatimg.image, self.flat_model],
                         ['pixelflat', 'spat_illum', 'raw', 'model', 'spec_illum'],
                         [(0.9, 1.1), (0.9, 1.1), None, None, (0.8, 1.2)])
        show_flats(image_list, wcs_match=wcs_match, slits=self.slits, waveimg=self.waveimg)

    def fit(self, spat_illum_only=False, doqa=True, debug=False):
        """
        Construct a model of the flat-field image.

        For this method to work, :attr:`rawflatimg` must have been
        previously constructed; see :func:`build_pixflat`.

        The method loops through all slits provided by the :attr:`slits`
        object, except those that have been masked (i.e., slits with
        ``self.slits.mask == True`` are skipped).  For each slit:

            - Collapse the flat-field data spatially using the
              wavelength coordinates provided by the fit to the arc-line
              traces (:class:`~pypeit.wavetilts.WaveTilts`), and fit the
              result with a bspline.  This provides the
              spatially-averaged spectral response of the instrument.
              The data used in the fit is trimmed toward the slit
              spatial center via the ``slit_trim`` parameter in
              :attr:`flatpar`.
            - Use the bspline fit to construct and normalize out the
              spectral response.
            - Collapse the normalized flat-field data spatially using a
              coordinate system defined by the left slit edge.  The data
              included in the spatial (illumination) profile calculation
              is expanded beyond the nominal slit edges using the
              ``slit_illum_pad`` parameter in :attr:`flatpar`.  The raw,
              collapsed data is then median filtered (see ``spat_samp``
              in :attr:`flatpar`) and Gaussian filtered; see
              :func:`pypeit.core.flat.illum_filter`.  This creates an
              empirical, highly smoothed representation of the
              illumination profile that is fit with a bspline using
              the :func:`spatial_fit` method.  The
              construction of the empirical illumination profile (i.e.,
              before the bspline fitting) can be done iteratively, where
              each iteration sigma-clips outliers; see the
              ``illum_iter`` and ``illum_rej`` parameters in
              :attr:`flatpar` and
              :func:`pypeit.core.flat.construct_illum_profile`.
            - If requested, the 1D illumination profile is used to
              "tweak" the slit edges by offsetting them to a threshold
              of the illumination peak to either side of the slit center
              (see ``tweak_slits_thresh`` in :attr:`flatpar`), up to a
              maximum allowed shift from the existing slit edge (see
              ``tweak_slits_maxfrac`` in :attr:`flatpar`).  See
              :func:`pypeit.core.tweak_slit_edges`.  If tweaked, the
              :func:`spatial_fit` is repeated to place it on the tweaked
              slits reference frame.
            - Use the bspline fit to construct the 2D illumination image
              (:attr:`msillumflat`) and normalize out the spatial
              response.
            - Fit the residuals of the flat-field data that has been
              independently normalized for its spectral and spatial
              response with a 2D bspline-polynomial fit.  The order of
              the polynomial has been optimized via experimentation; it
              can be changed but you should use extreme caution when
              doing so (see ``twod_fit_npoly``).  The multiplication of
              the 2D spectral response, 2D spatial response, and joint
              2D fit to the high-order residuals define the final flat
              model (:attr:`flat_model`).
            - Finally, the pixel-to-pixel response of the instrument is
              defined as the ratio of the raw flat data to the
              best-fitting flat-field model (:attr:`mspixelflat`)

        This method is the primary method that builds the
        :class:`FlatField` instance, constructing :attr:`mspixelflat`,
        :attr:`msillumflat`, and :attr:`flat_model`.  All of these
        attributes are altered internally.  If the slit edges are to be
        tweaked using the 1D illumination profile (``tweak_slits`` in
        :attr:`flatpar`), the tweaked slit edge arrays in the internal
        :class:`~pypeit.edgetrace.SlitTraceSet` object, :attr:`slits`,
        are also altered.

        Used parameters from :attr:`flatpar`
        (:class:`~pypeit.par.pypeitpar.FlatFieldPar`) are
        ``spec_samp_fine``, ``spec_samp_coarse``, ``spat_samp``,
        ``tweak_slits``, ``tweak_slits_thresh``,
        ``tweak_slits_maxfrac``, ``rej_sticky``, ``slit_trim``,
        ``slit_illum_pad``, ``illum_iter``, ``illum_rej``, and
        ``twod_fit_npoly``, ``saturated_slits``.

        **Revision History**:

            - 11-Mar-2005  First version written by Scott Burles.
            - 2005-2018    Improved by J. F. Hennawi and J. X. Prochaska
            - 3-Sep-2018 Ported to python by J. F. Hennawi and significantly improved

        Args:
            spat_illum_only (:obj:`bool`, optional):
                If true, only the spatial illumination profile will be calculated.
                The 2D bspline fit will not be performed. This is primarily used
                to build an illumflat.
            doqa (:obj:`bool`, optional):
                Save the QA?
            debug (:obj:`bool`, optional):
                Show plots useful for debugging. This will block
                further execution of the code until the plot windows
                are closed.

        """
        # TODO: break up this function!  Can it be partitioned into a series of "core" methods?
        # TODO: JFH I wrote all this code and will have to maintain it and I don't want to see it broken up.
        # TODO: JXP This definitely needs breaking up..

        # Initialise with a series of bad splines (for when slits go wrong)
        if self.list_of_spat_bsplines is None:
            self.list_of_spat_bsplines = [bspline.bspline(None) for all in self.slits.spat_id]
        if self.list_of_finecorr_fits is None:
            self.list_of_finecorr_fits = [fitting.PypeItFit(None) for all in self.slits.spat_id]

        # Set parameters (for convenience;
        spec_samp_fine = self.flatpar['spec_samp_fine']
        spec_samp_coarse = self.flatpar['spec_samp_coarse']
        tweak_slits = self.flatpar['tweak_slits']
        tweak_slits_thresh = self.flatpar['tweak_slits_thresh']
        tweak_slits_maxfrac = self.flatpar['tweak_slits_maxfrac']
        # If sticky, points rejected at each stage (spec, spat, 2d) are
        # propagated to the next stage
        sticky = self.flatpar['rej_sticky']
        trim = self.flatpar['slit_trim']
        pad = self.flatpar['slit_illum_pad']
        # Iteratively construct the illumination profile by rejecting outliers
        npoly = self.flatpar['twod_fit_npoly']
        saturated_slits = self.flatpar['saturated_slits']

        # Build wavelength image -- not always used, but for convenience done here
        if self.waveimg is None: self.build_waveimg()

        # Setup images
        nspec, nspat = self.rawflatimg.image.shape
        rawflat = self.rawflatimg.image
        # Good pixel mask
        # TODO: Should this be *any* flag, or just BPM?
        gpm = self.rawflatimg.select_flag(flag='BPM', invert=True)

        # Flat-field modeling is done in the log of the counts
        flat_log = np.log(np.fmax(rawflat, 1.0))
        gpm_log = (rawflat > 1.0) & gpm
        # set errors to just be 0.5 in the log
        ivar_log = gpm_log.astype(float)/0.5**2

        # Get the non-linear count level
        # TODO: This is currently hacked to deal with Mosaics
        try:
            nonlinear_counts = self.rawflatimg.detector.nonlinear_counts()
        except:
            nonlinear_counts = 1e10
        # Other setup
#        nonlinear_counts = self.spectrograph.nonlinear_counts(self.rawflatimg.detector)
#        nonlinear_counts = self.rawflatimg.detector.nonlinear_counts()

        # TODO -- JFH -- CONFIRM THIS SHOULD BE ON INIT
        # It does need to be *all* of the slits
        median_slit_widths = np.median(self.slits.right_init - self.slits.left_init, axis=0)

        if tweak_slits:
            # NOTE: This copies the input slit edges to a set that can be tweaked.
            self.slits.init_tweaked()

        # TODO: This needs to include a padding check
        # Construct three versions of the slit ID image, all of unmasked slits!
        #   - an image that uses the padding defined by self.slits
        slitid_img_init = self.slits.slit_img(initial=True)
        #   - an image that uses the extra padding defined by
        #     self.flatpar. This was always 5 pixels in the previous
        #     version.
        padded_slitid_img = self.slits.slit_img(initial=True, pad=pad)
        #   - and an image that trims the width of the slit using the
        #     parameter in self.flatpar. This was always 3 pixels in
        #     the previous version.
        # TODO: Fix this for when trim is a tuple
        trimmed_slitid_img = self.slits.slit_img(pad=-trim, initial=True)

        # Prep for results
        self.mspixelflat = np.ones_like(rawflat)
        self.msillumflat = np.ones_like(rawflat)
        self.flat_model = np.zeros_like(rawflat)

        # Allocate work arrays only once
        spec_model = np.ones_like(rawflat)
        norm_spec = np.ones_like(rawflat)
        norm_spec_spat = np.ones_like(rawflat)
        twod_model = np.ones_like(rawflat)
        twod_gpm_out = np.ones_like(rawflat, dtype=bool)

        # #################################################
        # Model each slit independently
        for slit_idx, slit_spat in enumerate(self.slits.spat_id):
            # Is this a good slit??
            if self.slits.bitmask.flagged(self.slits.mask[slit_idx], flag=['SHORTSLIT', 'USERIGNORE', 'BADTILTCALIB']):
                msgs.info('Skipping bad slit: {}'.format(slit_spat))
                self.slits.mask[slit_idx] = self.slits.bitmask.turn_on(self.slits.mask[slit_idx], 'BADFLATCALIB')
                continue
            elif self.slits.bitmask.flagged(self.slits.mask[slit_idx], flag=['BOXSLIT']):
                msgs.info('Skipping alignment slit: {}'.format(slit_spat))
                continue
            elif self.slits.bitmask.flagged(self.slits.mask[slit_idx], flag=['BADWVCALIB']) and \
                    (self.flatpar['pixelflat_min_wave'] is not None or self.flatpar['pixelflat_max_wave'] is not None):
                msgs.info('Skipping slit with bad wavecalib: {}'.format(slit_spat))
                self.slits.mask[slit_idx] = self.slits.bitmask.turn_on(self.slits.mask[slit_idx], 'BADFLATCALIB')
                continue

            msgs.info('Modeling the flat-field response for slit spat_id={}: {}/{}'.format(
                        slit_spat, slit_idx+1, self.slits.nslits))

            # Find the pixels on the initial slit
            onslit_init = slitid_img_init == slit_spat

            # Check for saturation of the flat. If there are not enough
            # pixels do not attempt a fit, and continue to the next
            # slit.
            # TODO: set the threshold to a parameter?
            good_frac = np.sum(onslit_init & (rawflat < nonlinear_counts))/np.sum(onslit_init)
            if good_frac < 0.5:
                common_message = 'To change the behavior, use the \'saturated_slits\' parameter ' \
                                 'in the \'flatfield\' parameter group; see here:\n\n' \
                                 'https://pypeit.readthedocs.io/en/latest/pypeit_par.html \n\n' \
                                 'You could also choose to use a different flat-field image ' \
                                 'for this calibration group.'
                if saturated_slits == 'crash':
                    msgs.error('Only {:4.2f}'.format(100*good_frac)
                               + '% of the pixels on slit {0} are not saturated.  '.format(slit_spat)
                               + 'Selected behavior was to crash if this occurred.  '
                               + common_message)
                elif saturated_slits == 'mask':
                    self.slits.mask[slit_idx] = self.slits.bitmask.turn_on(self.slits.mask[slit_idx], 'BADFLATCALIB')
                    msgs.warn('Only {:4.2f}'.format(100*good_frac)
                                                + '% of the pixels on slit {0} are not saturated.  '.format(slit_spat)
                              + 'Selected behavior was to mask this slit and continue with the '
                              + 'remainder of the reduction, meaning no science data will be '
                              + 'extracted from this slit.  ' + common_message)
                elif saturated_slits == 'continue':
                    self.slits.mask[slit_idx] = self.slits.bitmask.turn_on(self.slits.mask[slit_idx], 'SKIPFLATCALIB')
                    msgs.warn('Only {:4.2f}'.format(100*good_frac)
                              + '% of the pixels on slit {0} are not saturated.  '.format(slit_spat)
                              + 'Selected behavior was to simply continue, meaning no '
                              + 'field-flatting correction will be applied to this slit but '
                              + 'pypeit will attempt to extract any objects found on this slit.  '
                              + common_message)
                else:
                    # Should never get here
                    raise NotImplementedError('Unknown behavior for saturated slits: {0}'.format(
                                              saturated_slits))
                continue

            # Demand at least 10 pixels per row (on average) per degree
            # of the polynomial.
            # NOTE: This is not used until the 2D fit. Defined here to
            # be close to the definition of ``onslit``.
            if npoly is None:
                # Approximate number of pixels sampling each spatial pixel
                # for this (original) slit.
                npercol = np.fmax(np.floor(np.sum(onslit_init)/nspec),1.0)
                npoly  = np.clip(7, 1, int(np.ceil(npercol/10.)))
            
            # TODO: Always calculate the optimized `npoly` and warn the
            #  user if npoly is provided but higher than the nominal
            #  calculation?

            # Create an image with the spatial coordinates relative to the left edge of this slit
            spat_coo_init = self.slits.spatial_coordinate_image(slitidx=slit_idx, full=True, initial=True)

            # Find pixels on the padded and trimmed slit coordinates
            onslit_padded = padded_slitid_img == slit_spat
            onslit_trimmed = trimmed_slitid_img == slit_spat

            # ----------------------------------------------------------
            # Collapse the slit spatially and fit the spectral function
            # TODO: Put this stuff in a self.spectral_fit method?

            # Create the tilts image for this slit
            # TODO -- JFH Confirm the sign of this shift is correct!
            _flexure = 0. if self.wavetilts.spat_flexure is None else self.wavetilts.spat_flexure
            tilts = tracewave.fit2tilts(rawflat.shape, self.wavetilts['coeffs'][:,:,slit_idx],
                                        self.wavetilts['func2d'], spat_shift=-1*_flexure)
            # Convert the tilt image to an image with the spectral pixel index
            spec_coo = tilts * (nspec-1)

            # Only include the trimmed set of pixels in the flat-field
            # fit along the spectral direction.
            spec_gpm = onslit_trimmed & gpm_log  # & (rawflat < nonlinear_counts)
            spec_nfit = np.sum(spec_gpm)
            spec_ntot = np.sum(onslit_init)
            msgs.info('Spectral fit of flatfield for {0}/{1} '.format(spec_nfit, spec_ntot)
                      + ' pixels in the slit.')
            # Set this to a parameter?
            if spec_nfit/spec_ntot < 0.5:
                # TODO: Shouldn't this raise an exception or continue to the next slit instead?
                msgs.warn('Spectral fit includes only {:.1f}'.format(100*spec_nfit/spec_ntot)
                          + '% of the pixels on this slit.' + msgs.newline()
                          + '          Either the slit has many bad pixels or the number of '
                            'trimmed pixels is too large.')

            # Sort the pixels by their spectral coordinate.
            # TODO: Include ivar and sorted gpm in outputs?
            spec_gpm, spec_srt, spec_coo_data, spec_flat_data \
                    = flat.sorted_flat_data(flat_log, spec_coo, gpm=spec_gpm)
            # NOTE: By default np.argsort sorts the data over the last
            # axis. Just to avoid the possibility (however unlikely) of
            # spec_coo[spec_gpm] returning an array, all the arrays are
            # explicitly flattened.
            spec_ivar_data = ivar_log[spec_gpm].ravel()[spec_srt]
            spec_gpm_data = gpm_log[spec_gpm].ravel()[spec_srt]

            # Rejection threshold for spectral fit in log(image)
            # TODO: Make this a parameter?
            logrej = 0.5

            # Fit the spectral direction of the blaze.
            # TODO: Figure out how to deal with the fits going crazy at
            #  the edges of the chip in spec direction
            # TODO: Can we add defaults to bspline_profile so that we
            #  don't have to instantiate invvar and profile_basis
            spec_bspl, spec_gpm_fit, spec_flat_fit, _, exit_status \
                    = fitting.bspline_profile(spec_coo_data, spec_flat_data, spec_ivar_data,
                                            np.ones_like(spec_coo_data), ingpm=spec_gpm_data,
                                            nord=4, upper=logrej, lower=logrej,
                                            kwargs_bspline={'bkspace': spec_samp_fine},
                                            kwargs_reject={'groupbadpix': True, 'maxrej': 5})

            if exit_status > 1:
                # TODO -- MAKE A FUNCTION
                msgs.warn('Flat-field spectral response bspline fit failed!  Not flat-fielding '
                          'slit {0} and continuing!'.format(slit_spat))
                self.slits.mask[slit_idx] = self.slits.bitmask.turn_on(self.slits.mask[slit_idx], 'BADFLATCALIB')
                continue

            # Debugging/checking spectral fit
            if debug:
                fitting.bspline_qa(spec_coo_data, spec_flat_data, spec_bspl, spec_gpm_fit,
                                 spec_flat_fit, xlabel='Spectral Pixel', ylabel='log(flat counts)',
                                 title='Spectral Fit for slit={:d}'.format(slit_spat))

            if sticky:
                # Add rejected pixels to gpm
                gpm[spec_gpm] = (spec_gpm_fit & spec_gpm_data)[np.argsort(spec_srt)]

            # Construct the model of the flat-field spectral shape
            # including padding on either side of the slit.
            spec_model[...] = 1.
            spec_model[onslit_padded] = np.exp(spec_bspl.value(spec_coo[onslit_padded])[0])
            # ----------------------------------------------------------

            # ----------------------------------------------------------
            # To fit the spatial response, first normalize out the
            # spectral response, and then collapse the slit spectrally.

            # Normalize out the spectral shape of the flat
            norm_spec[...] = 1.
            norm_spec[onslit_padded] = rawflat[onslit_padded] \
                                            / np.fmax(spec_model[onslit_padded],1.0)

            # Find pixels fot fit in the spatial direction:
            #   - Fit pixels in the padded slit that haven't been masked
            #     by the BPM
            spat_gpm = onslit_padded & gpm #& (rawflat < nonlinear_counts)
            #   - Fit pixels with non-zero flux and less than 70% above
            #     the average spectral profile.
            spat_gpm &= (norm_spec > 0.0) & (norm_spec < 1.7)
            #   - Determine maximum counts in median filtered flat
            #     spectrum model.
            spec_interp = interpolate.interp1d(spec_coo_data, spec_flat_fit, kind='linear',
                                               assume_sorted=True, bounds_error=False,
                                               fill_value=-np.inf)
            spec_sm = utils.fast_running_median(np.exp(spec_interp(np.arange(nspec))),
                                                np.fmax(np.ceil(0.10*nspec).astype(int),10))
            #   - Only fit pixels with at least values > 10% of this maximum and no less than 1.
            spat_gpm &= (spec_model > 0.1*np.amax(spec_sm)) & (spec_model > 1.0)

            # Report
            spat_nfit = np.sum(spat_gpm)
            spat_ntot = np.sum(onslit_padded)
            msgs.info('Spatial fit of flatfield for {0}/{1} '.format(spat_nfit, spat_ntot)
                      + ' pixels in the slit.')
            if spat_nfit/spat_ntot < 0.5:
                # TODO: Shouldn't this raise an exception or continue to the next slit instead?
                msgs.warn('Spatial fit includes only {:.1f}'.format(100*spat_nfit/spat_ntot)
                          + '% of the pixels on this slit.' + msgs.newline()
                          + '          Either the slit has many bad pixels, the model of the '
                          'spectral shape is poor, or the illumination profile is very irregular.')

            # First fit -- With initial slits
            if not np.any(spat_gpm):
                msgs.warn('Flat-field failed during normalization!  Not flat-fielding '
                          'slit {0} and continuing!'.format(slit_spat))
                self.slits.mask[slit_idx] = self.slits.bitmask.turn_on(
                    self.slits.mask[slit_idx], 'BADFLATCALIB')
                continue

            exit_status, spat_coo_data,  spat_flat_data, spat_bspl, spat_gpm_fit, \
                spat_flat_fit, spat_flat_data_raw \
                        = self.spatial_fit(norm_spec, spat_coo_init, median_slit_widths[slit_idx],
                                           spat_gpm, gpm, debug=debug)

            if tweak_slits:
                # TODO: Should the tweak be based on the bspline fit?
                # TODO: Will this break if
                left_thresh, left_shift, self.slits.left_tweak[:,slit_idx], right_thresh, \
                    right_shift, self.slits.right_tweak[:,slit_idx] \
                        = flat.tweak_slit_edges(self.slits.left_init[:,slit_idx],
                                                self.slits.right_init[:,slit_idx],
                                                spat_coo_data, spat_flat_data,
                                                thresh=tweak_slits_thresh,
                                                maxfrac=tweak_slits_maxfrac, debug=debug)
                # TODO: Because the padding doesn't consider adjacent
                #  slits, calling slit_img for individual slits can be
                #  different from the result when you construct the
                #  image for all slits. Fix this...

                # Update the onslit mask
                _slitid_img = self.slits.slit_img(slitidx=slit_idx, initial=False)
                onslit_tweak = _slitid_img == slit_spat
                spat_coo_tweak = self.slits.spatial_coordinate_image(slitidx=slit_idx,
                                                               slitid_img=_slitid_img)

                # Construct the empirical illumination profile
                # TODO This is extremely inefficient, because we only need to re-fit the illumflat, but
                #  spatial_fit does both the reconstruction of the illumination function and the bspline fitting.
                #  Only the b-spline fitting needs be reddone with the new tweaked spatial coordinates, so that would
                #  save a ton of runtime. It is not a trivial change becauase the coords are sorted, etc.
                exit_status, spat_coo_data, spat_flat_data, spat_bspl, spat_gpm_fit, \
                    spat_flat_fit, spat_flat_data_raw = self.spatial_fit(
                    norm_spec, spat_coo_tweak, median_slit_widths[slit_idx], spat_gpm, gpm, debug=False)

                spat_coo_final = spat_coo_tweak
            else:
                _slitid_img = slitid_img_init
                spat_coo_final = spat_coo_init
                onslit_tweak = onslit_init

            # Add an approximate pixel axis at the top
            if debug:
                # TODO: Move this into a qa plot that gets saved
                ax = fitting.bspline_qa(spat_coo_data, spat_flat_data, spat_bspl, spat_gpm_fit,
                                      spat_flat_fit, show=False)
                ax.scatter(spat_coo_data, spat_flat_data_raw, marker='.', s=1, zorder=0, color='k',
                           label='raw data')
                # Force the center of the slit to be at the center of the plot for the hline
                ax.set_xlim(-0.1,1.1)
                ax.axvline(0.0, color='lightgreen', linestyle=':', linewidth=2.0,
                           label='original left edge', zorder=8)
                ax.axvline(1.0, color='red', linestyle=':', linewidth=2.0,
                           label='original right edge', zorder=8)
                if tweak_slits and left_shift > 0:
                    label = 'threshold = {:5.2f}'.format(tweak_slits_thresh) \
                                + ' % of max of left illumprofile'
                    ax.axhline(left_thresh, xmax=0.5, color='lightgreen', linewidth=3.0,
                               label=label, zorder=10)
                    ax.axvline(left_shift, color='lightgreen', linestyle='--', linewidth=3.0,
                               label='tweaked left edge', zorder=11)
                if tweak_slits and right_shift > 0:
                    label = 'threshold = {:5.2f}'.format(tweak_slits_thresh) \
                                + ' % of max of right illumprofile'
                    ax.axhline(right_thresh, xmin=0.5, color='red', linewidth=3.0, label=label,
                               zorder=10)
                    ax.axvline(1-right_shift, color='red', linestyle='--', linewidth=3.0,
                               label='tweaked right edge', zorder=20)
                ax.legend()
                ax.set_xlabel('Normalized Slit Position')
                ax.set_ylabel('Normflat Spatial Profile')
                ax.set_title('Illumination Function Fit for slit={:d}'.format(slit_spat))
                plt.show()

            # Perform a fine correction to the spatial illumination profile
            spat_illum_fine = 1  # Default value if the fine correction is not performed
            if exit_status <= 1 and self.flatpar['slit_illum_finecorr']:
                spat_illum = spat_bspl.value(spat_coo_final[onslit_tweak])[0]
                self.spatial_fit_finecorr(spat_illum, onslit_tweak, slit_idx, slit_spat, gpm, doqa=doqa)

            # ----------------------------------------------------------
            # Construct the illumination profile with the tweaked edges
            # of the slit
            if exit_status <= 1:
                # TODO -- JFH -- Check this is ok for flexure!!
                self.msillumflat[onslit_tweak] = spat_illum_fine * spat_bspl.value(spat_coo_final[onslit_tweak])[0]
                self.list_of_spat_bsplines[slit_idx] = spat_bspl
                # No need to proceed further if we just need the illumination profile
                if spat_illum_only:
                    continue
            else:
                # Save the nada
                msgs.warn('Slit illumination profile bspline fit failed!  Spatial profile not '
                          'included in flat-field model for slit {0}!'.format(slit_spat))
                self.slits.mask[slit_idx] = self.slits.bitmask.turn_on(self.slits.mask[slit_idx], 'BADFLATCALIB')
                continue

            # ----------------------------------------------------------
            # Fit the 2D residuals of the 1D spectral and spatial fits.
            msgs.info('Performing 2D illumination + scattered light flat field fit')

            # Construct the spectrally and spatially normalized flat
            norm_spec_spat[...] = 1.
            norm_spec_spat[onslit_tweak] = rawflat[onslit_tweak] / np.fmax(spec_model[onslit_tweak], 1.0) \
                                                    / np.fmax(self.msillumflat[onslit_tweak], 0.01)

            # Sort the pixels by their spectral coordinate. The mask
            # uses the nominal padding defined by the slits object.
            twod_gpm, twod_srt, twod_spec_coo_data, twod_flat_data \
                    = flat.sorted_flat_data(norm_spec_spat, spec_coo, gpm=onslit_tweak)
            # Also apply the sorting to the spatial coordinates
            twod_spat_coo_data = spat_coo_final[twod_gpm].ravel()[twod_srt]
            # TODO: Reset back to origin gpm if sticky is true?
            twod_gpm_data = gpm[twod_gpm].ravel()[twod_srt]
            # Only fit data with less than 30% variations
            # TODO: Make 30% a parameter?
            twod_gpm_data &= np.absolute(twod_flat_data - 1) < 0.3
            # Here we ignore the formal photon counting errors and
            # simply assume that a typical error per pixel. This guess
            # is somewhat aribtrary. We then set the rejection
            # threshold with sigrej_twod
            # TODO: Make twod_sig and twod_sigrej parameters?
            twod_sig = 0.01
            twod_ivar_data = twod_gpm_data.astype(float)/(twod_sig**2)
            twod_sigrej = 4.0

            poly_basis = basis.fpoly(2.0*twod_spat_coo_data - 1.0, npoly)

            # Perform the full 2d fit
            twod_bspl, twod_gpm_fit, twod_flat_fit, _, exit_status \
                    = fitting.bspline_profile(twod_spec_coo_data, twod_flat_data, twod_ivar_data,
                                            poly_basis, ingpm=twod_gpm_data, nord=4,
                                            upper=twod_sigrej, lower=twod_sigrej,
                                            kwargs_bspline={'bkspace': spec_samp_coarse},
                                            kwargs_reject={'groupbadpix': True, 'maxrej': 10})
            if debug:
                # TODO: Make a plot that shows the residuals in the 2D
                # image
                resid = twod_flat_data - twod_flat_fit
                goodpix = twod_gpm_fit & twod_gpm_data
                badpix = np.invert(twod_gpm_fit) & twod_gpm_data

                plt.clf()
                ax = plt.gca()
                ax.plot(twod_spec_coo_data[goodpix], resid[goodpix], color='k', marker='o',
                        markersize=0.2, mfc='k', fillstyle='full', linestyle='None',
                        label='good points')
                ax.plot(twod_spec_coo_data[badpix], resid[badpix], color='red', marker='+',
                        markersize=0.5, mfc='red', fillstyle='full', linestyle='None',
                        label='masked')
                ax.axhline(twod_sigrej*twod_sig, color='lawngreen', linestyle='--',
                           label='rejection thresholds', zorder=10, linewidth=2.0)
                ax.axhline(-twod_sigrej*twod_sig, color='lawngreen', linestyle='--', zorder=10,
                           linewidth=2.0)
#                ax.set_ylim(-0.05, 0.05)
                ax.legend()
                ax.set_xlabel('Spectral Pixel')
                ax.set_ylabel('Residuals from pixelflat 2-d fit')
                ax.set_title('Spectral Residuals for slit={:d}'.format(slit_spat))
                plt.show()

                plt.clf()
                ax = plt.gca()
                ax.plot(twod_spat_coo_data[goodpix], resid[goodpix], color='k', marker='o',
                        markersize=0.2, mfc='k', fillstyle='full', linestyle='None',
                        label='good points')
                ax.plot(twod_spat_coo_data[badpix], resid[badpix], color='red', marker='+',
                        markersize=0.5, mfc='red', fillstyle='full', linestyle='None',
                        label='masked')
                ax.axhline(twod_sigrej*twod_sig, color='lawngreen', linestyle='--',
                           label='rejection thresholds', zorder=10, linewidth=2.0)
                ax.axhline(-twod_sigrej*twod_sig, color='lawngreen', linestyle='--', zorder=10,
                           linewidth=2.0)
#                ax.set_ylim((-0.05, 0.05))
#                ax.set_xlim(-0.02, 1.02)
                ax.legend()
                ax.set_xlabel('Normalized Slit Position')
                ax.set_ylabel('Residuals from pixelflat 2-d fit')
                ax.set_title('Spatial Residuals for slit={:d}'.format(slit_spat))
                plt.show()

            # Save the 2D residual model
            twod_model[...] = 1.
            if exit_status > 1:
                msgs.warn('Two-dimensional fit to flat-field data failed!  No higher order '
                          'flat-field corrections included in model of slit {0}!'.format(slit_spat))
                self.slits.mask[slit_idx] = self.slits.bitmask.turn_on(self.slits.mask[slit_idx], 'BADFLATCALIB')
            else:
                twod_model[twod_gpm] = twod_flat_fit[np.argsort(twod_srt)]
                twod_gpm_out[twod_gpm] = twod_gpm_fit[np.argsort(twod_srt)]


            # Construct the full flat-field model
            # TODO: Why is the 0.05 here for the illumflat compared to the 0.01 above?
            self.flat_model[onslit_tweak] = twod_model[onslit_tweak] \
                                        * np.fmax(self.msillumflat[onslit_tweak], 0.05) \
                                        * np.fmax(spec_model[onslit_tweak], 1.0)

            # Construct the pixel flat
            #trimmed_slitid_img_anew = self.slits.slit_img(pad=-trim, slitidx=slit_idx)
            #onslit_trimmed_anew = trimmed_slitid_img_anew == slit_spat
            self.mspixelflat[onslit_tweak] = rawflat[onslit_tweak]/self.flat_model[onslit_tweak]
            # TODO: Add some code here to treat the edges and places where fits
            #  go bad?

            # Minimum wavelength?
            if self.flatpar['pixelflat_min_wave'] is not None:
                bad_wv = self.waveimg[onslit_tweak] < self.flatpar['pixelflat_min_wave']
                self.mspixelflat[np.where(onslit_tweak)[0][bad_wv]] = 1.
            # Maximum wavelength?
            if self.flatpar['pixelflat_max_wave'] is not None:
                bad_wv = self.waveimg[onslit_tweak] > self.flatpar['pixelflat_max_wave']
                self.mspixelflat[np.where(onslit_tweak)[0][bad_wv]] = 1.

        # No need to continue if we're just doing the spatial illumination
        if spat_illum_only:
            return

        # Set the pixelflat to 1.0 wherever the flat was nonlinear
        self.mspixelflat[rawflat >= nonlinear_counts] = 1.0
        # Set the pixelflat to 1.0 within trim pixels of all the slit edges
        trimmed_slitid_img_new = self.slits.slit_img(pad=-trim, initial=False)
        tweaked_slitid_img = self.slits.slit_img(initial=False)
        self.mspixelflat[(trimmed_slitid_img_new < 0) & (tweaked_slitid_img > 0)] = 1.0

        # Do not apply pixelflat field corrections that are greater than
        # 100% to avoid creating edge effects, etc.
        self.mspixelflat = np.clip(self.mspixelflat, 0.5, 2.0)

        # Calculate the relative spectral illumination, if requested
        if self.flatpar['slit_illum_relative']:
            self.spec_illum = self.spectral_illumination(twod_gpm_out, debug=debug)

    def spatial_fit(self, norm_spec, spat_coo, median_slit_width, spat_gpm, gpm, debug=False):
        """
        Perform the spatial fit

        Args:
            norm_spec (`numpy.ndarray`_):
            spat_coo (`numpy.ndarray`_):
                Spatial coordinate array
            median_slit_width (:obj:`float`):
            spat_gpm (`numpy.ndarray`_):
            gpm (`numpy.ndarray`_):
            debug (bool, optional):

        Returns:
            tuple: 7 objects
                 - exit_status (int):
                 - spat_coo_data
                 - spat_flat_data
                 - spat_bspl (:class:`~pypeit.bspline.bspline.bspline`): Bspline model of the spatial fit.  Used for illumflat
                 - spat_gpm_fit
                 - spat_flat_fit
                 - spat_flat_data_raw
        """

        # Construct the empirical illumination profile
        _spat_gpm, spat_srt, spat_coo_data, spat_flat_data_raw, spat_flat_data \
            = flat.construct_illum_profile(norm_spec, spat_coo, median_slit_width,
                                           spat_gpm=spat_gpm,
                                           spat_samp=self.flatpar['spat_samp'],
                                           illum_iter=self.flatpar['illum_iter'],
                                           illum_rej=self.flatpar['illum_rej'],
                                           debug=debug)

        if self.flatpar['rej_sticky']:
            # Add rejected pixels to gpm
            gpm[spat_gpm] &= (spat_gpm & _spat_gpm)[spat_gpm]

        # Make sure that the normalized and filtered flat is finite!
        if np.any(np.invert(np.isfinite(spat_flat_data))):
            msgs.error('Inifinities in slit illumination function computation!')

        # Determine the breakpoint spacing from the sampling of the
        # spatial coordinates. Use breakpoints at a spacing of a
        # 1/10th of a pixel, but do not allow a bsp smaller than
        # the typical sampling. Use the bspline class to determine
        # the breakpoints:
        spat_bspl = bspline.bspline(spat_coo_data, nord=4,
                                    bkspace=np.fmax(1.0 / median_slit_width / 10.0,
                                                    1.2 * np.median(np.diff(spat_coo_data))))
        # TODO: Can we add defaults to bspline_profile so that we
        #  don't have to instantiate invvar and profile_basis
        spat_bspl, spat_gpm_fit, spat_flat_fit, _, exit_status \
            = fitting.bspline_profile(spat_coo_data, spat_flat_data,
                                    np.ones_like(spat_flat_data),
                                    np.ones_like(spat_flat_data), nord=4, upper=5.0,
                                    lower=5.0, fullbkpt=spat_bspl.breakpoints)
        # Return
        return exit_status, spat_coo_data, spat_flat_data, spat_bspl, spat_gpm_fit, \
               spat_flat_fit, spat_flat_data_raw

    def spatial_fit_finecorr(self, spat_illum, onslit_tweak, slit_idx, slit_spat, gpm, doqa=False):
        """
        Generate a relative scaling image for a slit-based IFU. All
        slits are scaled relative to a reference slit, specified in
        the spectrograph settings file.

        Parameters
        ----------
        spat_illum : `numpy.ndarray`_
            An image containing the generated spatial illumination profile for all slits.
        onslit_tweak : `numpy.ndarray`_
            mask indicticating which pixels are on the slit (True = on slit)
        slit_idx : int
            Slit number (0-indexed)
        slit_spat : int
            Spatial ID of the slit
        gpm : `numpy.ndarray`_
            Good pixel mask
        doqa : :obj:`bool`, optional:
            Save the QA?
        """
        # TODO :: Include fit_order in the parset??
        fit_order = np.array([3, 6])
        msgs.info("Performing a fine correction to the spatial illumination (slit={0:d})".format(slit_spat))
        # initialise
        illumflat_finecorr = np.ones_like(self.rawflatimg.image)
        # Setup
        slitimg = (slit_spat+1) * onslit_tweak.astype(int) - 1
        normed = self.rawflatimg.image.copy()
        ivarnrm = self.rawflatimg.ivar.copy()
        normed[onslit_tweak] *= utils.inverse(spat_illum)
        ivarnrm[onslit_tweak] *= spat_illum**2
        left, right, msk = self.slits.select_edges(initial=True, flexure=self.wavetilts.spat_flexure)
        this_left = left[:, slit_idx]
        this_right = right[:, slit_idx]
        slitlen = int(np.median(this_right - this_left))

        # Prepare fitting coordinates
        wgud = np.where(onslit_tweak & self.rawflatimg.select_flag(invert=True))
        cut = (wgud[0], wgud[1])
        thiswave = self.waveimg[cut]
        ypos = (thiswave - thiswave.min()) / (thiswave.max() - thiswave.min())
        xpos_img = self.slits.spatial_coordinate_image(slitidx=slit_idx,
                                                       initial=True,
                                                       slitid_img=slitimg,
                                                       flexure_shift=self.wavetilts.spat_flexure)
        xpos = xpos_img[cut]

        # Normalise the image
        delta = 0.5/self.slits.nspec  # include the endpoints
        bins = np.linspace(0.0-delta, 1.0+delta, self.slits.nspec+1)
        censpec, _ = np.histogram(ypos, bins=bins, weights=normed[cut])
        nrm, _ = np.histogram(ypos, bins=bins)
        censpec *= utils.inverse(nrm)
        tiltspl = interpolate.interp1d(0.5*(bins[1:]+bins[:-1]), censpec, kind='linear',
                                       bounds_error=False, fill_value='extrapolate')
        nrm_vals = tiltspl(ypos)
        normed[wgud] *= utils.inverse(nrm_vals)
        ivarnrm[wgud] *= nrm_vals**2

        # Mask the edges and fit
        gpmfit = gpm[cut]
        # Trim by 5% of the slit length, or at least 3 pixels
        xfrac = 0.05
        if xfrac * slitlen < 3:
            xfrac = 3/slitlen
        gpmfit[np.where((xpos < xfrac) | (xpos > 1-xfrac))] = False
        fullfit = fitting.robust_fit(xpos, normed[cut], fit_order, x2=ypos,
                                     in_gpm=gpmfit, function='legendre2d', upper=2, lower=2, maxdev=1.0,
                                     minx=0.0, maxx=1.0, minx2=0.0, maxx2=1.0)

        # Generate the fine correction image and store the result
        if fullfit.success == 1:
            self.list_of_finecorr_fits[slit_idx] = fullfit
            illumflat_finecorr[wgud] = fullfit.eval(xpos, ypos)
        else:
            msgs.warn("Fine correction to the spatial illumination failed for slit {0:d}".format(slit_spat))
            return

        # Prepare QA
        if doqa:
            prefix = "Spatillum_FineCorr_"
            if self.spat_illum_only:
                prefix += "illumflat_"
            outfile = qa.set_qa_filename(prefix+self.calib_key, 'spatillum_finecorr', slit=slit_spat,
                                         out_dir=self.qa_path)
            title = "Fine correction to spatial illumination (slit={0:d})".format(slit_spat)
            normed[np.logical_not(onslit_tweak)] = 1  # For the QA, make everything off the slit equal to 1
            spatillum_finecorr_qa(normed, illumflat_finecorr, this_left, this_right, ypos, cut,
                                  outfile=outfile, title=title, half_slen=slitlen//2)
        return

    def extract_structure(self, rawflat_orig):
        """
        Generate a relative scaling image for a slit-based IFU. All
        slits are scaled relative to a reference slit, specified in
        the spectrograph settings file.

        Parameters
        ----------
        rawflat_orig : `numpy.ndarray`_
            The original raw image of the flatfield

        Returns
        -------
        ff_struct: `numpy.ndarray`_
            An image containing the detector structure (i.e. the raw flatfield image
            divided by the spectral and spatial illumination profile fits).
        """
        msgs.info("Extracting flatfield structure")
        # Build the mask and make a temporary instance of FlatImages
        bpmflats = self.build_mask()
        # Initialise bad splines (for when the fit goes wrong)
        if self.list_of_spat_bsplines is None:
            self.list_of_spat_bsplines = [bspline.bspline(None) for all in self.slits.spat_id]
        if self.list_of_finecorr_fits is None:
            self.list_of_finecorr_fits = [fitting.PypeItFit(None) for all in self.slits.spat_id]
        # Generate a dummy FlatImages
        tmp_flats = FlatImages(illumflat_raw=self.rawflatimg.image,
                               illumflat_spat_bsplines=np.asarray(self.list_of_spat_bsplines),
                               illumflat_finecorr=np.asarray(self.list_of_finecorr_fits),
                               illumflat_bpm=bpmflats, PYP_SPEC=self.spectrograph.name,
                               spat_id=self.slits.spat_id)
        # Divide by the spatial profile
        spat_illum = tmp_flats.fit2illumflat(self.slits, frametype='illum', finecorr=False)
        spat_illum *= tmp_flats.fit2illumflat(self.slits, frametype='illum', finecorr=True)
        rawflat = rawflat_orig * utils.inverse(spat_illum)
        # Now fit the spectral profile
        # TODO: Should this be *any* flag, or just BPM?
        gpm = self.rawflatimg.select_flag(flag='BPM', invert=True)
        scale_model = illum_profile_spectral(rawflat, self.waveimg, self.slits,
                                             slit_illum_ref_idx=self.flatpar['slit_illum_ref_idx'],
                                             model=None, gpmask=gpm, skymask=None, trim=self.flatpar['slit_trim'],
                                             flexure=self.wavetilts.spat_flexure,
                                             smooth_npix=self.flatpar['slit_illum_smooth_npix'])
        # Construct a wavelength array
        onslits = (self.waveimg != 0.0) & gpm
        minwv = np.min(self.waveimg[onslits])
        maxwv = np.max(self.waveimg)
        wavebins = np.linspace(minwv, maxwv, self.slits.nspec)
        # Correct the raw flat for spatial illumination, then generate a spectrum
        rawflat_corr = rawflat * utils.inverse(scale_model)
        hist, edge = np.histogram(self.waveimg[onslits], bins=wavebins, weights=rawflat_corr[onslits])
        cntr, edge = np.histogram(self.waveimg[onslits], bins=wavebins)
        cntr = cntr.astype(float)
        spec_ref = hist * utils.inverse(cntr)
        wave_ref = 0.5 * (wavebins[1:] + wavebins[:-1])
        # Create a 1D model of the spectrum and assign a flux to each detector pixel
        spec_model = np.ones_like(rawflat)
        spec_model[onslits] = interpolate.interp1d(wave_ref, spec_ref, kind='linear', bounds_error=False,
                                                   fill_value="extrapolate")(self.waveimg[onslits])
        # Apply relative scale
        spec_model *= scale_model
        # Divide model spectrum of pixelflat, and the small-scale pixel-to-pixel sensitivity variations,
        # to uncover the large scale detector structure
        ff_struct = rawflat * utils.inverse(spec_model) * utils.inverse(self.mspixelflat)
        return ff_struct

    def spectral_illumination(self, gpm=None, debug=False):
        """
        Generate a relative scaling image for a slit-based IFU. All
        slits are scaled relative to a reference slit, specified in
        the spectrograph settings file.

        Parameters
        ----------
        gpm : `numpy.ndarray`_, None
            Good pixel mask
        debug : bool
            Debug the routine

        Returns
        -------
        scale_model: `numpy.ndarray`_
            An image containing the appropriate scaling
        """
        msgs.info("Deriving spectral illumination profile")
        # Generate a wavelength image
        if self.waveimg is None: self.build_waveimg()
        msgs.info('Performing a joint fit to the flat-field response')
        # Grab some parameters
        trim = self.flatpar['slit_trim']
        rawflat = self.rawflatimg.image.copy() / self.msillumflat.copy()
        # Grab the GPM and the slit images
        if gpm is None:
            # TODO: Should this be *any* flag, or just BPM?
            gpm = self.rawflatimg.select_flag(flag='BPM', invert=True)

        # Obtain relative spectral illumination
        return illum_profile_spectral(rawflat, self.waveimg, self.slits,
                                      slit_illum_ref_idx=self.flatpar['slit_illum_ref_idx'],
                                      model=None, gpmask=gpm, skymask=None, trim=trim,
                                      flexure=self.wavetilts.spat_flexure,
                                      smooth_npix=self.flatpar['slit_illum_smooth_npix'])


def spatillum_finecorr_qa(normed, finecorr, left, right, ypos, cut, outfile=None, title=None, half_slen=50):
    """
    Plot the QA for the fine correction fits to the spatial illumination profile

    Parameters
    ----------
    normed : `numpy.ndarray`_
        Image data with the coarse spatial illumination profile divided out (normalised in the spectral direction)
    finecorr : `numpy.ndarray`_
        Image containing the fine correction
    left : `numpy.ndarray`_
        Left slit edge
    right : `numpy.ndarray`_
        Right slit edge
    ypos : `numpy.ndarray`_
        Spectral coordinate (from 0 to 1, where 0=blue wavelength, 1=red wavelength)
    cut : tuple
        A 2-tuple, containing the (x, y) coordinates of the pixels on the slit.
    outfile : str, optional
        Output file name
    title : str, optional
        A title to be printed on the QA
    half_slen : int, optional
        The sampling size for the spatial profile. Should be about half the slit length.
        In this case, each output pixel shown contains about 2 detector pixels.
    """
    plt.rcdefaults()
    plt.rcParams['font.family'] = 'serif'

    msgs.info("Generating QA for spatial illumination fine correction")
    # Setup some plotting variables
    nseg = 10  # Number of segments to plot in QA - needs to be large enough so the fine correction is approximately linear in between adjacent segments
    colors = plt.cm.jet(np.linspace(0, 1, nseg))
    # Setup the spatial binning
    spatbins = np.linspace(0, 1, half_slen)
    spatmid = 0.5 * (spatbins[1:] + spatbins[:-1])

    xmn, xmx, ymn, ymx = np.min(cut[0]), 1+np.max(cut[0]), np.min(cut[1]), 1+np.max(cut[1])
    norm_cut = normed[xmn:xmx, ymn:ymx]
    fcor_cut = finecorr[xmn:xmx, ymn:ymx]
    vmin, vmax = max(0.95, np.min(fcor_cut)), min(1.05, np.max(fcor_cut))  # Show maximum corrections of ~5%

    # Plot
    fighght = 8.5
    cutrat = fighght*norm_cut.shape[1]/norm_cut.shape[0]
    plt.figure(figsize=(5 + 3.25*cutrat, fighght))
    plt.clf()
    # Single panel plot
    gs = gridspec.GridSpec(1, 5, height_ratios=[1], width_ratios=[4.0, cutrat, cutrat, cutrat, cutrat*0.25])
    ax_spec = plt.subplot(gs[0])
    # Setup the bin edges, and some plotting variables
    bins = np.linspace(0, 1, nseg + 1)
    minmod, maxmod, sep = 1.0, 1.0, 0.01
    for bb in range(nseg):
        # Histogram the data to be displayed
        wb = np.where((ypos > bins[bb]) & (ypos < bins[bb + 1]))
        cutQA = (cut[0][wb], cut[1][wb])
        xposQA = (cutQA[1] - left[cutQA[0]]) / (right[cutQA[0]] - left[cutQA[0]])
        cntr, _ = np.histogram(xposQA, bins=spatbins, weights=normed[cutQA])
        model, _ = np.histogram(xposQA, bins=spatbins, weights=finecorr[cutQA])
        nrm, _ = np.histogram(xposQA, bins=spatbins)
        cntr *= utils.inverse(nrm)
        model *= utils.inverse(nrm)
        # Make the model
        offs = bb * sep
        model += offs
        minmod = minmod if minmod < np.min(model) else np.min(model)
        maxmod = maxmod if maxmod > np.max(model) else np.max(model)
        # Plot it!
        ax_spec.plot(spatmid, offs + cntr, linestyle='-', color=colors[bb])
        ax_spec.plot(spatmid, model, linestyle='-', color=colors[bb], alpha=0.5, linewidth=3)
    # Axes
    ax_spec.set_xlim(0.0, 1.0)
    ax_spec.set_ylim(minmod - sep, maxmod + sep)
    ax_spec.set_xlabel('Fraction of spatial slit length')
    ax_spec.minorticks_on()
    ax_spec.set_ylabel('Spatial illumination (fine correction), curves offset by {0:.3f}'.format(sep))
    if title is not None:
        ax_spec.text(0.04, 1.01, title, transform=ax_spec.transAxes,
                     ha='left', va='bottom', fontsize='medium')
    # Plot the image, model, and residual
    ax_normed = plt.subplot(gs[1])
    ax_normed.imshow(np.flipud(norm_cut), vmin=vmin, vmax=vmax)
    ax_normed.set_title("data", fontsize='small')
    ax_normed.axis('off')
    ax_fincor = plt.subplot(gs[2])
    ax_fincor.imshow(np.flipud(fcor_cut), vmin=vmin, vmax=vmax)
    ax_fincor.set_title("model", fontsize='small')
    ax_fincor.axis('off')
    ax_resid = plt.subplot(gs[3])
    # Express the deviations as a percentage
    im = ax_resid.imshow(np.flipud(norm_cut-fcor_cut)*100, vmin=(vmin-1)*100, vmax=(vmax-1)*100)
    ax_resid.set_title("diff", fontsize='small')
    ax_resid.axis('off')
    # Add a colorbar
    cax = plt.subplot(gs[4])
    cbar = plt.colorbar(im, cax=cax)#, fraction=0.046, pad=0.04)
    cbar.set_label('Percentage deviation', rotation=270, labelpad=10)
    # Finish
    plt.tight_layout(pad=0.2, h_pad=0.0, w_pad=0.0)
    plt.subplots_adjust(wspace=0.03, hspace=0, left=0.12, right=0.9, bottom=0.05, top=0.94)
    if outfile is None:
        plt.show()
    else:
        plt.savefig(outfile, dpi=400)
        msgs.info("Saved QA:"+msgs.newline()+outfile)

    plt.close()
    plt.rcdefaults()
    return


def detector_structure_qa(det_resp, det_resp_model, outfile=None, title="Detector Structure Correction"):
    """
    Plot the QA for the fine correction fits to the spatial illumination profile

    Parameters
    ----------
    det_resp : `numpy.ndarray`_
        Image data showing the detector structure, generated with extract_structure
    det_resp_model : `numpy.ndarray`_
        Image containing the structure correction model
    outfile : str, optional
        Output file name
    title : str, optional
        A title to be printed on the QA
    """
    plt.rcdefaults()
    plt.rcParams['font.family'] = 'serif'
    msgs.info("Generating QA for flat field structure correction")
    # Calculate the scale to be used in the plot
    # med = np.median(det_resp)
    # mad = 1.4826*np.median(np.abs(det_resp-med))
    # vmin, vmax = med-2*mad, med+2*mad
    dev = (1-np.min(det_resp_model))
    vmin, vmax = 1-2*dev, 1+2*dev

    # Plot
    fig_height = 3.0
    plt.figure(figsize=(3*fig_height, fig_height))
    plt.clf()
    # Prepare axes
    gs = gridspec.GridSpec(1, 4, height_ratios=[1], width_ratios=[1.0, 1.0, 1.0, 0.05])
    # Axes showing the observed detector response
    ax_data = plt.subplot(gs[0])
    ax_data.imshow(det_resp, vmin=vmin, vmax=vmax)
    ax_data.set_xlabel("data", fontsize='medium')
    ax_data.axes.xaxis.set_ticks([])
    ax_data.axes.yaxis.set_ticks([])
    # Axes showing the model fit to the detector response
    ax_modl = plt.subplot(gs[1])
    im = ax_modl.imshow(det_resp_model, vmin=vmin, vmax=vmax)
    ax_modl.set_title(title, fontsize='medium')
    ax_modl.set_xlabel("model", fontsize='medium')
    ax_modl.axes.xaxis.set_ticks([])
    ax_modl.axes.yaxis.set_ticks([])
    # Axes showing the residual of the detector response fit
    ax_resd = plt.subplot(gs[2])
    ax_resd.imshow(det_resp-det_resp_model, vmin=vmin-1, vmax=vmax-1)
    ax_resd.set_xlabel("data-model", fontsize='medium')
    ax_resd.axes.xaxis.set_ticks([])
    ax_resd.axes.yaxis.set_ticks([])
    # Add a colorbar
    cax = plt.subplot(gs[3])
    cbar = plt.colorbar(im, cax=cax)  # , fraction=0.046, pad=0.04)
    cbar.set_label('Deviation', rotation=270, labelpad=10)
    # Finish
    plt.tight_layout(pad=0.2, h_pad=0.0, w_pad=0.0)
    plt.subplots_adjust(wspace=0.03, hspace=0, left=0.05, right=0.9, bottom=0.1, top=0.9)
    if outfile is None:
        plt.show()
    else:
        plt.savefig(outfile, dpi=400)
        msgs.info("Saved QA:" + msgs.newline() + outfile)

    plt.close()
    plt.rcdefaults()
    return


def show_flats(image_list, wcs_match=True, slits=None, waveimg=None):
    """
    Interface to ginga to show a set of flat images

    Args:
        pixelflat (`numpy.ndarray`_):
        illumflat (`numpy.ndarray`_ or None):
        procflat (`numpy.ndarray`_):
        flat_model (`numpy.ndarray`_):
        spec_illum (`numpy.ndarray`_ or None):
        wcs_match (bool, optional):
        slits (:class:`~pypeit.slittrace.SlitTraceSet`, optional):
        waveimg (`numpy.ndarray`_ or None):

    Returns:

    """
    display.connect_to_ginga(raise_err=True, allow_new=True)
    if slits is not None:
        left, right, mask = slits.select_edges()
        gpm = mask == 0
    # Loop me
    clear = True
    for img, name, cut in image_list:
        if img is None:
            continue
        # TODO: Add an option that shows the relevant stuff in a
        # matplotlib window.
        viewer, ch = display.show_image(img, chname=name, cuts=cut, wcs_match=wcs_match,
                                        waveimg=waveimg, clear=clear)
        if slits is not None:
            display.show_slits(viewer, ch, left[:, gpm], right[:, gpm],
                               slit_ids=slits.spat_id[gpm])
        # Turn off clear
        if clear:
            clear = False


def illum_profile_spectral(rawimg, waveimg, slits, slit_illum_ref_idx=0, smooth_npix=None, model=None, gpmask=None, skymask=None, trim=3, flexure=None):
    """
    Determine the relative spectral illumination of all slits.
    Currently only used for image slicer IFUs.

    Parameters
    ----------
    rawimg : `numpy.ndarray`_
        Image data that will be used to estimate the spectral relative sensitivity
    waveimg : `numpy.ndarray`_
        Wavelength image
    slits : :class:`~pypeit.slittrace.SlitTraceSet`
        Information stored about the slits
    slit_illum_ref_idx : int
        Index of slit that is used as the reference.
    smooth_npix : int, optional
        smoothing used for determining smoothly varying relative weights by sn_weights
    model : `numpy.ndarray`_, None
        A model of the rawimg data. If None, rawimg will be used.
    gpmask : `numpy.ndarray`_, None
        Good pixel mask
    skymask : `numpy.ndarray`_, None
        Sky mask
    trim : int
        Number of pixels to trim from the edges of the slit
        when deriving the spectral illumination
    flexure : float, None
        Spatial flexure

    Returns
    -------
    scale_model: `numpy.ndarray`_
        An image containing the appropriate scaling
    """
    msgs.info("Performing relative spectral sensitivity correction (reference slit = {0:d})".format(slit_illum_ref_idx))
    # Setup some helpful parameters
    skymask_now = skymask if (skymask is not None) else np.ones_like(rawimg, dtype=bool)
    gpm = gpmask if (gpmask is not None) else np.ones_like(rawimg, dtype=bool)
    modelimg = model if (model is not None) else rawimg.copy()
    # Setup the slits
    slitid_img_init = slits.slit_img(pad=0, initial=True, flexure=flexure)
    slitid_img_trim = slits.slit_img(pad=-trim, initial=True, flexure=flexure)
    scaleImg = np.ones_like(rawimg)
    modelimg_copy = modelimg.copy()
    # Obtain the minimum and maximum wavelength of all slits
    mnmx_wv = np.zeros((slits.nslits, 2))
    for slit_idx, slit_spat in enumerate(slits.spat_id):
        onslit_init = (slitid_img_init == slit_spat)
        mnmx_wv[slit_idx, 0] = np.min(waveimg[onslit_init])
        mnmx_wv[slit_idx, 1] = np.max(waveimg[onslit_init])
    wavecen = np.mean(mnmx_wv, axis=1)
    # Sort the central wavelengths by those that are closest to the reference slit
    wvsrt = np.argsort(np.abs(wavecen - wavecen[slit_illum_ref_idx]))

    # Prepare wavelength array for all spectra
    dwav = np.max((mnmx_wv[:, 1] - mnmx_wv[:, 0])/slits.nspec)
    numsamp = int((np.max(mnmx_wv) - np.min(mnmx_wv)) / dwav)
    wavebins = np.linspace(np.min(mnmx_wv), np.max(mnmx_wv), numsamp)

    # Start by building a reference spectrum
    onslit_ref_trim = (slitid_img_trim == slits.spat_id[slit_illum_ref_idx]) & gpm & skymask_now
    hist, edge = np.histogram(waveimg[onslit_ref_trim], bins=wavebins, weights=modelimg_copy[onslit_ref_trim])
    cntr, edge = np.histogram(waveimg[onslit_ref_trim], bins=wavebins)
    cntr = cntr.astype(float)
    norm = utils.inverse(cntr)
    spec_ref = hist * norm
    wave_ref = 0.5 * (wavebins[1:] + wavebins[:-1])
    sn_smooth_npix = wave_ref.size // smooth_npix if (smooth_npix is not None) else wave_ref.size // 10

    # Iterate until convergence
    maxiter = 5
    lo_prev, hi_prev = 1.0E-32, 1.0E32
    for rr in range(maxiter):
        # Reset the relative scaling for this iteration
        relscl_model = np.ones_like(rawimg)
        # Build the relative illumination, by successively finding the slits closest in wavelength to the reference
        for ss in range(slits.spat_id.size):
            # Calculate the region of overlap
            onslit_b = (slitid_img_trim == slits.spat_id[wvsrt[ss]])
            onslit_b_init = (slitid_img_init == slits.spat_id[wvsrt[ss]])
            onslit_b_olap = onslit_b & gpm & (waveimg >= mnmx_wv[wvsrt[ss], 0]) & (waveimg <= mnmx_wv[wvsrt[ss], 1]) & skymask_now
            hist, edge = np.histogram(waveimg[onslit_b_olap], bins=wavebins, weights=modelimg_copy[onslit_b_olap])
            cntr, edge = np.histogram(waveimg[onslit_b_olap], bins=wavebins)
            cntr = cntr.astype(float)
            cntr *= spec_ref
            norm = utils.inverse(cntr)
            arr = hist * norm
            # Calculate a smooth version of the relative response
            relscale = coadd.smooth_weights(arr, (arr != 0), sn_smooth_npix)
            rescale_model = interpolate.interp1d(wave_ref, relscale, kind='linear', bounds_error=False,
                                                 fill_value="extrapolate")(waveimg[onslit_b_init])
            # Store the result
            relscl_model[onslit_b_init] = rescale_model.copy()

            # Build a new reference spectrum to increase wavelength coverage of the reference spectrum (and improve S/N)
            onslit_ref_trim = onslit_ref_trim | (onslit_b & gpm & skymask_now)
            hist, edge = np.histogram(waveimg[onslit_ref_trim], bins=wavebins, weights=modelimg_copy[onslit_ref_trim]/relscl_model[onslit_ref_trim])
            cntr, edge = np.histogram(waveimg[onslit_ref_trim], bins=wavebins)
            cntr = cntr.astype(float)
            norm = utils.inverse(cntr)
            spec_ref = hist * norm
        minv, maxv = np.min(relscl_model), np.max(relscl_model)
        if 1/minv + maxv > lo_prev+hi_prev:
            # Adding noise, so break
            # NOTE : The best precision one might hope for is about:
            # 1.4826 * MAD(arr) / np.sqrt(sn_smooth_npix/ 10)  # /10 comes from the coadd.smooth_weights function
            break
        else:
            lo_prev, hi_prev = 1/minv, maxv
        msgs.info("Iteration {0:d} :: Minimum/Maximum scales = {1:.5f}, {2:.5f}".format(rr + 1, minv, maxv))
        # Store rescaling
        scaleImg *= relscl_model
        #rawimg_copy /= relscl_model
        modelimg_copy /= relscl_model
        if max(abs(1/minv), abs(maxv)) < 1.001:  # Relative accruacy of 0.1% is sufficient
            break
    debug = False
    if debug:
        embed()
        ricp = rawimg.copy()
        for ss in range(slits.spat_id.size):
            onslit_ref_trim = (slitid_img_trim == slits.spat_id[ss]) & gpm & skymask_now
            hist, edge = np.histogram(waveimg[onslit_ref_trim], bins=wavebins, weights=ricp[onslit_ref_trim]/scaleImg[onslit_ref_trim])
            histScl, edge = np.histogram(waveimg[onslit_ref_trim], bins=wavebins, weights=scaleImg[onslit_ref_trim])
            cntr, edge = np.histogram(waveimg[onslit_ref_trim], bins=wavebins)
            cntr = cntr.astype(float)
            norm = (cntr != 0) / (cntr + (cntr == 0))
            this_spec = hist * norm
            scale_ref = histScl * norm
            plt.subplot(211)
            plt.plot(wave_ref, this_spec)
            plt.subplot(212)
            plt.plot(wave_ref, scale_ref)
        plt.subplot(211)
        plt.plot(wave_ref, spec_ref, 'k--')
        plt.show()

    return scaleImg


def merge(init_cls, merge_cls):
    """
    Merge ``merge_cls`` into ``init_cls``, and return a merged
    :class:`~pypeit.flatfield.FlatImages` class.

    If ``init_cls`` is None, the returned value is ``merge_cls``, and vice
    versa.  If an element exists in both init_cls and merge_cls, the merge_cls
    value is taken

    Parameters
    ----------
    init_cls : :class:`~pypeit.flatfield.FlatImages`
        Initial class (the elements of this class will be considered the
        default).  Can be None.
    merge_cls : :class:`~pypeit.flatfield.FlatImages`
        The non-zero elements will be merged into init_cls.  Can be None.

    Returns
    -------
    flats : :class:`~pypeit.flatfield.FlatImages`
        A new instance of the FlatImages class with merged properties.
    """
    # Check the class to be merged in is not None
    if merge_cls is None:
        return init_cls
    if init_cls is None:
        return merge_cls
    # Initialise variables
    # extract all elements that are prefixed with 'pixelflat_' or 'illumflat_'
    keys = [a for a in list(init_cls.__dict__.keys()) if '_' in a and a.split('_')[0] in ['illumflat', 'pixelflat']]
    dd = dict()
    for key in keys:
        dd[key] = None
    # Cherry pick the values from each class
    dd['PYP_SPEC'] = merge_cls.PYP_SPEC if init_cls.PYP_SPEC is None else init_cls.PYP_SPEC
    dd['spat_id'] = merge_cls.spat_id if init_cls.spat_id is None else init_cls.spat_id
    for key in keys:
        dd[key] = getattr(init_cls, key) if getattr(merge_cls, key) is None \
                    else getattr(merge_cls, key)
#    for key in keys:
#        mrg = False
#        val = None
#        namespace = dict({'val': val, 'init_cls':init_cls, 'merge_cls':merge_cls, 'mrg':mrg})
#        exec("val = init_cls.{0:s}".format(key), namespace)
#        exec("mrg = merge_cls.{0:s} is not None".format(key), namespace)
#        if namespace['mrg']:
#            exec("val = merge_cls.{0:s}".format(key), namespace)
#        dd[key] = namespace['val']
    # Construct the merged class
    return FlatImages(**dd)


<|MERGE_RESOLUTION|>--- conflicted
+++ resolved
@@ -406,20 +406,13 @@
         """
         illumflat_pixel, illumflat_illum = None, None
         pixelflat_finecorr, illumflat_finecorr = None, None
-<<<<<<< HEAD
+        pixelflat_totalillum, illumflat_totalillum = None, None
 
         if slits is None and self.calib_dir is not None or self.calib_key is not None:
             # If the slits are not defined, and the relevant attributes are set,
             # try to read the associated SlitTraceSet
             slits_file = slittrace.SlitTraceSet.construct_file_name(self.calib_key,
                                                                     calib_dir=self.calib_dir)
-=======
-        pixelflat_totalillum, illumflat_totalillum = None, None
-        # Try to grab the slits
-        if slits is None:
-            # Warning: This parses the filename, not the Header!
-            master_key, master_dir = masterframe.grab_key_mdir(self.filename, from_filename=True)
->>>>>>> 02ee1572
             try:
                 slits = slittrace.SlitTraceSet.from_file(slits_file)
             except (FileNotFoundError, PypeItError):
