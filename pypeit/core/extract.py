--- conflicted
+++ resolved
@@ -604,13 +604,8 @@
     return profile_model
 
 
-<<<<<<< HEAD
 def fit_profile(image, ivar, waveimg, thismask, spat_img, trace_in, wave, flux, fluxivar,
                 inmask = None, thisfwhm=4.0, max_trace_corr = 2.0, sn_gauss = 4.0, #, wvmnx = (2900.0,30000.0),
-=======
-def fit_profile(image, ivar, waveimg, spat_img, trace_in, wave, flux, fluxivar,
-                thisfwhm=4.0, max_trace_corr = 2.0, sn_gauss = 4.0, wvmnx = (2900.0,30000.0),
->>>>>>> 309ab71f
                 maskwidth = None, prof_nsigma = None, no_deriv = False, gauss = False, obj_string = '',
                 show_profile = False):
 
@@ -674,14 +669,11 @@
                value of the reduced chi^2
      """
 
-<<<<<<< HEAD
     if inmask is None:
         inmask = (ivar > 0.0) & thismask
 
     totmask = inmask & (ivar > 0.0) & thismask
 
-=======
->>>>>>> 309ab71f
     if maskwidth is None: 3.0*(np.max(thisfwhm) + 1.0)
     if prof_nsigma is not None:
         no_deriv = True
@@ -693,20 +685,10 @@
     nspec = image.shape[0]
 
     # dspat is the spatial position along the image centered on the object trace
-<<<<<<< HEAD
     dspat = (spat_img - np.outer(trace_in, np.ones(nspat)))
     # create some images we will need
     sn2_img = np.zeros((nspec,nspat))
     spline_img = np.zeros((nspec,nspat))
-=======
-    dspat = spat_img - np.outer(trace_in, np.ones(nspat))
-    # create some images we will need
-    sub_obj = image
-    sub_ivar = ivar
-    sub_wave = waveimg
-    sn2_sub = np.zeros((nspec,nspat))
-    spline_sub = np.zeros((nspec,nspat))
->>>>>>> 309ab71f
 
     flux_sm = scipy.ndimage.filters.median_filter(flux, size=5, mode = 'reflect')
     fluxivar_sm0 =  scipy.ndimage.filters.median_filter(fluxivar, size = 5, mode = 'reflect')
@@ -813,21 +795,13 @@
     xtemp = (np.cumsum(np.outer(4.0 + np.sqrt(np.fmax(sn2_1, 0.0)),np.ones(nspat)))).reshape((nspec,nspat))
     xtemp = xtemp/xtemp.max()
 
-<<<<<<< HEAD
-=======
-
->>>>>>> 309ab71f
     sigma = np.full(nspec, thisfwhm/2.3548)
     fwhmfit = sigma*2.3548
     trace_corr = np.zeros(nspec)
     msgs.info("Gaussian vs b-spline of width " + "{:6.2f}".format(thisfwhm) + " pixels")
     area = 1.0
     # sigma_x represents the profile argument, i.e. (x-x0)/sigma
-<<<<<<< HEAD
     sigma_x = (dspat/(np.outer(sigma, np.ones(nspat))) - np.outer(trace_corr, np.ones(nspat)))
-=======
-    sigma_x = dspat/(np.outer(sigma, np.ones(nspat))) - np.outer(trace_corr, np.ones(nspat))
->>>>>>> 309ab71f
 
     # If we have too few pixels to fit a profile or S/N is too low, just use a Gaussian profile
     if((ngood < 10) or (med_sn2 < sn_gauss**2) or (gauss is True)):
