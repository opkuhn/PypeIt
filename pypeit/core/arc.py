--- conflicted
+++ resolved
@@ -50,12 +50,8 @@
     -------
     """
 
-<<<<<<< HEAD
-    # Normalize  for pixels
-=======
     # Normalize  for pixels. Fits are performed in normalized units (pixels/(nspec-1) to be able to deal with various
     # binnings.
->>>>>>> e66b1970
     min_spec = 0.0
     max_spec = 1.0
     xnspecmin1 = float(nspec-1)
@@ -347,9 +343,6 @@
 
 
 def resize_mask2arc(shape_arc, slitmask_orig):
-<<<<<<< HEAD
-
-=======
     """
     Resizes a slitmask created with some original binning to be a slitmak relevant to an arc with a different binning
 
@@ -363,7 +356,6 @@
             Slitmask with shape corresponding to that of the arc
 
     """
->>>>>>> e66b1970
     (nspec, nspat) = shape_arc
     # Is our arc a different size than the other calibs? If yes, slit_left/slit_righ, slitpix, and inmask will
     # be a different size
@@ -375,14 +367,27 @@
             msgs.info('Calibration images have different binning than the arcimg. Resizing calibs for arc spectrum extraction.')
 
         slitmask = ((np.round(resize(slitmask_orig.astype(np.integer), (nspec, nspat), preserve_range=True, order=0))).astype(np.integer)).astype(slitmask_orig.dtype)
-<<<<<<< HEAD
     else:
         slitmask = slitmask_orig
 
     return slitmask
 
 def resize_slits2arc(shape_arc, shape_orig, trace_orig):
-
+    """
+    Resizes a a trace created with some original binning to be a relevant to an arc with a different binning
+
+    Args:
+        shape_arc: tuple
+            shape of the arc
+        shape_orig: tuple
+            original shape of the images used to create the trace
+        trace_orig: ndarray, float
+            trace that you want to resize
+    Returns:
+        trace: ndarray, float
+            trace corresponding to the binning of the arc
+
+    """
     (nspec, nspat) = shape_arc
     # Is our arc a different size than the other calibs? If yes, slit_left/slit_righ, slitpix, and inmask will
     # be a different size
@@ -395,50 +400,10 @@
         trace = (scipy.interpolate.interp1d(spec_vec_orig, spat_ratio*trace_orig, axis=0, bounds_error=False,fill_value='extrapolate'))(spec_vec)
     else:
         trace = trace_orig
-=======
-    else:
-        slitmask = slitmask_orig
-
-    return slitmask
-
-def resize_slits2arc(shape_arc, shape_orig, trace_orig):
-    """
-    Resizes a a trace created with some original binning to be a relevant to an arc with a different binning
-
-    Args:
-        shape_arc: tuple
-            shape of the arc
-        shape_orig: tuple
-            original shape of the images used to create the trace
-        trace_orig: ndarray, float
-            trace that you want to resize
-    Returns:
-        trace: ndarray, float
-            trace corresponding to the binning of the arc
-
-    """
-    (nspec, nspat) = shape_arc
-    # Is our arc a different size than the other calibs? If yes, slit_left/slit_righ, slitpix, and inmask will
-    # be a different size
-    (nspec_orig,nspat_orig) = shape_orig
-    if nspec_orig != nspec:
-        msgs.info('Calibration images have different binning than the arcimg. Resizing calibs for arc spectrum extraction.')
-        spec_vec_orig = np.arange(nspec_orig)/float(nspec_orig - 1)
-        spec_vec = np.arange(nspec)/float(nspec - 1)
-        spat_ratio = float(nspat)/float(nspat_orig)
-        trace = (scipy.interpolate.interp1d(spec_vec_orig, spat_ratio*trace_orig, axis=0, bounds_error=False,fill_value='extrapolate'))(spec_vec)
-    else:
-        trace = trace_orig
 
     return trace
->>>>>>> e66b1970
-
-    return trace
-
-<<<<<<< HEAD
-
-=======
->>>>>>> e66b1970
+
+
 def resize_spec(spec_from, nspec_to):
     """
 
@@ -462,19 +427,11 @@
         spec_to = (scipy.interpolate.interp1d(spec_vec_from, spec_from, axis=0, bounds_error=False,fill_value='extrapolate'))(spec_vec_to)
     else:
         spec_to = spec_from
-<<<<<<< HEAD
 
     return spec_to
 
 
 
-=======
-
-    return spec_to
-
-
-
->>>>>>> e66b1970
 def get_censpec(slit_cen, slitmask, arcimg, inmask = None, box_rad = 3.0, xfrac = 0.5, nonlinear_counts=1e10):
 
     """Extract a spectrum down
