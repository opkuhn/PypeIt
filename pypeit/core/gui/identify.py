import os
import copy
import numpy as np
import matplotlib
import matplotlib.pyplot as plt
from matplotlib.lines import Line2D
from matplotlib.colors import LinearSegmentedColormap, Normalize
from matplotlib.cm import ScalarMappable
import matplotlib.transforms as mtransforms
from matplotlib.widgets import Button, Slider
from linetools import utils as ltu

from IPython import embed

from pypeit.par import pypeitpar
<<<<<<< HEAD
from pypeit.core.wavecal import wv_fitting, waveio, wvutils, templates
=======
from pypeit.core.wavecal import fitting, waveio, wvutils, templates
>>>>>>> 3dafb933
from pypeit import utils, msgs
from astropy.io import ascii as ascii_io
from astropy.table import Table

operations = dict({'cursor': "Select lines (LMB click)\n" +
                    "         Select regions (LMB drag = add, RMB drag = remove)\n" +
                    "         Navigate (LMB drag = pan, RMB drag = zoom)",
                   'left'  : "Advance the line list slider to the left by one",
                   'right' : "Advance the line list slider to the right by one",
                   'p' : "Toggle pan/zoom with the cursor",
                   'q' : "Close Identify window and continue PypeIt reduction",
                   'a' : "Automatically identify lines using current solution",
                   'c' : "Clear automatically identified lines",
                   'd' : "Delete all line identifications (start from scratch)",
                   'f' : "Fit the wavelength solution",
                   'g' : "Toggle ghost solution (show predicted line positions when wavelength is on the x-axis)",
                   'h' : "Reset ghost parameters",
                   'l' : "Load saved line IDs from file",
                   'm' : "Select a line",
                   'r' : "Refit a line",
                   's' : "Save current line IDs to a file",
                   'w' : "Toggle wavelength/pixels on the x-axis of the main panel",
                   'z' : "Delete a single line identification",
                   '+/-' : "Raise/Lower the order of the fitting polynomial"
                   })


class Identify(object):
    """
    GUI to interactively identify arc lines. The GUI can be run within
    PypeIt during data reduction, or as a standalone script outside of
    PypeIt. To initialise the GUI, call the initialise() function in this
    file.
    """

    def __init__(self, canvas, axes, spec, specres, detns, line_lists, par, lflag_color,
                 slit=0, spatid='0', wv_calib=None):
        """Controls for the Identify task in PypeIt.

        The main goal of this routine is to interactively identify arc lines
        to be used for wavelength calibration.

        Parameters
        ----------
        canvas : Matploltib figure canvas
            The canvas on which all axes are contained
        axes : dict
            Dictionary of four Matplotlib axes instances (Main spectrum panel, two for residuals, one for information)
        spec : Matplotlib.Line2D
            Matplotlib Line2D instance which contains plotting information of the plotted arc spectrum
        specres : dict
            Three element list of Matplotlib Line2D/path instances, used for residuals plotting
        detns : ndarray
            Detections from the arc spectrum
        line_lists : astropy.Table
            Contains information about the line list to be used for wavelength calibration
        par : class
            WavelengthSolutionPar Calibration parameters
        lflag_color : list
            List of colors used for plotting
        slit : int
            The slit to be used for wavelength calibration
        spatid : str
            Spatial ID corresponding to slit
        wv_calib : :obj:`dict`, None, optional
            If a best-fitting solution exists, and you wish to load it, provide the wv_calib dictionary.
        """
        # Store the axes
        self.axes = axes
        # Initialise the spectrum properties
        self.spec = spec
        self.specres = specres   # Residual information
        self.specdata = spec.get_ydata()
        self.specx = np.arange(self.specdata.size)
        self.plotx = self.specx.copy()
        # Detections, linelist, line IDs, and fitting params
        self._slit = slit
        self._spatid = spatid
        self._detns = detns
        self._detnsy = self.get_ann_ypos()  # Get the y locations of the annotations
        self._line_lists = line_lists
        self._lines = np.sort(line_lists['wave'].data)  # Remove mask (if any) and then sort
        self._lineids = np.zeros(self._detns.size, dtype=np.float)
        self._lineflg = np.zeros(self._detns.size, dtype=np.int)  # Flags: 0=no ID, 1=user ID, 2=auto ID, 3=flag reject
        self._lflag_color = lflag_color
        self.par = par
        # Fitting properties
        self._fitdict = dict(polyorder=1,
                             scale=self.specdata.size-1,
                             coeff=None,
                             fitc=None,
                             res_stats=[]
                             )
        # Initialise the residuals colormap
        residcmap = LinearSegmentedColormap.from_list("my_list", ['grey', 'blue', 'orange', 'red'], N=4)
        self.residmap = ScalarMappable(norm=Normalize(vmin=0, vmax=3), cmap=residcmap)
        # Initialise the annotations
        self.annlines = []
        self.anntexts = []

        # Unset some of the matplotlib keymaps
        matplotlib.pyplot.rcParams['keymap.fullscreen'] = ''        # toggling fullscreen (Default: f, ctrl+f)
        matplotlib.pyplot.rcParams['keymap.home'] = ''              # home or reset mnemonic (Default: h, r, home)
        matplotlib.pyplot.rcParams['keymap.back'] = ''              # forward / backward keys to enable (Default: left, c, backspace)
        matplotlib.pyplot.rcParams['keymap.forward'] = ''           # left handed quick navigation (Default: right, v)
        #matplotlib.pyplot.rcParams['keymap.pan'] = ''              # pan mnemonic (Default: p)
        matplotlib.pyplot.rcParams['keymap.zoom'] = ''              # zoom mnemonic (Default: o)
        matplotlib.pyplot.rcParams['keymap.save'] = ''              # saving current figure (Default: s)
        matplotlib.pyplot.rcParams['keymap.quit'] = ''              # close the current figure (Default: ctrl+w, cmd+w)
        matplotlib.pyplot.rcParams['keymap.grid'] = ''              # switching on/off a grid in current axes (Default: g)
        matplotlib.pyplot.rcParams['keymap.yscale'] = ''            # toggle scaling of y-axes ('log'/'linear') (Default: l)
        matplotlib.pyplot.rcParams['keymap.xscale'] = ''            # toggle scaling of x-axes ('log'/'linear') (Default: L, k)
        matplotlib.pyplot.rcParams['keymap.all_axes'] = ''          # enable all axes (Default: a)

        # Initialise the main canvas tools
        canvas.mpl_connect('draw_event', self.draw_callback)
        canvas.mpl_connect('button_press_event', self.button_press_callback)
        canvas.mpl_connect('key_press_event', self.key_press_callback)
        canvas.mpl_connect('button_release_event', self.button_release_callback)
        canvas.mpl_connect('motion_notify_event', self.motion_notify_event)
        self.canvas = canvas
        self.background = self.canvas.copy_from_bbox(self.axes['main'].bbox)

        # Setup slider for the linelist
        self._slideval = 0  # Default starting point for the linelist slider
        self.linelist_init()

        # Interaction variables
        self._detns_idx = -1
        self._fitr = None  # Matplotlib shaded fit region (for refitting lines)
        self._fitregions = np.zeros(self.specdata.size, dtype=np.int)  # Mask of the pixels to be included in a fit
        self._addsub = 0   # Adding a region (1) or removing (0)
        self._msedown = False  # Is the mouse button being held down (i.e. dragged)
        self._respreq = [False, None]  # Does the user need to provide a response before any other operation will be permitted? Once the user responds, the second element of this array provides the action to be performed.
        self._qconf = False  # Confirm quit message
        self._changes = False
        self._wavepix = 1   # Show wavelength (0) or pixels (1) on the x-axis of the main panel
        # Setup ghost properties
        # The ghost params correspond to the central wavelength and dispersion, as measured at the middle pixel of the display
        self._ghosttrans = mtransforms.blended_transform_factory(self.axes['main'].transData, self.axes['main'].transAxes)
        self._ghostmode = False  # Display a ghost wavelength solution
        self._ghostdown = False
        self._ghostparam = [0.0, 1.0]  # Ghost params [shift, scale] = [wavecen, disp]
        self.gstlines = []
        self.gsttexts = []

        # If an initial solution is available, load it
        if wv_calib is not None:
            self.load_IDs(wv_calib=wv_calib)
            self.fitsol_fit()

        # Draw the spectrum
        self.replot()

    @classmethod
    def initialise(cls, arccen, slits, slit=0, par=None, wv_calib_all=None, wavelim=None, nonlinear_counts=None):
        """Initialise the 'Identify' window for real-time wavelength calibration

        .. todo::

            * Implement multislit functionality

        Parameters
        ----------
        arccen : ndarray
            Arc spectrum
        slits : :class:`SlitTraceSet`
            Data container with slit trace information
        slit : int, optional
            The slit to be used for wavelength calibration
        par : :obj:`int`, optional
            The slit to be used for wavelength calibration
        wv_calib_all : :obj:`dict`, None, optional
            If a best-fitting solution exists, and you wish to load it, provide the wv_calib dictionary.
        wavelim : :obj:`list`, None, optional
            A two element list containing the desired minimum and maximum wavelength of the linelist

        Returns
        -------
        object : :class:`Identify`
            Returns an instance of the :class:`Identify` class, which contains the results of the fit
        """

        # Double check that a WavelengthSolutionPar was input
        par = pypeitpar.WavelengthSolutionPar() if par is None else par

        # If a wavelength calibration has been performed already, load it:
        msgs.info("Slit ID = {0:d}  (SPAT ID = {1:d})".format(slit, slits.spat_id[slit]))
        wv_calib = wv_calib_all[str(slits.spat_id[slit])] if wv_calib_all is not None else None

        # Extract the lines that are detected in arccen
        thisarc = arccen[:, slit]
        tdetns, _, _, icut, _ = wvutils.arc_lines_from_spec(thisarc, sigdetect=par['sigdetect'],
                                                            nonlinear_counts=nonlinear_counts)
        detns = tdetns[icut]

        # Load line lists
        if 'ThAr' in par['lamps']:
            line_lists_all = waveio.load_line_lists(par['lamps'])
            line_lists = line_lists_all[np.where(line_lists_all['ion'] != 'UNKNWN')]
        else:
            line_lists = waveio.load_line_lists(par['lamps'])

        # Trim the wavelength scale if requested
        if wavelim is not None:
            ww = np.ones(len(line_lists), dtype=bool)
            if wavelim[0] is not None:
                ww &= line_lists['wave'] > wavelim[0]
            if wavelim[1] is not None:
                ww &= line_lists['wave'] < wavelim[1]
            line_lists = line_lists[ww]

        # Create a Line2D instance for the arc spectrum
        spec = Line2D(np.arange(thisarc.size), thisarc,
                      linewidth=1, linestyle='solid', color='k',
                      drawstyle='steps-mid', animated=True)

        # Add the main figure axis
        fig, ax = plt.subplots(figsize=(16, 9), facecolor="white")
        plt.subplots_adjust(bottom=0.05, top=0.85, left=0.05, right=0.65)
        ax.add_line(spec)
        ax.set_ylim((0.0, 1.1 * spec.get_ydata().max()))

        # Add two residual fitting axes
        axfit = fig.add_axes([0.7, .5, .28, 0.35])
        axres = fig.add_axes([0.7, .1, .28, 0.35])
        # Residuals
        lflag_color = ['grey', 'blue', 'yellow', 'red']
        residcmap = LinearSegmentedColormap.from_list("my_list", lflag_color, N=len(lflag_color))
        resres = axres.scatter(detns, np.zeros(detns.size), marker='x',
                               c=np.zeros(detns.size), cmap=residcmap, norm=Normalize(vmin=0.0, vmax=3.0))
        axres.axhspan(-0.1, 0.1, alpha=0.5, color='grey')  # Residuals of 0.1 pixels
        axres.axhline(0.0, color='r', linestyle='-')  # Zero level
        axres.set_xlim((0, thisarc.size - 1))
        axres.set_ylim((-0.3, 0.3))
        axres.set_xlabel('Pixel')
        axres.set_ylabel('Residuals (Pix)')

        # pixel vs wavelength
        respts = axfit.scatter(detns, np.zeros(detns.size), marker='x',
                               c=np.zeros(detns.size), cmap=residcmap, norm=Normalize(vmin=0.0, vmax=3.0))
        resfit = Line2D(np.arange(thisarc.size), np.zeros(thisarc.size), linewidth=1, linestyle='-', color='r')
        axfit.add_line(resfit)
        axfit.set_xlim((0, thisarc.size - 1))
        axfit.set_ylim((-0.3, 0.3))  # This will get updated as lines are identified
        axfit.set_xlabel('Pixel')
        axfit.set_ylabel('Wavelength')

        # Add an information GUI axis
        axinfo = fig.add_axes([0.15, .92, .7, 0.07])
        axinfo.get_xaxis().set_visible(False)
        axinfo.get_yaxis().set_visible(False)
        axinfo.text(0.5, 0.5, "Press '?' to list the available options", transform=axinfo.transAxes,
                    horizontalalignment='center', verticalalignment='center')
        axinfo.set_xlim((0, 1))
        axinfo.set_ylim((0, 1))
        specres = dict(pixels=respts, model=resfit, resid=resres)

        axes = dict(main=ax, fit=axfit, resid=axres, info=axinfo)
        # Initialise the identify window and display to screen
        fig.canvas.set_window_title('PypeIt - Identify')
        ident = Identify(fig.canvas, axes, spec, specres, detns, line_lists, par, lflag_color, slit=slit,
                         spatid=str(slits.spat_id[slit]), wv_calib=wv_calib)
        plt.show()

        # Now return the results
        return ident

    def print_help(self):
        """Print the keys and descriptions that can be used for Identification
        """
        keys = operations.keys()
        print("===============================================================")
        print(" Colored lines in main panels:")
        print("   gray   : wavelength has not been assigned to this detection")
        print("   red    : currently selected line")
        print("   blue   : user has assigned wavelength to this detection")
        print("   yellow : detection has been automatically assigned")
        print(" Colored symbols in residual panels:")
        print("   gray   : wavelength has not been assigned to this detection")
        print("   blue   : user has assigned wavelength to this detection")
        print("   yellow : detection has been automatically assigned")
        print("   red    : automatically assigned wavelength was rejected")
        print("---------------------------------------------------------------")
        print("       IDENTIFY OPERATIONS")
        for key in keys:
            print("{0:6s} : {1:s}".format(key, operations[key]))
        print("---------------------------------------------------------------")

    def replot(self):
        """Redraw the entire canvas
        """
        # First set the xdata to be shown
        self.canvas.restore_region(self.background)
        self.toggle_wavepix()
        self.draw_residuals()
        self.draw_lines()
        self.draw_ghost()
        self.canvas.draw()

    def linelist_update(self, val):
        """For a given detection, set the linelist value to be the best guess based on the wavelength solution

        When a user selects a detection, reset the current value of the linelist
        to reflect the best candidate wavelength for that detection (given the current
        wavelength solution)

        Args:
            val (int): The index corresponding to the closest match
        """
        val = int(val)
        self._slidell.label.set_text("{0:.4f}".format(self._lines[val]))
        self._slideval = val

    def linelist_select(self, event):
        """Assign a wavelength to a detection

        Note, only the LMB works.

        Args:
            event (Event): A matplotlib event instance
        """
        if event.button == 1:
            self.update_line_id()
            self._detns_idx = -1
            # Try to perform a fit
            self.fitsol_fit()
            # Now replot everything
            self.replot()

    def linelist_init(self):
        """Initialise the linelist Slider (used to assign a line to a detection)
        """
        axcolor = 'lightgoldenrodyellow'
        # Slider
        self.axl = plt.axes([0.15, 0.87, 0.7, 0.04], facecolor=axcolor)
        self._slidell = Slider(self.axl, "{0:.4f}".format(self._lines[self._slideval]), self._slideval,
                               self._lines.size-1, valinit=0, valstep=1)
        self._slidell.valtext.set_visible(False)
        self._slidell.on_changed(self.linelist_update)
        # Select button
        selax = plt.axes([0.86, 0.87, 0.1, 0.04])
        self._select = Button(selax, 'Assign Line', color=axcolor, hovercolor='y')
        self._select.on_clicked(self.linelist_select)

    def toggle_wavepix(self, toggled=False):
        if toggled:
            self._wavepix = 1 - self._wavepix
        self.plotx = self.specx.copy()  # Plot pixels on the x-axis
        if self._wavepix == 0:
            # Check that a wavelength solution exists
            if self._fitdict['coeff'] is None:
                self.update_infobox(message="Unable to show wavelength until a guess at the solution is available",
                                    yesno=False)
            else:
                self.plotx = self._fitdict['wave_soln'].copy()
        # Update the x-axis data and axis range
        self.spec.set_xdata(self.plotx)
        if toggled:
            self.axes['main'].set_xlim([self.plotx.min(), self.plotx.max()])

    def draw_ghost(self):
        """Draw tick marks at the location of the ghost
        """
        for i in self.gstlines:
            try:
                i.remove()
            except TypeError:
                i[0].remove()
<<<<<<< HEAD
        for i in self.gsttexts: i.remove()
=======
        for i in self.gsttexts:
            i.remove()
>>>>>>> 3dafb933
        self.gstlines = []
        self.gsttexts = []
        # Must have ghost mode on, plotting in wavelength, and have an estimated wavelength solution
        if not self._ghostmode or self._wavepix != 0 or self._fitdict['fitc'] is None:
            return

        xmn, xmx = self.axes['main'].get_xlim()
        cent = 0.5*(xmn+xmx)
        plotx = cent + (self._lines + self._ghostparam[0] - cent)*self._ghostparam[1]

        # Plot the lines
        w = np.where((plotx > xmn) & (plotx < xmx))[0]
        for i in range(w.size):
            self.gstlines.append(self.axes['main'].plot([plotx[w[i]], plotx[w[i]]], [0.45, 0.55],
                                                        color='g', transform=self._ghosttrans))
            txt = "{0:.2f}".format(self._lines[w[i]])
            self.gsttexts.append(
                self.axes['main'].annotate(txt, (plotx[w[i]], 0.6), rotation=90.0, alpha=0.5,
                                 color='g', ha='center', xycoords=self._ghosttrans))

    def draw_lines(self):
        """Draw the lines and annotate with their IDs
        """
        for i in self.annlines:
            i.remove()
        for i in self.anntexts:
            i.remove()
        self.annlines = []
        self.anntexts = []
        # Decide if pixels or wavelength is being plotted
        plotx = self._detns
        if self._wavepix == 0 and self._fitdict['fitc'] is not None:
            # Plot wavelength
            pixel_fit = self._detns
            xnorm = self._fitdict['xnorm']

            # Calculate the estimated wavelength of the detections
            plotx = utils.func_val(self._fitdict['fitc'],
                                   pixel_fit / xnorm,
                                   self._fitdict["function"],
                                   minx=self._fitdict['fmin'],
                                   maxx=self._fitdict['fmax'])
        # Plot the lines
        xmn, xmx = self.axes['main'].get_xlim()
        w = np.where((plotx > xmn) & (plotx < xmx))[0]
        for i in range(w.size):
            if self._lineflg[w[i]] in [0, 3]:
                if w[i] == self._detns_idx:
                    self.annlines.append(self.axes['main'].axvline(plotx[w[i]], color='r'))
                else:
                    self.annlines.append(self.axes['main'].axvline(plotx[w[i]], color='grey', alpha=0.5))
                continue
            else:
                if w[i] == self._detns_idx:
                    self.annlines.append(self.axes['main'].axvline(plotx[w[i]], color='r'))
                else:
                    self.annlines.append(self.axes['main'].axvline(plotx[w[i]],
                                                                   color=self._lflag_color[self._lineflg[w[i]]]))
                txt = "{0:.2f}".format(self._lineids[w[i]])
                self.anntexts.append(
                    self.axes['main'].annotate(txt, (plotx[w[i]], self._detnsy[w[i]]), rotation=90.0,
                                     color='b', ha='right', va='bottom'))

    def draw_residuals(self):
        """Update the subplots that show the residuals
        """
        if self._fitdict["coeff"] is None:
            nid = np.where((self._lineflg == 1) | (self._lineflg == 2))[0].size
            msg = "Cannot plot residuals until more lines have been identified\n" +\
                  "Polynomial order = {0:d}, Number of line IDs = {1:d}".format(self._fitdict["polyorder"], nid)
            self.update_infobox(message=msg, yesno=False)
        else:
            # Remove the annotated residual statistics
            for i in self._fitdict["res_stats"]:
                i.remove()
            self._fitdict["res_stats"] = []

            # Update the line IDs
            for ii in range(self._fitdict['pixel_fit'].size):
                idx = np.argmin(np.abs(self._detns-self._fitdict['pixel_fit'][ii]))
                self._lineids[idx] = self._fitdict['wave_fit'][ii]

            # Extract the fitting info
            wave_soln = self._fitdict['wave_soln']
            pixel_fit = self._detns
            wave_fit = self._lineids
            xnorm = self._fitdict['xnorm']
            ymin, ymax = np.min(wave_soln[wave_soln != 0.0]) * .95, np.max(wave_soln) * 1.05

            # Calculate some stats
            wave_soln_fit = utils.func_val(self._fitdict['fitc'],
                                           pixel_fit / xnorm,
                                           self._fitdict["function"],
                                           minx=self._fitdict['fmin'],
                                           maxx=self._fitdict['fmax'])
            dwv_pix = np.median(np.abs(wave_soln - np.roll(wave_soln, 1)))
            resvals = (wave_fit - wave_soln_fit) / dwv_pix

            # Pixel vs wavelength
            self.specres['pixels'].set_offsets(np.c_[pixel_fit, wave_fit])
            self.specres['model'].set_ydata(wave_soln)
            self.axes['fit'].set_ylim((ymin, ymax))
            self.specres['pixels'].set_color(self.residmap.to_rgba(self._lineflg))

            # Pixel residuals
            self.specres['resid'].set_offsets(np.c_[pixel_fit, resvals])
            self.axes['resid'].set_ylim((-1.0, 1.0))
            self.specres['resid'].set_color(self.residmap.to_rgba(self._lineflg))

            # Write some statistics on the plot
            disptxt = r'$\Delta\lambda$={:.3f}$\AA$ (per pix)'.format(dwv_pix)
            rmstxt = 'RMS={:.3f} (pixels)'.format(self._fitdict['rms'])
            self._fitdict["res_stats"].append(self.axes['fit'].text(0.1 * self.specdata.size,
                                                                    ymin + 0.90 * (ymax - ymin),
                                                                    disptxt, size='small'))
            self._fitdict["res_stats"].append(self.axes['fit'].text(0.1 * self.specdata.size,
                                                                    ymin + 0.80 * (ymax - ymin),
                                                                    rmstxt, size='small'))

    def draw_callback(self, event):
        """Draw the lines and annotate with their IDs

        Args:
            event (Event): A matplotlib event instance
        """
        # Get the background
        self.background = self.canvas.copy_from_bbox(self.axes['main'].bbox)
        # Set the axis transform
        trans = mtransforms.blended_transform_factory(self.axes['main'].transData, self.axes['main'].transAxes)
        self.draw_fitregions(trans)
        self.axes['main'].draw_artist(self.spec)
        self.draw_lines()
        self.draw_ghost()

    def draw_fitregions(self, trans):
        """Refresh the fit regions

        Args:
            trans (AxisTransform): A matplotlib axis transform from data to axes coordinates
        """
        if self._fitr is not None:
            self._fitr.remove()
        # Find all regions
        regwhr = np.copy(self._fitregions == 1)
        # Fudge to get the leftmost pixel shaded in too
        regwhr[np.where((self._fitregions[:-1] == 0) & (self._fitregions[1:] == 1))] = True
        self._fitr = self.axes['main'].fill_between(self.plotx, 0, 1, where=regwhr, facecolor='green',
                                          alpha=0.5, transform=trans)

    def get_ann_ypos(self, scale=1.02):
        """Calculate the y locations of the annotated IDs

        Args:
            scale (float): Scale the location relative to the maximum value of the spectrum

        Returns:
            ypos (ndarray): y locations of the annotations
        """
        ypos = np.zeros(self._detns.size)
        for xx in range(self._detns.size):
            wmin = np.argmin(np.abs(self.specx-self._detns[xx]))
            ypos[xx] = scale * np.max(self.specdata[wmin-1:wmin+2])
        return ypos

    def get_detns(self):
        """Get the index of the detection closest to the cursor
        """
        return np.argmin(np.abs(self._detns-self.specx[self._end]))

    def get_ind_under_point(self, event):
        """Get the index of the line closest to the cursor

        Args:
            event (Event): Matplotlib event instance containing information about the event

        Returns:
            ind (int): Index of the spectrum where the event occurred
        """
        ind = np.argmin(np.abs(self.plotx - event.xdata))
        return ind

    def get_axisID(self, event):
        """Get the ID of the axis where an event has occurred

        Args:
            event (Event): Matplotlib event instance containing information about the event

        Returns:
            axisID (int, None): Axis where the event has occurred
        """
        if event.inaxes == self.axes['main']:
            return 0
        elif event.inaxes == self.axes['resid']:
            return 1
        elif event.inaxes == self.axes['fit']:
            return 2
        elif event.inaxes == self.axes['info']:
            return 3
        return None

    def get_results(self):
        """Perform the final wavelength calibration

        Using the line IDs perform the final fit according
        to the wavelength calibration parameters set by the
        user. This routine must be called after the user has
        manually identified all lines.

        Returns:
            wvcalib (dict): Dict of wavelength calibration solutions
        """
        wvcalib = {}
        # Check that a result exists:
        if self._fitdict['coeff'] is None:
            wvcalib[str(self._slit)] = None
        else:
            # Perform an initial fit to the user IDs
            self.fitsol_fit()
            # Now perform a detailed fit
            gd_det = np.where((self._lineflg == 1) | (self._lineflg == 2))[0]
            bdisp = self.fitsol_deriv(self.specdata.size/2) # Angstroms/pixel at the centre of the spectrum
            try:
                #n_final = wvutils.parse_param(self.par, 'n_final', self._slit)
<<<<<<< HEAD
                final_fit = wv_fitting.iterative_fitting(self.specdata, self._detns, gd_det,
=======
                final_fit = fitting.iterative_fitting(self.specdata, self._detns, gd_det,
>>>>>>> 3dafb933
                                                      self._lineids[gd_det], self._line_lists, bdisp,
                                                      verbose=False, n_first=self._fitdict["polyorder"],
                                                      match_toler=self.par['match_toler'],
                                                      func=self.par['func'],
                                                      n_final=self._fitdict["polyorder"], input_only=True,
                                                      sigrej_first=self.par['sigrej_first'],
                                                      sigrej_final=self.par['sigrej_final'])
            except TypeError:
                wvcalib = None
            else:
                wvcalib = copy.deepcopy(final_fit)
        return wvcalib

    def store_solution(self, final_fit, master_dir, binspec, rmstol=0.15,
                       specname="SPECNAME", gratname="UNKNOWN", dispangl="UNKNOWN"):
        """Check if the user wants to store this solution in the reid arxiv

<<<<<<< HEAD
        Args:
            final_fit : dict
                Dict of wavelength calibration solutions (see self.get_results())
            master_dir : str
                Master directory
            binspec : int
                Spectral binning
            rmstol : float
                RMS tolerance allowed for the wavelength solution to be stored in the archive
            specname : str
                Spectrograph name
            gratname : str
                Grating name
            dispangl : str
                Dispersor Angle (expressed as a name/string)
=======
        Parameters
        ----------

        final_fit : dict
            Dict of wavelength calibration solutions (see self.get_results())
        master_dir : str
            Master directory
        binspec : int
            Spectral binning
        rmstol : float
            RMS tolerance allowed for the wavelength solution to be stored in the archive
        specname : str
            Spectrograph name
        gratname : str
            Grating name
        dispangl : str
            Dispersor Angle (expressed as a name/string)

>>>>>>> 3dafb933
        """
        if 'rms' not in final_fit.keys():
            msgs.warn("No wavelength solution available")
            return
        elif final_fit['rms'] < rmstol:
            ans = ''
            while ans != 'y' and ans != 'n':
                ans = input("Would you like to store this wavelength solution in the archive? (y/n): ")
            if ans == 'y':
                outroot = templates.pypeit_identify_record(final_fit, binspec, specname, gratname, dispangl, outdir=master_dir)
                msgs.info("\nYour wavelength solution has been stored here:" + msgs.newline() +
                          os.path.join(master_dir, outroot) + msgs.newline() + msgs.newline() +
                          "If you would like to move this to the PypeIt database, please move this file into the directory:" +
                          msgs.newline() + templates.outpath + msgs.newline() + msgs.newline() +
                          "Please consider sending your solution to the PypeIt team!" + msgs.newline())
        else:
            print("Final fit RMS: {0:0.3f} is larger than the allowed tolerance: {1:0.3f}".format(final_fit['rms'], rmstol))
            print("Set the variable --rmstol on the command line to allow a more flexible RMS tolerance")
            ans = ''
            while ans != 'y' and ans != 'n':
                ans = input("Would you like to store the line IDs? (y/n): ")
            if ans == 'y':
                self.save_IDs()
        ans = ''
        while ans != 'y' and ans != 'n':
            ans = input("Would you like to store a JSON file of the final fit (developers only)? (y/n): ")
        if ans == 'y':
            outdict = dict()
            outdict[self._spatid] = copy.deepcopy(final_fit)
            jdict = ltu.jsonify(outdict)
            outname = 'waveids.json'
            ltu.savejson(outname, jdict, easy_to_read=True, overwrite=True)
            msgs.info("Wrote: {:s}".format(outname))

    def button_press_callback(self, event):
        """What to do when the mouse button is pressed

        Args:
            event (Event): Matplotlib event instance containing information about the event
        """
        if event.inaxes is None:
            return
        if self.canvas.toolbar.mode != "":
            return
        if event.button == 1:
            self._addsub = 1
        elif event.button == 3:
            self._addsub = 0
        if event.inaxes == self.axes["main"]:
            self._msedown = True
        axisID = self.get_axisID(event)
        self._start = self.get_ind_under_point(event)
        self._startdata = event.xdata
        self._oldghostscl = self._ghostparam[1]

    def motion_notify_event(self, event):
        if event.inaxes is None:
            return
        self._middata = event.xdata
        if self._ghostmode and self._msedown:
            self.update_ghosts()
            # Now plot
            trans = mtransforms.blended_transform_factory(self.axes['main'].transData, self.axes['main'].transAxes)
            self.canvas.restore_region(self.background)
            self.draw_fitregions(trans)
            # Now replot everything
            self.replot()

    def button_release_callback(self, event):
        """What to do when the mouse button is released

        Args:
            event (Event): Matplotlib event instance containing information about the event

        Returns:
            None
        """
        self._msedown = False
        if event.inaxes is None:
            return
        if event.inaxes == self.axes['info']:
            if (event.xdata > 0.8) and (event.xdata < 0.9):
                answer = "y"
            elif event.xdata >= 0.9:
                answer = "n"
            else:
                return
            self.operations(answer, -1)
            self.update_infobox(default=True)
            return
        elif self._respreq[0]:
            # The user is trying to do something before they have responded to a question
            return
        if self.canvas.toolbar.mode != "":
            return
        # Draw an actor
        axisID = self.get_axisID(event)
        if axisID is not None:
            if axisID <= 2:
                self._end = self.get_ind_under_point(event)
                if self._end == self._start:
                    # The mouse button was pressed (not dragged)
                    self.operations('m', axisID, event)
                elif self._end != self._start:
                    # The mouse button was dragged
                    if axisID == 0:
<<<<<<< HEAD
                        if self._ghostmode:
                            pass
                        else:
=======
                        if not self._ghostmode:
>>>>>>> 3dafb933
                            if self._start > self._end:
                                tmp = self._start
                                self._start = self._end
                                self._end = tmp
                            self.update_regions()
        # Now plot
        trans = mtransforms.blended_transform_factory(self.axes['main'].transData, self.axes['main'].transAxes)
        self.canvas.restore_region(self.background)
        self.draw_fitregions(trans)
        # Now replot everything
        self.replot()

    def key_press_callback(self, event):
        """What to do when a key is pressed

        Args:
            event (Event): Matplotlib event instance containing information about the event

        Returns:
            None
        """
        # Check that the event is in an axis...
        if not event.inaxes:
            return
        # ... but not the information box!
        if event.inaxes == self.axes['info']:
            return
        axisID = self.get_axisID(event)
        self.operations(event.key, axisID, event)

    def operations(self, key, axisID, event):
        """Canvas operations

        Args:
            key (str): Which key has been pressed
            axisID (int): The index of the axis where the key has been pressed (see get_axisID)
        """
        # Check if the user really wants to quit
        if key == 'q' and self._qconf:
            if self._changes:
                self.update_infobox(message="WARNING: There are unsaved changes!!\nPress q again to exit", yesno=False)
                self._qconf = True
            else:
                msgs.bug("Need to change this to kill and return the results to PypeIt")
                plt.close()
        elif self._qconf:
            self.update_infobox(default=True)
            self._qconf = False

        # Manage responses from questions posed to the user.
        if self._respreq[0]:
            if key != "y" and key != "n":
                return
            else:
                # Switch off the required response
                self._respreq[0] = False
                # Deal with the response
                if self._respreq[1] == "write":
                    # First remove the old file, and save the new one
                    msgs.work("Not implemented yet!")
                    self.write()
                else:
                    return
            # Reset the info box
            self.update_infobox(default=True)
            return

        if key == '?':
            self.print_help()
        elif key == 'left':
            widx = self._slideval - 1
            if widx < 0:
                widx = self._lines.size-1
            self.linelist_update(widx)
        elif key == 'right':
            widx = self._slideval + 1
            if widx >= self._lines.size:
                widx = 0
            self.linelist_update(widx)
        elif key == 'a':
            if self._fitdict['coeff'] is not None:
                self.auto_id()
            else:
                msgs.info("You must identify a few lines first")
        elif key == 'c':
            wclr = np.where((self._lineflg == 2) | (self._lineflg == 3))
            self._lineflg[wclr] = 0
            self.replot()
        elif key == 'd':
            self._lineflg *= 0
            self._lineids *= 0.0
            self._fitdict['coeff'] = None
            self.replot()
        elif key == 'f':
            self.fitsol_fit()
            self.replot()
        elif key == 'l':
            self.load_IDs()
        elif key == 'm':
            self._end = self.get_ind_under_point(event)
            self._detns_idx = self.get_detns()
            # Estimate the wavelength, if a solution is available
            if self._fitdict['coeff'] is not None:
                # Find closest line
                waveest = self.fitsol_value(idx=self._detns_idx)
                widx = np.argmin(np.abs(waveest - self._lines))
                self.linelist_update(widx)
                self._slidell.set_val(self._slideval)
                # Print to the information panel
                self.update_infobox(message="Pixel position = {0:.1f}  Estimated wavelength = {1:.3f}".format(
                    self._detns[self._detns_idx], waveest), yesno=False)
            self.replot()
        elif key == 'q':
            if self._changes:
                self.update_infobox(message="WARNING: There are unsaved changes!!\nPress q again to exit", yesno=False)
                self._qconf = True
            else:
                plt.close()
        elif key == 'r':
            if self._detns_idx == -1:
                msgs.info("You must select a line first")
            elif self._fitr is None:
                msgs.info("You must select a fitting region first")
            else:
                msgs.work("Feature not yet implemented")
        elif key == 's':
            self.save_IDs()
        elif key == 'w':
            self.toggle_wavepix(toggled=True)
            self.replot()
        elif key == 'z':
            self.delete_line_id()
            self.operations('f', axisID, event)
        elif key == '+':
            if self._fitdict["polyorder"] < 10:
                self._fitdict["polyorder"] += 1
                self.update_infobox(message="Polynomial order = {0:d}".format(self._fitdict["polyorder"]), yesno=False)
                self.fitsol_fit()
                self.replot()
            else:
                self.update_infobox(message="Polynomial order must be <= 10", yesno=False)
        elif key == '-':
            if self._fitdict["polyorder"] > 1:
                self._fitdict["polyorder"] -= 1
                self.update_infobox(message="Polynomial order = {0:d}".format(self._fitdict["polyorder"]), yesno=False)
                self.fitsol_fit()
                self.replot()
            else:
                self.update_infobox(message="Polynomial order must be >= 1", yesno=False)
        elif key == 'g':
            if self._wavepix == 0:
                self._ghostmode = not self._ghostmode
                self.replot()
            else:
                self.update_infobox(message="To enable ghost mode, you need to identify some lines.\nYou also need to set wavelength as the x-axis scale", yesno=False)
        elif key == 'h':
            self._ghostparam = [0.0, 1.0]
            self.replot()
        self.canvas.draw()

    def auto_id(self):
        """Automatically assign lines based on a few lines identified by the user

        Using the current line IDs and approximate wavelength solution,
        automatically assign a wavelength to all line detections.
        """

        # If the IDs are within an acceptable tolerance, flag them as such
        wave_est = utils.func_val(self._fitdict['fitc'],
                                  self._detns / self._fitdict['xnorm'],
                                  self._fitdict["function"],
                                  minx=self._fitdict['fmin'],
                                  maxx=self._fitdict['fmax'])
        for wav in range(wave_est.size):
            if self._lineflg[wav] == 1:
                # User has manually identified this line already
                continue
            pixdiff = np.abs(wave_est[wav]-self._lines)
            amin = np.argmin(pixdiff)
            pxtst = pixdiff[amin]/self._fitdict['cen_disp']
            self._lineids[wav] = self._lines[amin]
            if pxtst < 0.1:
                # Acceptable
                self._lineflg[wav] = 2
            else:
                # Unacceptable
                self._lineflg[wav] = 3
        # Now that we've automatically identified lines, update the canvas
        self.replot()

    def delete_line_id(self):
        """Remove an incorrect line ID
        """
        rmid = self.get_detns()
        self._lineids[rmid] = 0.0
        self._lineflg[rmid] = 0

    def fitsol_value(self, xfit=None, idx=None):
        """Calculate the wavelength at a pixel

        Parameters
        ----------

        xfit : ndarray, float
            Pixel values that the user wishes to evaluate the wavelength
        idx : ndarray, int
            Index of the arc line detections that the user wishes to evaluate the wavelength

        Returns
        -------

        disp : The wavelength (Angstroms) of the requested pixels
        """
        if xfit is None:
            xfit = self._detns
        if self._fitdict['coeff'] is not None:
            if idx is None:
                return np.polyval(self._fitdict["coeff"], xfit / self._fitdict["scale"])
            else:
                return np.polyval(self._fitdict["coeff"], xfit[idx] / self._fitdict["scale"])
        else:
            msgs.bug("Cannot predict wavelength value - no fit has been performed")
            return None

    def fitsol_deriv(self, xfit=None, idx=None):
        """Calculate the dispersion as a function of wavelength

        Args:
            xfit (ndarray, float): Pixel values that the user wishes to evaluate the wavelength
            idx (int): Index of the arc line detections that the user wishes to evaluate the wavelength

        Returns:
            disp (ndarray, float, None): The dispersion (Angstroms/pixel) as a function of wavelength
        """
        if xfit is None:
            xfit = self._detns
        if self._fitdict['coeff'] is not None:
            cder = np.polyder(self._fitdict["coeff"])
            if idx is None:
                return np.polyval(cder, xfit / self._fitdict["scale"]) / self._fitdict["scale"]
            else:
                return np.polyval(cder, xfit[idx] / self._fitdict["scale"]) / self._fitdict["scale"]
        else:
            msgs.bug("Cannot predict wavelength value - no fit has been performed")
            return None

    def fitsol_fit(self):
        """Perform a fit to the line identifications
        """
        # Calculate the dispersion
        # disp = (ids[-1] - ids[0]) / (tcent[idx_str[-1]] - tcent[idx_str[0]])
        # final_fit = fitting.iterative_fitting(censpec, tcent, idx_str, ids,
        #                                       llist, disp, verbose=False,
        #                                       n_first=2, n_final=self._fitdict["polyorder"])
        ord = self._fitdict["polyorder"]
        gd_det = np.where((self._lineflg == 1) | (self._lineflg == 2))  # Use the user IDs or acceptable auto IDs only!
        # Check if there are enough points to perform a fit
        if gd_det[0].size < ord+1:
            msg = "Polynomial order must be >= number of line IDs\n" +\
                  "Polynomial order = {0:d}, Number of line IDs = {1:d}".format(ord, gd_det[0].size)
            self.update_infobox(message=msg, yesno=False)
        else:
            # Start by performing a basic fit
            xpix = self._detns[gd_det] / self._fitdict["scale"]
            ylam = self._lineids[gd_det]
            self._fitdict["coeff"] = np.polyfit(xpix, ylam, ord)
            bdisp = self.fitsol_deriv(self.specdata.size / (2*self._fitdict["scale"]))  # Angstroms/pixel at the centre of the spectrum
            # Then try a detailed fit
            try:
                final_fit = wv_fitting.iterative_fitting(self.specdata, self._detns, gd_det[0],
                                                      self._lineids[gd_det[0]], self._line_lists, bdisp,
                                                      verbose=False, n_first=min(2, self._fitdict["polyorder"]),
                                                      match_toler=self.par['match_toler'],
                                                      func=self.par['func'], input_only=True,
                                                      n_final=self._fitdict["polyorder"],
                                                      sigrej_first=self.par['sigrej_first'],
                                                      sigrej_final=self.par['sigrej_final'])
                # Update the fitdict
                for key in final_fit:
                    self._fitdict[key] = final_fit[key]

            except TypeError:
                # Just stick use the basic fit
                self._fitdict["fitc"] = None

    def update_infobox(self, message="Press '?' to list the available options",
                       yesno=True, default=False):
        """Send a new message to the information window at the top of the canvas

        Args:
            message (str): Message to be displayed
        """
        self.axes['info'].clear()
        if default:
            self.axes['info'].text(0.5, 0.5, "Press '?' to list the available options", transform=self.axes['info'].transAxes,
                          horizontalalignment='center', verticalalignment='center')
            self.canvas.draw()
            return
        # Display the message
        self.axes['info'].text(0.5, 0.5, message, transform=self.axes['info'].transAxes,
                      horizontalalignment='center', verticalalignment='center')
        if yesno:
            self.axes['info'].fill_between([0.8, 0.9], 0, 1, facecolor='green', alpha=0.5, transform=self.axes['info'].transAxes)
            self.axes['info'].fill_between([0.9, 1.0], 0, 1, facecolor='red', alpha=0.5, transform=self.axes['info'].transAxes)
            self.axes['info'].text(0.85, 0.5, "YES", transform=self.axes['info'].transAxes,
                          horizontalalignment='center', verticalalignment='center')
            self.axes['info'].text(0.95, 0.5, "NO", transform=self.axes['info'].transAxes,
                          horizontalalignment='center', verticalalignment='center')
        self.axes['info'].set_xlim((0, 1))
        self.axes['info'].set_ylim((0, 1))
        self.canvas.draw()

    def update_line_id(self):
        """Find the nearest wavelength in the linelist
        """
        if self._detns_idx != -1:
            self._lineids[self._detns_idx] = self._lines[self._slideval]
            self._lineflg[self._detns_idx] = 1

    def update_regions(self):
        """Update the regions used to fit Gaussian
        """
        self._fitregions[self._start:self._end] = self._addsub

    def update_ghosts(self):
        """Update the ghosts
        """
        if self._addsub == 0:  # RMB
            # Stretching factor
            xmn, xmx = self.axes['main'].get_xlim()
            self._ghostparam[1] = self._oldghostscl*(1.0 + (self._middata - self._startdata) / (xmx - xmn))
        else:  # LMB
            if self._wavepix == 0:
                # Plotting wavelength
                self._ghostparam[0] = self._middata - self._startdata
            elif self._fitdict['fitc'] is not None:
                # Plotting pixels and have a wavelength solution
                xnorm = self._fitdict['xnorm']

                # Calculate the estimated wavelength of the detections
                specy = utils.func_val(self._fitdict['fitc'],
                                       np.array([self._startdata, self._middata]) / xnorm,
                                       self._fitdict["function"],
                                       minx=self._fitdict['fmin'],
                                       maxx=self._fitdict['fmax'])
                self._ghostparam[0] = specy[1] - specy[0]
            else:
                # Plotting pixels, but don't have a wavelength solution
                scale = (np.max(self._lines) - np.min(self._lines))/self.specx.size # Angstroms per pixel
                self._ghostparam[0] = (self._middata - self._startdata) * scale # Calculate the shift in Angstroms
            # grad_orig = self.specx.size / (np.max(self._lines) - np.min(self._lines))
            # plotx = self._ghostparam[1] * grad_orig * (self._lines - np.min(self._lines) + self._ghostparam[0])

    def load_IDs(self, wv_calib=None, fname='waveid.ascii'):
        """Load line IDs
        """
        if wv_calib is not None:
            for ii in range(wv_calib['pixel_fit'].size):
                idx = np.argmin(np.abs(self._detns-wv_calib['pixel_fit'][ii]))
                self._lineids[idx] = wv_calib['wave_fit'][ii]
                self._lineflg[idx] = int(wv_calib['mask'][ii])
            self._fitdict['polyorder'] = len(wv_calib['fitc'])-1
            msgs.info("Loaded line IDs")
        elif os.path.exists(fname):
            data = ascii_io.read(fname, format='fixed_width')
            self._detns = data['pixel']
            self._lineids = data['wavelength']
            self._lineflg = data['flag']
            msgs.info("Loaded line IDs:" + msgs.newline() + fname)
            self.update_infobox(message="Loaded line IDs: {0:s}".format(fname), yesno=False)
        else:
            self.update_infobox(message="Could not find line IDs: {0:s}".format(fname), yesno=False)

    def save_IDs(self, fname='waveid.ascii'):
        """Save the current IDs
        """
        meta = dict(comments=["flags:",
                              "   0 = wavelength has not been assigned to this detection",
                              "   1 = user has assigned wavelength to this detection",
                              "   2 = detection has been automatically assigned",
                              "   3 = automatically assigned wavelength was rejected"])
        data = Table({'pixel' : self._detns,
                      'wavelength' : self._lineids,
                      'flag' : self._lineflg},
                     names=['pixel', 'wavelength', 'flag'],
                     meta=meta)
        ascii_io.write(data, fname, format='fixed_width')
        msgs.info("Line IDs saved as:" + msgs.newline() + fname)
        self.update_infobox(message="Line IDs saved as: {0:s}".format(fname), yesno=False)<|MERGE_RESOLUTION|>--- conflicted
+++ resolved
@@ -13,11 +13,7 @@
 from IPython import embed
 
 from pypeit.par import pypeitpar
-<<<<<<< HEAD
 from pypeit.core.wavecal import wv_fitting, waveio, wvutils, templates
-=======
-from pypeit.core.wavecal import fitting, waveio, wvutils, templates
->>>>>>> 3dafb933
 from pypeit import utils, msgs
 from astropy.io import ascii as ascii_io
 from astropy.table import Table
@@ -387,12 +383,8 @@
                 i.remove()
             except TypeError:
                 i[0].remove()
-<<<<<<< HEAD
-        for i in self.gsttexts: i.remove()
-=======
         for i in self.gsttexts:
             i.remove()
->>>>>>> 3dafb933
         self.gstlines = []
         self.gsttexts = []
         # Must have ghost mode on, plotting in wavelength, and have an estimated wavelength solution
@@ -616,11 +608,7 @@
             bdisp = self.fitsol_deriv(self.specdata.size/2) # Angstroms/pixel at the centre of the spectrum
             try:
                 #n_final = wvutils.parse_param(self.par, 'n_final', self._slit)
-<<<<<<< HEAD
                 final_fit = wv_fitting.iterative_fitting(self.specdata, self._detns, gd_det,
-=======
-                final_fit = fitting.iterative_fitting(self.specdata, self._detns, gd_det,
->>>>>>> 3dafb933
                                                       self._lineids[gd_det], self._line_lists, bdisp,
                                                       verbose=False, n_first=self._fitdict["polyorder"],
                                                       match_toler=self.par['match_toler'],
@@ -638,23 +626,6 @@
                        specname="SPECNAME", gratname="UNKNOWN", dispangl="UNKNOWN"):
         """Check if the user wants to store this solution in the reid arxiv
 
-<<<<<<< HEAD
-        Args:
-            final_fit : dict
-                Dict of wavelength calibration solutions (see self.get_results())
-            master_dir : str
-                Master directory
-            binspec : int
-                Spectral binning
-            rmstol : float
-                RMS tolerance allowed for the wavelength solution to be stored in the archive
-            specname : str
-                Spectrograph name
-            gratname : str
-                Grating name
-            dispangl : str
-                Dispersor Angle (expressed as a name/string)
-=======
         Parameters
         ----------
 
@@ -673,7 +644,6 @@
         dispangl : str
             Dispersor Angle (expressed as a name/string)
 
->>>>>>> 3dafb933
         """
         if 'rms' not in final_fit.keys():
             msgs.warn("No wavelength solution available")
@@ -780,13 +750,7 @@
                 elif self._end != self._start:
                     # The mouse button was dragged
                     if axisID == 0:
-<<<<<<< HEAD
-                        if self._ghostmode:
-                            pass
-                        else:
-=======
                         if not self._ghostmode:
->>>>>>> 3dafb933
                             if self._start > self._end:
                                 tmp = self._start
                                 self._start = self._end
