"""
Module for performing two-dimensional coaddition of spectra.

.. include common links, assuming primary doc root is up one directory
.. include:: ../include/links.rst
"""
from pathlib import Path
import os
import copy

from IPython import embed

import numpy as np
from scipy import ndimage
from matplotlib import pyplot as plt
from astropy.table import Table, vstack
from astropy.io import fits

from pypeit import msgs
from pypeit import io
from pypeit import utils
from pypeit import specobjs
from pypeit import slittrace
from pypeit import extraction
from pypeit import find_objects
from pypeit.images import pypeitimage
from pypeit.core import findobj_skymask
from pypeit.core.wavecal import wvutils
from pypeit.core import coadd
from pypeit.core import parse 
from pypeit import spec2dobj
from pypeit.core.moment import moment1d
from pypeit.manual_extract import ManualExtractionObj

#TODO We should decide which parameters go in through the parset 
# and which parameters are passed in to the method as arguments
class CoAdd2D:

    """
    Main routine to run the extraction for 2d coadds.

    Algorithm steps are as follows:
        - Fill this in.

    This performs 2d coadd specific tasks, and then also performs some
    of the tasks analogous to the pypeit.extract_one method. Docs coming
    soon....
    """
    # Superclass factory method generates the subclass instance
    @classmethod
    def get_instance(cls, spec2dfiles, spectrograph, par, det=1, offsets=None, weights='auto',
                     only_slits=None, exclude_slits=None,
                     spec_samp_fact=1.0, spat_samp_fact=1.0,
                     sn_smooth_npix=None, bkg_redux=False, find_negative=False, show=False,
                     show_peaks=False, debug_offsets=False, debug=False):
        """
        Instantiate the subclass appropriate for the provided spectrograph.

        The class to instantiate must match the ``pypeline``
        attribute of the provided ``spectrograph``, and must be a
        subclass of :class:`CoAdd2D`; see the parent class
        instantiation for parameter descriptions.

        Returns:
            :class:`CoAdd2D`: One of the subclasses with
            :class:`CoAdd2D` as its base.
        """

        return next(c for c in cls.__subclasses__()
                    if c.__name__ == (spectrograph.pypeline + 'CoAdd2D'))(
                        spec2dfiles, spectrograph, par, det=det, offsets=offsets, weights=weights,
                        only_slits=only_slits, exclude_slits=exclude_slits,
                        spec_samp_fact=spec_samp_fact, spat_samp_fact=spat_samp_fact,
                        sn_smooth_npix=sn_smooth_npix, bkg_redux=bkg_redux, find_negative=find_negative,
                        show=show, show_peaks=show_peaks, debug_offsets=debug_offsets, debug=debug)

    def __init__(self, spec2d, spectrograph, par, det=1, offsets=None, weights='auto',
                 only_slits=None, exclude_slits=None, spec_samp_fact=1.0, spat_samp_fact=1.0,
                 sn_smooth_npix=None, bkg_redux=False, find_negative=False, show=False,
                 show_peaks=False, debug_offsets=False, debug=False):
        """

        Args:
            spec2d_files (:obj:`list`):
                List of spec2d files or a list of
                :class:`~pypeit.spec2dobj.Spec2dObj` objects.
            spectrograph (:class:`~pypeit.spectrographs.spectrograph.Spectrograph`):
                The instrument used to collect the data to be reduced.
            par (:class:`~pypeit.par.parset.ParSet`):
                Processing parameters.
            det (:obj:`int`, :obj:`tuple`, optional):
                The 1-indexed detector number(s) to process.  If a tuple, it
                must include detectors viable as a mosaic for the provided
                spectrograph; see
                :func:`~pypeit.spectrographs.spectrograph.Spectrograph.allowed_mosaics`.
            offsets (`numpy.ndarray`_ or string, optional):
                Spatial offsets to be applied to each image before coadding.
                Here are the possible usage cases:

                    #. If ``offsets = 'auto'``, auto-compute offsets from brightest
                       object (if exists)

                    #. If ``offsets`` is something other than ``'auto'``, such
                       as a list, these are the offsets applied to each image.


                    #. (*for MultiSlit only*) If ``offsets =
                       'maskdef_offsets'``, use ``maskdef_offset`` saved by the
                       :class:`~pypeit.slittrace.SlitTraceSet`

                    #. (*for MultiSlit only*) If ``offsets = 'header'``, use the
                       dither offsets recorded in the header

            weights (:obj:`str`, :obj:`list`, `numpy.ndarray`_):
                Mode for the weights used to coadd images.  Options are:

                    #. ``'auto'``: If brightest object exists, auto-compute the
                       weights, otherwise use uniform weights.  ``'auto'`` is
                       not allowed if offsets are input.

                    #. ``'uniform'``: If brightest object exists, auto-compute
                       the weights, otherwise use uniform weights.

                    #. :obj:`list`, `numpy.ndarray`_:  This provides a set of
                       ``nexp`` weights to use for each exposure.

            only_slits (:obj:`list`, optional):
                List of slits to coadd. It must be `slitord_id`.
            exclude_slits (:obj:`list`, optional):
                List of slits to exclude from coaddition. It must be `slitord_id`.
            spec_samp_fact (:obj:`float`, optional):
                Make the wavelength grid sampling finer (``spec_samp_fact`` less
                than 1.0) or coarser (``spec_samp_fact`` greater than 1.0) by
                this sampling factor. This basically multiples the 'native'
                spectral pixel size by ``spec_samp_fact``, i.e. the units of
                ``spec_samp_fact`` are pixels.
            spat_samp_fact (:obj:`float`, optional):
                Make the spatial sampling finer (``spat_samp_fact`` less
                than 1.0) or coarser (``spat_samp_fact`` greather than 1.0) by
                this sampling factor. This basically multiples the 'native'
                spatial pixel size by ``spat_samp_fact``, i.e. the units of
                ``spat_samp_fact`` are pixels.
            sn_smooth_npix (:obj:`int`, optional):
                Number of pixels to median filter by when computing S/N used to
                decide how to scale and weight spectra. If set to None, the code
                will simply take 10% of the image size in the spectral
                direction.  TODO: for truncated echelle orders we should be
                doing something more intelligent.
            bkg_redux (:obj:`bool`, optional):
                If True, the sciImg has been subtracted by
                a background image (e.g. standard treatment in the IR)
                This parameter is passed to pypeit.reduce for determining the reduction steps.
            find_negative (:obj:`bool`, optional):
                Do the images have negative trace as would be generated by
                differencing two science frames? This parameter is passed to
                pypeit.reduce for determining the reduction steps. If True, then
                find and mask negative object traces.
            show (:obj:`bool`, optional):
                Show results in ginga
            show_peaks (:obj:`bool`, optional):
                Plot the QA for the object finding algorithm peak finding to the
                screen.
            debug_offset (:obj:`bool`, optional):
                Plot QA for debugging the automatic determination of offsets to
                the screen.
            debug (:obj:`bool`, optional):
                Show QA for debugging.

        """

        # Use Cases:
        # offsets
        #    1) offsets = 'auto' -- auto compute offsets from brightest object (if exists)
        #    2) offsets not 'auto' (i.e. a list) - use them
        #    -------------- only for Multislit --------------
        #    3) offsets = 'maskdef_offsets' - use `maskdef_offset` saved in SlitTraceSet
        #    4) offsets = 'header' - use the dither offsets recorded in the header
        # ===============================================================================
        # weights
        #    1) weights = 'auto' -- if brightest object exists auto compute weights,
        #                           otherwise use uniform weights
        #    2) weights = 'uniform' -- use uniform weights
        #    3) weights is a list - use them

        self.spec2d = spec2d
        self.spectrograph = spectrograph
        self.par = par

        # This can be a single integer for a single detector or a tuple for
        # multiple detectors placed in a mosaic.
        self.det = det

        # This is the string name of the detector or mosaic used when saving the
        # processed data to PypeIt's main output files
        self.detname = self.spectrograph.get_det_name(self.det)

        self.weights = weights
        self.spec_samp_fact = spec_samp_fact
        self.spat_samp_fact = spat_samp_fact
        self.bkg_redux = bkg_redux
        self.find_negative = find_negative
        self.show = show
        self.show_peaks = show_peaks
        self.debug_offsets = debug_offsets
        self.debug = debug
        self.offsets = None
        self.stack_dict = None
        self.pseudo_dict = None

        self.objid_bri = None
        self.spat_pixpos_bri = None
        self.slitidx_bri = None
        self.snr_bar_bri = None
        self.use_weights = None # This is a list of length self.nexp that is assigned by the compute_weights method
        self.wave_grid = None
        self.good_slits = None
        self.maskdef_offset = None

        # Load the stack_dict
        self.stack_dict = self.load_coadd2d_stacks(self.spec2d)
        self.pypeline = self.spectrograph.pypeline

        self.nexp = len(self.spec2d)

        # Check that there are the same number of slits on every exposure
        nslits_list = [slits.nslits for slits in self.stack_dict['slits_list']]
        if not len(set(nslits_list)) == 1:
            msgs.error('Not all of your exposures have the same number of slits. Check your inputs')
        # This is the number of slits of the single (un-coadded) frames
        self.nslits_single = nslits_list[0]

        # Check that nspec is the same for all the exposures
        self.nspec_array = np.array([slits.nspec for slits in self.stack_dict['slits_list']])
        self.nspec_max = self.nspec_array.max()

        # Check that binning is the same for all the exposures
        binspec_list = [slits.binspec for slits in self.stack_dict['slits_list']]
        binspat_list = [slits.binspat for slits in self.stack_dict['slits_list']]
        if not len(set(binspec_list)) == 1:
            msgs.error('Not all of your exposures have the same spectral binning. Check your inputs')
        if not len(set(binspat_list)) == 1:
            msgs.error('Not all of your exposures have the same spatial binning. Check your inputs')
        self.binning = np.array([self.stack_dict['slits_list'][0].binspec,
                                 self.stack_dict['slits_list'][0].binspat])

        self.spat_ids = self.stack_dict['slits_list'][0].spat_id

        # If smoothing is not input, smooth by 10% of the maximum spectral dimension
        self.sn_smooth_npix = sn_smooth_npix if sn_smooth_npix is not None else 0.1*self.nspec_max

        # coadded frame parameters

        # get slit index that indicates which slits are good for coadding
        self.good_slits = self.good_slitindx(only_slits=only_slits, exclude_slits=exclude_slits)
        # get the number of slits that are going to be coadded
        self.nslits_coadded = self.good_slits.size

        # effective exposure time
        self.exptime_coadd = self.stack_dict['exptime_coadd']

    @staticmethod
    def default_par(spectrograph, inp_cfg=None, det=None, only_slits=None, exclude_slits=None):
        """
        Get the default 2D coadding parameters.

        Args:
            spectrograph (:obj:`str`):
                The PypeIt-specific name of the spectrograph used to collect the
                data.
            inp_cfg (:obj:`dict`, optional):
                An existing set of parameters to add to.
            det (:obj:`list`, :obj:`str`, :obj:`tuple`, optional):
                Limit the coadding to this (set of) detector(s)/detector mosaic(s)
            only_slits (:obj:`list`, :obj:`str`, optional):
                Limit the coadding to this (set of) slit(s). Only_slits and exclude_slits
                are mutually exclusive. If both are set, only_slits takes precedence.
            exclude_slits (:obj:`list`, :obj:`str`, optional):
                Exclude this (set of) slit(s) from the coadding. Only_slits and exclude_slits
                are mutually exclusive. If both are set, only_slits takes precedence.

        Returns:
            :obj:`dict`: The default set of parameters.
        """
        cfg = dict(rdx=dict(spectrograph=spectrograph))
        if inp_cfg is not None:
            cfg = utils.recursive_update(cfg, dict(inp_cfg))
        if only_slits is not None and det is not None:
            msgs.warn('only_slits and det are mutually exclusive. Ignoring det.')
            _det = None
        else:
            _det = det

        if det is not None:
            cfg['rdx']['detnum'] = _det

        if only_slits is not None and exclude_slits is not None:
            msgs.warn('only_slits and exclude_slits are mutually exclusive. Ignoring exclude_slits.')
            _exclude_slits = None
        else:
            _exclude_slits = exclude_slits

        if only_slits is not None:
            utils.add_sub_dict(cfg, 'coadd2d')
            cfg['coadd2d']['only_slits'] = only_slits
        if _exclude_slits is not None:
            utils.add_sub_dict(cfg, 'coadd2d')
            cfg['coadd2d']['exclude_slits'] = _exclude_slits
        # TODO: Heliocentric for coadd2d needs to be thought through. Currently
        # turning it off.
        utils.add_sub_dict(cfg, 'calibrations')
        utils.add_sub_dict(cfg['calibrations'], 'wavelengths')
        cfg['calibrations']['wavelengths']['refframe'] = 'observed'
        # TODO: Flexure correction for coadd2d needs to be thought through.
        # Currently turning it off.
        utils.add_sub_dict(cfg, 'flexure')
        cfg['flexure']['spec_method'] = 'skip'
        # TODO: This is currently the default for 2d coadds, but we need a way
        # to toggle it on/off
        utils.add_sub_dict(cfg, 'reduce')
        utils.add_sub_dict(cfg['reduce'], 'findobj')
        cfg['reduce']['findobj']['skip_skysub'] = True

        return cfg

    @staticmethod
    def default_basename(spec2d_files):
        """
        Construct the base name of the output spec2d file produced by coadding.

        Args:
            spec2d_files (:obj:`list`):
                The list of PypeIt spec2d files to be coadded.

        Returns:
            :obj:`str`: The root base name for the output coadd2d spec2d file.
        """
        # Get the output basename
        frsthdr = fits.getheader(spec2d_files[0])
        lasthdr = fits.getheader(spec2d_files[-1])
        if 'FILENAME' not in frsthdr:
            msgs.error(f'Missing FILENAME keyword in {spec2d_files[0]}.  Set the basename '
                        'using the command-line option.')
        if 'FILENAME' not in lasthdr:
            msgs.error(f'Missing FILENAME keyword in {spec2d_files[-1]}.  Set the basename '
                        'using the command-line option.')
        if 'TARGET' not in frsthdr:
            msgs.error(f'Missing TARGET keyword in {spec2d_files[0]}.  Set the basename '
                        'using the command-line option.')
        return f"{io.remove_suffix(frsthdr['FILENAME'])}-" \
                f"{io.remove_suffix(lasthdr['FILENAME'])}-{frsthdr['TARGET']}"

    @staticmethod
    def output_paths(spec2d_files, par, coadd_dir=None):
        """
        Construct the names and ensure the existence of the science and QA output directories.

        Args:
            spec2d_files (:obj:`list`):
                The list of PypeIt spec2d files to be coadded.  The top-level
                directory for the coadd2d output directories is assumed to be
                same as used by the basic reductions.  For example, if one of
                the spec2d files is
                ``/path/to/reductions/Science/spec2d_file.fits``, the parent
                directory for the coadd2d directories is
                ``/path/to/reductions/``.
            par (:class:`~pypeit.par.pypeitpar.PypeItPar`):
                Full set of parameters.  The only used parameters are
                ``par['rdx']['scidir']`` and ``par['rdx']['qadir']``.  WARNING:
                This also *alters* the value of ``par['rdx']['qadir']``!!
            coadd_dir (:obj:`str`, optional):
                Path to the directory to use for the coadd2d output.
                If None, the parent of the science directory is used.

        Returns:
            :obj:`tuple`: Two strings with the names of (1) the science output
            directory and (2) the QA output directory.  The function also
            creates both directories if they do not exist.
        """
        # Science output directory
        if coadd_dir is not None:
            pypeit_scidir = Path(coadd_dir).absolute() / 'Science'
        else:
            pypeit_scidir = Path(spec2d_files[0]).parent
        coadd_scidir = pypeit_scidir.parent / f"{par['rdx']['scidir']}_coadd"
        if not coadd_scidir.exists():
            coadd_scidir.mkdir(parents=True)
        # QA directory
        par['rdx']['qadir'] += '_coadd'
        qa_path = pypeit_scidir.parent / par['rdx']['qadir'] / 'PNGs'
        if not qa_path.exists():
            qa_path.mkdir(parents=True)
        return str(coadd_scidir), str(qa_path)

    def good_slitindx(self, only_slits=None, exclude_slits=None):
        """
        This provides an array of index of slits in the un-coadded frames that are considered good for 2d coadding.
        A bitmask common to all the un-coadded frames is used to determine which slits are good. Also,
        If the `only_slits` parameter is provided only those slits are considered good for 2d coadding.

        Args:
            only_slits (:obj:`list`, optional):
                List of slits to combine. It must be `slitord_id`.
                Only_slits and exclude_slits are mutually exclusive.
                If both are provided, only_slits takes precedence.
            exclude_slits (:obj:`list`, optional):
                List of slits to exclude. It must be `slitord_id`.
                Only_slits and exclude_slits are mutually exclusive.
                If both are provided, only_slits takes precedence.

        Returns:
            `numpy.ndarray`_: array of index of good slits in the un-coadded frames
        """

        if exclude_slits is not None and only_slits is not None:
            msgs.warn('Both `only_slits` and `exclude_slits` are provided. They are mutually exclusive. '
                      'Using `only_slits` and ignoring `exclude_slits`')
            _exclude_slits = None
        else:
            _exclude_slits = exclude_slits

        # This creates a unified bpm common to all frames
        slits0 = self.stack_dict['slits_list'][0]
        # bpm for the first frame

        reduce_bpm = slits0.bitmask.flagged(slits0.mask,
                                            and_not=slits0.bitmask.exclude_for_reducing)
        for i in range(1, self.nexp):
            # update bpm with the info from the other frames
            slits = self.stack_dict['slits_list'][i]
            reduce_bpm |= slits.bitmask.flagged(slits.mask,
                                                and_not=slits.bitmask.exclude_for_reducing)
        # these are the good slit index according to the bpm mask
        good_slitindx = np.where(np.logical_not(reduce_bpm))[0]

        # If we want to coadd all the good slits
        if only_slits is None and _exclude_slits is None:
            return good_slitindx

        # If instead we want to coadd only a selected (by the user) number of slits
        if only_slits is not None:
            # these are the `slitord_id` of the slits that we want to coadd
            _only_slits = np.atleast_1d(only_slits)
            # create an array of slit index that are selected by the user and are also good slits
            good_onlyslits = np.array([], dtype=int)
            msgs.info('Coadding only the following slits:')
            for islit in _only_slits:
                if islit not in slits0.slitord_id[good_slitindx]:
                    # Warnings for the slits that are selected by the user but NOT good slits
                    msgs.warn('Slit {} cannot be coadd because masked'.format(islit))
                else:
                    msgs.info(f'Slit {islit}')
                    indx = np.where(slits0.slitord_id[good_slitindx] == islit)[0]
                    good_onlyslits = np.append(good_onlyslits, good_slitindx[indx])
            return good_onlyslits

        # if we want to exclude some slits (selected by the user) from coadding
        # these are the `slitord_id` of the slits that we want to exclude
        _exclude_slits = np.atleast_1d(_exclude_slits)
        # create an array of slit index that are excluded by the user
        exclude_slitindx = np.array([], dtype=int)
        msgs.info('Excluding the following slits:')
        for islit in _exclude_slits:
            if islit in slits0.slitord_id[good_slitindx]:
                msgs.info(f'Slit {islit}')
                exclude_slitindx = np.append(exclude_slitindx,
                                             np.where(slits0.slitord_id[good_slitindx] == islit)[0][0])
        # these are the good slit index excluding the slits that are selected by the user
        return np.delete(good_slitindx, exclude_slitindx)

    def optimal_weights(self, slitorderid, objid, weight_method='auto'):
        """
        Determine optimal weights for 2d coadds. This script grabs the information from SpecObjs list for the
        object with specified slitid and objid and passes to coadd.sn_weights to determine the optimal weights for
        each exposure.

        Parameters
        ----------
        slitorderid : :obj:`int`
            The slit or order id that has the brightest object whose
            S/N will be used to determine the weight for each frame.
        objid : `numpy.ndarray`_
            Array of object indices with shape = (nexp,) of the
            brightest object whose S/N will be used to determine the
            weight for each frame.
        weight_method : `str`, optional
            Weight method to be used in :func:`~pypeit.coadd.sn_weights`.
            Options are ``'auto'``, ``'constant'``, ``'relative'``, or
            ``'ivar'``. The default is ``'auto'``.  Behavior is as follows:

                - ``'auto'``: Use constant weights if rms_sn < 3.0, otherwise
                  use wavelength dependent.

                - ``'constant'``: Constant weights based on rms_sn**2

                - ``'uniform'``: Uniform weighting.

                - ``'wave_dependent'``: Wavelength dependent weights will be
                  used irrespective of the rms_sn ratio. This option will not
                  work well at low S/N ratio although it is useful for objects
                  where only a small fraction of the spectral coverage has high
                  S/N ratio (like high-z quasars).

                - ``'relative'``: Calculate weights by fitting to the ratio of
                  spectra? Note, relative weighting will only work well when
                  there is at least one spectrum with a reasonable S/N, and a
                  continuum.  RJC note - This argument may only be better when
                  the object being used has a strong continuum + emission lines.
                  The reference spectrum is assigned a value of 1 for all
                  wavelengths, and the weights of all other spectra will be
                  determined relative to the reference spectrum. This is
                  particularly useful if you are dealing with highly variable
                  spectra (e.g. emission lines) and require a precision better
                  than ~1 per cent.

                - ``'ivar'``: Use inverse variance weighting. This is not well
                  tested and should probably be deprecated.

        Returns
        -------
        rms_sn : `numpy.ndarray`_
            Array of root-mean-square S/N value for each input spectra. Shape = (nexp,)
        weights : list
            List of  len(nexp) containing the signal-to-noise squared weights to be
            applied to the spectra. This output is aligned with the vector (or
            vectors) provided in waves which is read in by this routine, i.e. it is a
            list of arrays of type `numpy.ndarray`_  with the same shape as those in waves.
        """

        nexp = len(self.stack_dict['specobjs_list'])
        nspec = self.stack_dict['specobjs_list'][0][0].TRACE_SPAT.shape[0]
        # Grab the traces, flux, wavelength and noise for this slit and objid.
        waves, fluxes, ivars, gpms = [], [], [], []

        for iexp, sobjs in enumerate(self.stack_dict['specobjs_list']):
            ithis = sobjs.slitorder_objid_indices(slitorderid, objid[iexp], toler=self.par['coadd2d']['spat_toler'])
            if not np.any(ithis):
                msgs.error('Slit/order or OBJID provided not valid. Optimal weights cannot be determined.')
            # check if OPT_COUNTS is available
            if sobjs[ithis][0].has_opt_ext() and np.any(sobjs[ithis][0].OPT_MASK):
                wave_iexp, flux_iexp, ivar_iexp, gpm_iexp = sobjs[ithis][0].get_opt_ext()
                waves.append(wave_iexp)
                fluxes.append(flux_iexp)
                ivars.append(ivar_iexp)
                gpms.append(gpm_iexp)
            # check if BOX_COUNTS is available
            elif sobjs[ithis][0].has_box_ext() and np.any(sobjs[ithis][0].BOX_MASK):
                wave_iexp, flux_iexp, ivar_iexp, gpm_iexp = sobjs[ithis][0].get_box_ext()
                waves.append(wave_iexp)
                fluxes.append(flux_iexp)
                ivars.append(ivar_iexp)
                gpms.append(gpm_iexp)
                msgs.warn(f'Optimal extraction not available for object '
                          f'{objid[iexp]} of slit/order {slitorderid} in exp {iexp}. Using box extraction.')
            else:
                msgs.error(f'Optimal weights cannot be determined because '
                           f'flux not available in slit/order = {slitorderid}')

        # TODO For now just use the zero as the reference for the wavelengths? Perhaps we should be rebinning the data though?
        rms_sn, weights = coadd.sn_weights(fluxes, ivars, gpms, sn_smooth_npix=self.sn_smooth_npix, weight_method=weight_method)
        return rms_sn, weights

    def coadd(self, interp_dspat=True):
        """
        Construct a 2d co-add of a stack of PypeIt spec2d reduction outputs.
        This method calls loops over slits/orders and performs the 2d-coadd by
        calling coadd.compute.coadd2d, which 'rectifies' images by coadding them
        about the reference_trace_stack.

        Parameters
        ----------
        interp_dspat : bool, optional
           Interpolate in the spatial coordinate image to faciliate running
           through core.extract.local_skysub_extract.  Default=True


        Returns
        -------
        coadd_list : list
            List of dictionaries, one for each slit, containing the 2d stack.
            # TODO Make this a PypeIt object, with data model yada-yada.

        """

        coadd_list = []
        for slit_idx in self.good_slits:
            msgs.info(f'Performing 2D coadd for slit {self.spat_ids[slit_idx]} ({slit_idx + 1}/{self.nslits_single})')

            # mask identifying the current slit in each exposure
            thismask_stack = [np.abs(slitmask - self.spat_ids[slit_idx]) <= self.par['coadd2d']['spat_toler']
                              for slitmask in self.stack_dict['slitmask_stack']]

            # check if the slit is found in every exposure
            if not np.all([np.any(thismask) for thismask in thismask_stack]):
                msgs.warn(f'Slit {self.spat_ids[slit_idx]} was not found in every exposures. '
                          f'2D coadd cannot be performed on this slit. Try increasing the parameter spat_toler')
                continue

            # reference trace
            ref_trace_stack = self.reference_trace_stack(slit_idx, offsets=self.offsets, objid=self.objid_bri)
            # maskdef info
            maskdef_dict = self.get_maskdef_dict(slit_idx, ref_trace_stack)

            # weights
            # if this is echelle data and the parset 'weights' is set to 'auto',
            # then the weights are computed per order, i.e., every order has a
            # different set of weights in each exposure (len(self.use_weights[slit_idx]) = nexp)
            _weights = self.use_weights[slit_idx] if self.pypeline == 'Echelle' and self.weights == 'auto' else self.use_weights
            # TODO: Create a method here in the child clases? It is not great to do pypeline specific things in the parent

            # Perform the 2d coadd
            # NOTE: mask_stack is a gpm, and this is called inmask_stack in
            # compute_coadd2d, and outmask in coadd_dict is also a gpm
            mask_stack = [mask == 0 for mask in self.stack_dict['mask_stack']]
            coadd_dict = coadd.compute_coadd2d(ref_trace_stack, self.stack_dict['sciimg_stack'],
                                               self.stack_dict['sciivar_stack'],
                                               self.stack_dict['skymodel_stack'],
                                               mask_stack,
                                               thismask_stack,
                                               self.stack_dict['waveimg_stack'],
                                               self.wave_grid, self.spat_samp_fact,
                                               maskdef_dict=maskdef_dict,
                                               weights=_weights, interp_dspat=interp_dspat)
            coadd_list.append(coadd_dict)

        if len(coadd_list) == 0:
            msgs.error("All the slits were missing in one or more exposures. 2D coadd cannot be performed")

        return coadd_list

    def create_pseudo_image(self, coadd_list):
        """
        ..todo.. see below

        THIS UNDOCUMENTED CODE PROBABLY SHOULD GENERATE AND RETURN
        STANDARD PYPEIT OBJCTS INSTEAD OF SOME UNDEFINED DICT"""

        # Check that self.nslit is equal to len(coadd_list)
        if self.nslits_coadded != len(coadd_list):
            msgs.error('Wrong number of slits for the 2d coadded frame')

        nspec_vec = np.zeros(self.nslits_coadded,dtype=int)
        nspat_vec = np.zeros(self.nslits_coadded,dtype=int)
        for islit, cdict in enumerate(coadd_list):
            nspec_vec[islit]=cdict['nspec']
            nspat_vec[islit]=cdict['nspat']

        # Determine the size of the pseudo image
        nspat_pad = 10
        nspec_pseudo = nspec_vec.max()
        nspat_pseudo = int(np.sum(nspat_vec) + (self.nslits_coadded + 1)*nspat_pad)  # Cast for SlitTraceSet
        spec_vec_pseudo = np.arange(nspec_pseudo)
        shape_pseudo = (nspec_pseudo, nspat_pseudo)
        imgminsky_pseudo = np.zeros(shape_pseudo)
        sciivar_pseudo = np.zeros(shape_pseudo)
        waveimg_pseudo = np.zeros(shape_pseudo)
        waveimg_mid_pseudo = np.zeros(shape_pseudo)
        tilts_pseudo = np.zeros(shape_pseudo)
        spat_img_pseudo = np.zeros(shape_pseudo)
        nused_pseudo = np.zeros(shape_pseudo, dtype=int)
        inmask_pseudo = np.zeros(shape_pseudo, dtype=bool)
        wave_mid = np.zeros((nspec_pseudo, self.nslits_coadded))
        wave_mask = np.zeros((nspec_pseudo, self.nslits_coadded),dtype=bool)
        wave_min = np.zeros((nspec_pseudo, self.nslits_coadded))
        wave_max = np.zeros((nspec_pseudo, self.nslits_coadded))
        dspat_mid = np.zeros((nspat_pseudo, self.nslits_coadded))

        spat_left = nspat_pad
        slit_left = np.zeros((nspec_pseudo, self.nslits_coadded))
        slit_righ = np.zeros((nspec_pseudo, self.nslits_coadded))
        spec_min1 = np.zeros(self.nslits_coadded)
        spec_max1 = np.zeros(self.nslits_coadded)

        # maskdef info
        all_maskdef_ids = np.array([cc['maskdef_id'] for cc in coadd_list])
        if None not in all_maskdef_ids:
            maskdef_id = np.zeros(self.nslits_coadded, dtype=int)
            maskdef_objpos = np.zeros(self.nslits_coadded)
            maskdef_slitcen = np.zeros((nspec_pseudo, self.nslits_coadded))
            maskdef_designtab = Table()
        else:
            maskdef_id = None
            maskdef_objpos = None
            maskdef_slitcen = None
            maskdef_designtab = None

        nspec_grid = self.wave_grid_mid.size
        for islit, coadd_dict in enumerate(coadd_list):
            spat_righ = spat_left + nspat_vec[islit]
            ispec = slice(0,nspec_vec[islit])
            ispat = slice(spat_left,spat_righ)
            imgminsky_pseudo[ispec, ispat] = coadd_dict['imgminsky']
            sciivar_pseudo[ispec, ispat] = coadd_dict['sciivar']
            waveimg_pseudo[ispec, ispat] = coadd_dict['waveimg']
            # NOTE: inmask is a gpm
            inmask_pseudo[ispec, ispat] = coadd_dict['outmask']
            image_temp = (coadd_dict['dspat'] - coadd_dict['dspat_mid'][0] + spat_left) #*coadd_dict['outmask']
            # spat_img_pseudo is the sub-pixel image position on the rebinned pseudo image
            spat_img_pseudo[ispec, ispat] = image_temp
            nused_pseudo[ispec, ispat] = coadd_dict['nused']
            wave_min[ispec, islit] = coadd_dict['wave_min']
            wave_max[ispec, islit] = coadd_dict['wave_max']
            wave_mid[ispec, islit] = coadd_dict['wave_mid']
            # waveimg_mid_pseudo image containing the bin centers that the data was rebinned onto
            waveimg_mid_pseudo[ispec, ispat] = np.repeat(wave_mid[ispec, islit][:, np.newaxis], nspat_vec[islit], axis=1)
            # Patch locations where the waveimg is zero with the midpoints of the grid. This prevents discontinuities
            # in the wavelength image. This means howver that the 2d wavelength image has wavelengths with
            # two different meanings, i.e. where unmasked they are averaged rebinned wavelengths, but where masked
            # it is the original grid.
            # TODO THink about whether we should just use the fixed grid wavelengths throughout as the waveimg rather than
            # have this hybrid defintion.
            waveimg_pseudo[ispec, ispat][np.logical_not(inmask_pseudo[ispec, ispat])] = \
                waveimg_mid_pseudo[ispec, ispat][np.logical_not(inmask_pseudo[ispec, ispat])]
            wave_mask[ispec, islit] = True
            tilts_pseudo[ispec, ispat] = (waveimg_pseudo[ispec, ispat] - coadd_dict['wave_min'][0])/(coadd_dict['wave_max'][-1] - coadd_dict['wave_min'][0])

            # Fill in the rest of the wave_mid with the corresponding points in the wave_grid
            #wave_this = wave_mid[wave_mask[:,islit], islit]
            #ind_upper = np.argmin(np.abs(self.wave_grid_mid - wave_this.max())) + 1
            #if nspec_vec[islit] != nspec_pseudo:
            #    wave_mid[nspec_vec[islit]:, islit] = self.wave_grid_mid[ind_upper:ind_upper + (nspec_pseudo-nspec_vec[islit])]


            dspat_mid[ispat, islit] = coadd_dict['dspat_mid']
            slit_left[:,islit] = np.full(nspec_pseudo, spat_left)
            slit_righ[:,islit] = np.full(nspec_pseudo, spat_righ)
            spec_max1[islit] = nspec_vec[islit]-1
            spat_left = spat_righ + nspat_pad

            # maskdef info
            if None not in all_maskdef_ids:
                maskdef_id[islit] = coadd_dict['maskdef_id']
                maskdef_objpos[islit] = coadd_dict['maskdef_objpos']
                maskdef_slitcen[:, islit] = np.full(nspec_pseudo, coadd_dict['maskdef_slitcen'] + slit_left[:,islit])
                if coadd_dict['maskdef_designtab'] is not None:
                    maskdef_designtab = vstack([maskdef_designtab, coadd_dict['maskdef_designtab']])

        slits_pseudo \
                = slittrace.SlitTraceSet(slit_left, slit_righ, self.pypeline, detname=self.detname,
                                         nspat=nspat_pseudo, PYP_SPEC=self.spectrograph.name,
                                         specmin=spec_min1, specmax=spec_max1,
                                         maskdef_id=maskdef_id, maskdef_objpos=maskdef_objpos,
                                         maskdef_offset=0., maskdef_slitcen=maskdef_slitcen,
                                         maskdef_designtab=maskdef_designtab)

        # change value of spat_id in maskdef_designtab
        # needs to be done here because spat_id is computed in slittrace
        if maskdef_designtab is not None:
            slits_pseudo.maskdef_designtab['SPAT_ID'] = slits_pseudo.spat_id

        # assign ech_order if exist
        slits_pseudo.ech_order = self.stack_dict['slits_list'][0].ech_order[self.good_slits] \
            if self.stack_dict['slits_list'][0].ech_order is not None else None
        slitmask_pseudo = slits_pseudo.slit_img()
        # This is a kludge to deal with cases where bad wavelengths result in large regions where the slit is poorly sampled,
        # which wreaks havoc on the local sky-subtraction
        min_slit_frac = 0.70
        spec_min = np.zeros(self.nslits_coadded)
        spec_max = np.zeros(self.nslits_coadded)
        for islit in range(self.nslits_coadded):
            spat_id = slits_pseudo.spat_id[islit]
            slit_width = np.sum(inmask_pseudo & (slitmask_pseudo == spat_id), axis=1)
            slit_width_img = np.outer(slit_width, np.ones(nspat_pseudo))
            med_slit_width = np.median(slit_width_img[slitmask_pseudo == spat_id])
            # TODO -- need inline docs
            nspec_eff = np.sum(slit_width > min_slit_frac*med_slit_width)
            nsmooth = int(np.fmax(np.ceil(nspec_eff*0.02),10))
            slit_width_sm = ndimage.filters.median_filter(slit_width, size=nsmooth, mode='reflect')
            igood = (slit_width_sm > min_slit_frac*med_slit_width)
            # TODO -- need inline docs
            spec_min[islit] = spec_vec_pseudo[igood].min()
            spec_max[islit] = spec_vec_pseudo[igood].max()
            bad_pix = (slit_width_img < min_slit_frac*med_slit_width) & (slitmask_pseudo == spat_id)
            inmask_pseudo[bad_pix] = False

        # Update slits_pseudo
        slits_pseudo.specmin = spec_min
        slits_pseudo.specmax = spec_max

        return dict(nspec=nspec_pseudo, nspat=nspat_pseudo, imgminsky=imgminsky_pseudo,
                    sciivar=sciivar_pseudo, inmask=inmask_pseudo, tilts=tilts_pseudo,
                    waveimg=waveimg_pseudo, waveimg_mid=waveimg_mid_pseudo, spat_img=spat_img_pseudo, slits=slits_pseudo,
                    wave_mask=wave_mask, wave_mid=wave_mid, wave_min=wave_min, wave_max=wave_max)

    def reduce(self, pseudo_dict, show=False, clear_ginga=True, show_peaks=False, show_skysub_fit=False, basename=None):
        """
        Method to run the reduction on coadd2d pseudo images

        Args:
            pseudo_dict (dict):
               Dictionary containing coadd2d pseudo images
            show (bool):
               If True, show the outputs to ginga and the screen analogous to run_pypeit with the -s option
            show_peaks (bool):
               If True, plot the object finding QA to the screen.
            basename (str):
               The basename for the spec2d output files.

        Returns:

        """

        show = self.show if show is None else show
        show_peaks = self.show_peaks if show_peaks is None else show_peaks
        # NOTE: inmask is a gpm
        sciImage = pypeitimage.PypeItImage(pseudo_dict['imgminsky'], ivar=pseudo_dict['sciivar'],
                                           bpm=np.logical_not(pseudo_dict['inmask']))
        sciImage.detector = self.stack_dict['detectors'][0]
        #
        slitmask_pseudo = pseudo_dict['slits'].slit_img()
        sciImage.build_mask(slitmask=slitmask_pseudo)

        # Make changes to parset specific to 2d coadds
        parcopy = copy.deepcopy(self.par)
        # Enforce low order traces since we are rectified
        parcopy['reduce']['findobj']['trace_npoly'] = int(np.clip(parcopy['reduce']['findobj']['trace_npoly'],None,3))
        # Manual extraction.
        manual_obj = None
        if self.par['coadd2d']['manual'] is not None and len(self.par['coadd2d']['manual']) > 0:
            manual_obj = ManualExtractionObj.by_fitstbl_input('None', self.par['coadd2d']['manual'], self.spectrograph)
        # Get bpm mask. There should not be any masked slits because we excluded those already
        # before the coadd, but we need to pass a bpm to FindObjects and Extract
        slits = pseudo_dict['slits']

        # Initiate FindObjects object
        objFind = find_objects.FindObjects.get_instance(sciImage, pseudo_dict['slits'], self.spectrograph, parcopy,
                                                        'science_coadd2d', tilts=pseudo_dict['tilts'],
                                                        bkg_redux=self.bkg_redux, manual=manual_obj,
                                                        find_negative=self.find_negative, basename=basename,
                                                        clear_ginga=clear_ginga, show=show)
        if show:
            gpm = sciImage.select_flag(invert=True)
            objFind.show('image', image=pseudo_dict['imgminsky']*gpm.astype(float), chname='imgminsky', slits=True)

        global_sky_pseudo, sobjs_obj = objFind.run(show_peaks=show or show_peaks, show_skysub_fit=show_skysub_fit)

        # maskdef stuff
        if parcopy['reduce']['slitmask']['assign_obj'] and slits.maskdef_designtab is not None:
            # Get pixel scale, binned and resampled (if requested), i.e., pixel scale of the pseudo image
            resampled_pixscale = parse.parse_binning(sciImage.detector.binning)[1]*sciImage.detector.platescale*self.spat_samp_fact

            # Assign slitmask design information to detected objects
<<<<<<< HEAD
            slits.assign_maskinfo(sobjs_obj, platescale, None, tolerance=parcopy['reduce']['slitmask']['obj_toler'])
=======
            slits.assign_maskinfo(sobjs_obj, resampled_pixscale, None, TOLER=parcopy['reduce']['slitmask']['obj_toler'])
>>>>>>> 2b536470

            if parcopy['reduce']['slitmask']['extract_missing_objs'] is True:
                # Set the FWHM for the extraction of missing objects
                fwhm = slits.get_maskdef_extract_fwhm(sobjs_obj, resampled_pixscale,
                                                      parcopy['reduce']['slitmask']['missing_objs_fwhm'],
                                                      parcopy['reduce']['findobj']['find_fwhm'])
                # Assign undetected objects
                sobjs_obj = slits.mask_add_missing_obj(sobjs_obj, None, fwhm,
                                                       parcopy['reduce']['slitmask']['missing_objs_boxcar_rad']/resampled_pixscale)

        # Initiate Extract object
        exTract = extraction.Extract.get_instance(sciImage, pseudo_dict['slits'], sobjs_obj, self.spectrograph, parcopy,
                                                  'science_coadd2d', global_sky=None, tilts=pseudo_dict['tilts'],
                                                  waveimg=pseudo_dict['waveimg'], bkg_redux=self.bkg_redux,
                                                  basename=basename, show=show)

        skymodel_pseudo, _, objmodel_pseudo, ivarmodel_pseudo, outmask_pseudo, sobjs, _, _, _ = exTract.run(
            model_noise=False, spat_pix=pseudo_dict['spat_img'])

        # Add the rest to the pseudo_dict
        pseudo_dict['skymodel'] = skymodel_pseudo
        pseudo_dict['objmodel'] = objmodel_pseudo
        pseudo_dict['ivarmodel'] = ivarmodel_pseudo
        pseudo_dict['outmask'] = outmask_pseudo
        pseudo_dict['sobjs'] = sobjs
        self.pseudo_dict=pseudo_dict

        return pseudo_dict['imgminsky'], pseudo_dict['sciivar'], skymodel_pseudo, \
               objmodel_pseudo, ivarmodel_pseudo, outmask_pseudo, sobjs, sciImage.detector, slits, \
               pseudo_dict['tilts'], pseudo_dict['waveimg']

    @staticmethod
    def offsets_report(offsets, pixscale, offsets_method):
        """
        Print out a report on the offsets of the frames to be coadded

        Args:
            offsets (`numpy.ndarray`_)
                Array of offsets
            pixscale (float):
                The (binned) pixelscale in arcsec/pixel.
            offsets_method (str):
                A string describing the method used to determine the offsets

        """

        if offsets_method is not None and offsets is not None:
            msg_string = msgs.newline() + '---------------------------------------------------------------------------------'
            msg_string += msgs.newline() + ' Summary of offsets from {}     '.format(offsets_method)
            msg_string += msgs.newline() + '---------------------------------------------------------------------------------'
            msg_string += msgs.newline() + '           exp#      offset (pixels)    offset (arcsec)'
            for iexp, off in enumerate(offsets):
                msg_string += msgs.newline() + '            {:2d}            {:6.2f}              {:6.3f}'.format(iexp, off, off*pixscale)
            msg_string += msgs.newline() + '---------------------------------------------------------------------------------'
            msgs.info(msg_string)

    def offset_slit_cen(self, slitid, offsets):
        """
        Offset the slit centers of the slit designated by slitid by the provided offsets

        Args:
            slitid (int):
               ID of the slit that is being offset
            offsets (list, `numpy.ndarray`_):
               A list or array of offsets that are being applied to the slit center

        Returns:
            :obj:`list`: A list of reference traces for the 2d coadding that
            have been offset.
        """
        return [slits.center[:,slitid] - offsets[iexp]
                    for iexp, slits in enumerate(self.stack_dict['slits_list'])]
#        ref_trace_stack = []
#        for iexp, slits in enumerate(self.stack_dict['slits_list']):
#            ref_trace_stack.append(slits.center[:,slitid] - offsets[iexp])
#        return ref_trace_stack

    def get_wave_grid(self, wave_method):
        """
        Routine to create a wavelength grid for 2d coadds using all of the
        wavelengths of the extracted objects. Calls
        :func:`~pypeit.core.wavecal.wvutils.get_wave_grid`.

        Args:
            wave_method (str):
               The method to use to create the wavelength grid passed to :func:`~pypeit.core.wavecal.wvutils.get_wave_grid`

        Returns:
            tuple: Returns the following:
                - wave_grid (`numpy.ndarray`_): New wavelength grid, not
                  masked
                - wave_grid_mid (`numpy.ndarray`_): New wavelength grid
                  evaluated at the centers of the wavelength bins, that
                  is this grid is simply offset from wave_grid by
                  dsamp/2.0, in either linear space or log10 depending
                  on whether linear or (log10 or velocity) was
                  requested.  For iref or concatenate the linear
                  wavelength sampling will be calculated.
                - dsamp (float): The pixel sampling for wavelength grid
                  created.
        """
        nobjs_tot = int(np.array([len(spec) for spec in self.stack_dict['specobjs_list']]).sum())
        # TODO: Do we need this flag since we can determine whether or not we have specobjs from nobjs_tot?
        #  This all seems a bit hacky
        if self.par['coadd2d']['use_slits4wvgrid'] or nobjs_tot==0:
            nslits_tot = np.sum([slits.nslits for slits in self.stack_dict['slits_list']])
            waves, gpms = [], []
            box_radius = 3.
            #indx = 0
            # Loop on the exposures
            for iexp, (waveimg, slitmask, slits) in enumerate(zip(self.stack_dict['waveimg_stack'],
                                                self.stack_dict['slitmask_stack'],
                                                self.stack_dict['slits_list'])):
                slits_left, slits_righ, _ = slits.select_edges()
                row = np.arange(slits_left.shape[0])
                # Loop on the slits
                for kk, spat_id in enumerate(slits.spat_id):
                    mask = slitmask == spat_id
                    # Create apertures at 5%, 50%, and 95% of the slit width to cover full range of wavelengths
                    # on this slit
                    trace_spat = slits_left[:, kk][:,np.newaxis] +  np.outer((slits_righ[:,kk] - slits_left[:,kk]),[0.05,0.5,0.95])
                    box_denom = moment1d(waveimg * mask > 0.0, trace_spat, 2 * box_radius, row=row)[0]
                    wave_box = moment1d(waveimg * mask, trace_spat, 2 * box_radius,
                                    row=row)[0] / (box_denom + (box_denom == 0.0))
                    gpm_box = box_denom > 0.
                    waves += [wave for (wave, gpm) in zip(wave_box.T, gpm_box.T) if np.any(gpm)]
                    gpms += [(wave > 0.) & gpm for (wave, gpm) in zip(wave_box.T, gpm_box.T) if np.any(gpm)]

        else:
            waves, gpms = [], []
            for iexp, spec_this in enumerate(self.stack_dict['specobjs_list']):
                for spec in spec_this:
                    # NOTE: BOX extraction usage needed for quicklook
                    good_opt_ext = spec.has_opt_ext() and np.any(spec.OPT_MASK)
                    good_box_ext = spec.has_box_ext() and np.any(spec.BOX_MASK)
                    if good_opt_ext or good_box_ext:
                        waves.append(spec.OPT_WAVE if good_opt_ext else spec.BOX_WAVE)
                        gpms.append(spec.OPT_MASK if good_opt_ext else spec.BOX_MASK)
                        # TODO -- OPT_MASK is likely to become a bpm with int values
                        #gpm[:self.nspec_array[iexp], indx] = spec.OPT_MASK
                        #indx += 1

        return wvutils.get_wave_grid(waves=waves, gpms=gpms, wave_method=wave_method,
                                                                spec_samp_fact=self.spec_samp_fact)

    def load_coadd2d_stacks(self, spec2d, chk_version=False):
        """
        Routine to read in required images for 2d coadds given a list of spec2d files.

        Args:
            spec2d_files: list
               List of spec2d filenames
            det: int
               detector in question

        Returns:
            dict: Dictionary containing all the images and keys required
            for perfomring 2d coadds.
        """
        redux_path = os.getcwd()

        # Grab the files
        #head2d_list = []

        # Image stacks
        sciimg_stack = []
        waveimg_stack = []
        skymodel_stack = []
        sciivar_stack = []
        mask_stack = []
        slitmask_stack = []
        exptime_stack = []
        #tilts_stack = []
        # Object stacks
        specobjs_list = []
        slits_list = []
        nfiles =len(spec2d)
        detectors_list = []
        maskdef_designtab_list = []
        spat_flexure_list = []
        for ifile, f in enumerate(spec2d):
            if isinstance(f, spec2dobj.Spec2DObj):
                # If spec2d is a list of objects
                s2dobj = f
            else:
                # If spec2d is a list of files, option to also use spec1ds
                s2dobj = spec2dobj.Spec2DObj.from_file(f, self.detname, chk_version=chk_version)
                spec1d_file = f.replace('spec2d', 'spec1d')
                if os.path.isfile(spec1d_file):
                    sobjs = specobjs.SpecObjs.from_fitsfile(spec1d_file, chk_version=chk_version)
                    this_det = sobjs.DET == self.detname
                    specobjs_list.append(sobjs[this_det])
            # TODO the code should run without a spec1d file, but we need to implement that
            slits_list.append(s2dobj.slits)
            detectors_list.append(s2dobj.detector)
            maskdef_designtab_list.append(s2dobj.maskdef_designtab)
            spat_flexure_list.append(s2dobj.sci_spat_flexure)

            sciimg_stack.append(s2dobj.sciimg)
            exptime_stack.append(s2dobj.head0['EXPTIME'])
            waveimg_stack.append(s2dobj.waveimg)
            skymodel_stack.append(s2dobj.skymodel)
            sciivar_stack.append(s2dobj.ivarmodel)
            mask_stack.append(s2dobj.bpmmask.mask)
            slitmask_stack.append(s2dobj.slits.slit_img(spat_flexure=s2dobj.sci_spat_flexure))

        # check if exptime is consistent for all images
        exptime_coadd = np.percentile(exptime_stack, 50., method='higher')
        isclose_exptime = np.isclose(exptime_stack, exptime_coadd, atol=1.)
        if not np.all(isclose_exptime):
            msgs.warn('Exposure time is not consistent (within 1 sec) for all frames being coadded! '
                      f'Scaling each image by the median exposure time ({exptime_coadd} s) before coadding.')
            exp_scale = exptime_coadd / exptime_stack
            for iexp in range(nfiles):
                if not isclose_exptime[iexp]:
                    sciimg_stack[iexp] *= exp_scale[iexp]
                    skymodel_stack[iexp] *= exp_scale[iexp]
                    sciivar_stack[iexp] /= exp_scale[iexp]**2

        return dict(specobjs_list=specobjs_list, slits_list=slits_list,
                    slitmask_stack=slitmask_stack,
                    sciimg_stack=sciimg_stack,
                    sciivar_stack=sciivar_stack,
                    skymodel_stack=skymodel_stack, mask_stack=mask_stack,
                    waveimg_stack=waveimg_stack,
                    exptime_stack=exptime_stack,
                    exptime_coadd=exptime_coadd,
                    redux_path=redux_path,
                    detectors=detectors_list,
                    spectrograph=self.spectrograph.name,
                    pypeline=self.spectrograph.pypeline,
                    maskdef_designtab_list=maskdef_designtab_list,
                    spat_flexure_list=spat_flexure_list)
    #                    tilts_stack=tilts_stack, waveimg_stack=waveimg_stack,

    def check_input(self, input, type):
        """
        Check that the number of input values (weights or offsets) is the same as the number of exposures
        Args:
            input (:obj:`list` or `numpy.ndarray`_): User input values (e.g., weights or offsets)
            type (:obj:`str`): String defining what the quantities are

        Returns:
            :obj:`list` or `numpy.ndarray`_: User input values
        """
        if type != 'weights' and type != 'offsets':
            msgs.error('Unrecognized type for check_input')
        if isinstance(input, (list, np.ndarray)):
            if len(input) != self.nexp:
                msgs.error(f'If {type} are input it must be a list/array with same number of elements as exposures')
            return np.atleast_1d(input).tolist() if type == 'weights' else np.atleast_1d(input)
        msgs.error(f'Unrecognized format for {type}')

    def compute_offsets(self, offsets):
        """
        Determine self.offsets, the offset of the frames to be coadded with respect to the first frame.
        This is partially overloaded by the child methods.

        Args:
            offsets (:obj:`list` or :obj:`str`):
                Value that guides the determination of the offsets.
                It could be a list of offsets, or a string.

        """
        msgs.info('Get Offsets')
        # binned pixel scale of the frames to be coadded
        pixscale = parse.parse_binning(self.stack_dict['detectors'][0].binning)[1]*self.stack_dict['detectors'][0].platescale
        # 1) offsets are provided in the header of the spec2d files
        if offsets == 'header':
            msgs.info('Using offsets from header')
            dithoffs = [self.spectrograph.get_meta_value(f, 'dithoff') for f in self.spec2d]
            if None in dithoffs:
                msgs.error('Dither offsets keyword not found for one or more spec2d files. '
                           'Choose another option for `offsets`')
            dithoffs_pix = - np.array(dithoffs) / pixscale
            self.offsets = dithoffs_pix[0] - dithoffs_pix
            self.offsets_report(self.offsets, pixscale, 'header keyword')

        elif self.objid_bri is None and offsets == 'auto':
            msgs.error('Offsets cannot be computed because no unique reference object '
                       'with the highest S/N was found. To continue, provide offsets in `Coadd2DPar`')

        # 2) a list of offsets is provided by the user (no matter if we have a bright object or not)
        elif isinstance(offsets, (list, np.ndarray)):
            msgs.info('Using user input offsets')
            # use them
            self.offsets = self.check_input(offsets, 'offsets')
            self.offsets_report(self.offsets, pixscale, 'user input')

        # 3) parset `offsets` is = 'maskdef_offsets' (no matter if we have a bright object or not)
        elif offsets == 'maskdef_offsets':
            if self.maskdef_offset is not None:
                # the offsets computed during the main reduction (`run_pypeit`) are used
                msgs.info('Determining offsets using maskdef_offset recoded in SlitTraceSet')
                self.offsets = self.maskdef_offset[0] - self.maskdef_offset
                self.offsets_report(self.offsets, pixscale, 'maskdef_offset')
            else:
                # if maskdef_offsets were not computed during the main reduction, we cannot continue
                msgs.error('No maskdef_offset recoded in SlitTraceSet')

        # 4) parset `offsets` = 'auto' but we have a bright object
        elif offsets == 'auto' and self.objid_bri is not None:
            # see child method
            pass
        else:
            msgs.error('Invalid value for `offsets`')

    def compute_weights(self, weights):
        """
        Determine the weights to be used in the coadd2d.
        This is partially overloaded by the child methods.

        This method sets the internal :attr:`use_weights`.  Documentation on the
        form of self.use_weights needs to be written.

        Args:
            weights (:obj:`list`, :obj:`str`):
                Value that guides the determination of the weights.  It could be
                a list of weights or a string. If 'auto' the weight will be
                computed using the brightest trace, if 'uniform' uniform weights
                will be used.
        """
        msgs.info('Get Weights')

        # 1) User input weight
        if isinstance(weights, (list, np.ndarray)):
            # use those inputs
            self.use_weights = self.check_input(weights, 'weights')
            msgs.info('Using user input weights')

        # 2) No bright object and parset `weights` is 'auto' or 'uniform',
        # or Yes bright object but the user wants still to use uniform weights
        elif ((self.objid_bri is None) and (weights in ['auto', 'uniform'])) or \
                ((self.objid_bri is not None) and (weights == 'uniform')):
            if weights == 'auto':
                # warn if the user had put `auto` in the parset
                msgs.warn('Weights cannot be computed because no unique reference object '
                          'with the highest S/N was found. Using uniform weights instead.')
            elif weights == 'uniform':
                msgs.info('Using uniform weights')
            # use uniform weights
            self.use_weights = (np.ones(self.nexp) / float(self.nexp)).tolist()

        # 3) Bright object exists and parset `weights` is equal to 'auto'
        elif (self.objid_bri is not None) and (weights == 'auto'):
            # see child method
            pass
        else:
            msgs.error('Invalid value for `weights`')

    @staticmethod
    def unpack_specobj(spec, spatord_id=None):
        """
        Utility routine to unpack flux, ivar, and gpm from a single SpecObj
        object.

        Args:
            spec (:class:`~pypeit.specobj.SpecObj`):
                SpecObj object to unpack.
            spatord_id (:obj:`int`, optional):
                Slit/order ID to unpack. If None, the Slit/order ID
                of the SpecObj object is used.

        Returns:
            :obj:`tuple`: Returns the following: flux (`numpy.ndarray`_), ivar
            (`numpy.ndarray`_), gpm (`numpy.ndarray`_).

        """
        # Get the slit/order ID if not provided
        if spatord_id is None:
            spatord_id = spec.ECH_ORDER if spec.ECH_ORDER is not None else spec.SLITID

        # get OBJID, which is different for Echelle and MultiSlit
        objid = spec.ECH_OBJID if spec.ECH_OBJID is not None else spec.OBJID

        # check if OPT_COUNTS is available
        if spec.has_opt_ext() and np.any(spec.OPT_MASK):
            _, flux, ivar, gpm = spec.get_opt_ext()
        # check if BOX_COUNTS is available
        elif spec.has_box_ext() and np.any(spec.BOX_MASK):
            _, flux, ivar, gpm = spec.get_box_ext()
            msgs.warn(f'Optimal extraction not available for obj {objid} '
                      f'in slit/order {spatord_id}. Using box extraction.')
        else:
            msgs.warn(f'Optimal and Boxcar extraction not available for obj {objid} in slit/order {spatord_id}.')
            _, flux, ivar, gpm = None, None, None, None

        return flux, ivar, gpm

    def get_brightest_obj(self, specobjs_list, spat_ids):
        """
        Dummy method to identify the brightest object. Overloaded by child methods.

        Parameters
        ----------
        specobjs_list
        spat_ids

        Returns
        -------

        """
        pass

    def reference_trace_stack(self, slitid, offsets=None, objid=None):
        """
        Dummy method to obtain the stack of reference traces. Overloaded by child methods.

        Args:
            slitid:
            offsets:
            objid:

        Returns:

        """
        pass

    def get_maskdef_dict(self, slit_idx, ref_trace_stack):
        """
        Dummy method to get maskdef info. Overloaded by child methods.

        Args:
            slit_idx (?):
            ref_trace_stack (?):

        Returns:
            dict: ?
        """

        return dict(maskdef_id=None, maskdef_objpos=None, maskdef_designtab=None)


# Multislit can coadd with:
# 1) input offsets or if offsets is None, it will find the brightest trace and compute them
# 2) specified weights, or if weights is None and auto_weights=True, it will compute weights using the brightest object

# Echelle can either stack with:
# 1) input offsets or if offsets is None, it will find the objid of brightest trace and stack all orders relative to the trace of this object.
# 2) specified weights, or if weights is None and auto_weights=True,
#    it will use wavelength dependent weights determined from the spectrum of the brightest objects objid on each order

class MultiSlitCoAdd2D(CoAdd2D):
    """
    Child of Coadd2d for Multislit and Longslit reductions. For documentation see CoAdd2d parent class above.

        # Multislit can coadd with:
        # 1) input offsets or if offsets is None, it will find the brightest trace and compute them
        # 2) specified weights, or if weights is None and auto_weights=True, it will compute weights using the brightest object


    """
    def __init__(self, spec2d_files, spectrograph, par, det=1, offsets=None, weights='auto',
                 only_slits=None, exclude_slits=None,
                 spec_samp_fact=1.0, spat_samp_fact=1.0, sn_smooth_npix=None,
                 bkg_redux=False, find_negative=False, show=False, show_peaks=False, debug_offsets=False, debug=False):
        super().__init__(spec2d_files, spectrograph, det=det, offsets=offsets, weights=weights,
                         only_slits=only_slits, exclude_slits=exclude_slits,
                         spec_samp_fact=spec_samp_fact, spat_samp_fact=spat_samp_fact,
                         sn_smooth_npix=sn_smooth_npix, bkg_redux=bkg_redux, find_negative=find_negative, par=par,
                         show=show, show_peaks=show_peaks, debug_offsets=debug_offsets,
                         debug=debug)

        # maskdef offset
        self.maskdef_offset = np.array([slits.maskdef_offset for slits in self.stack_dict['slits_list']])

        # Default wave_method for Multislit is linear
        wave_method = 'linear' if self.par['coadd2d']['wave_method'] is None else self.par['coadd2d']['wave_method']
        self.wave_grid, self.wave_grid_mid, self.dsamp = self.get_wave_grid(wave_method)

        # If a user-input object to compute offsets and weights is provided, check if it exists and get the needed info
        if len(self.stack_dict['specobjs_list']) > 0 and self.par['coadd2d']['user_obj'] is not None:
            if len(self.par['coadd2d']['user_obj']) != 2:
                msgs.error('Parameter `user_obj` must include both SLITID and OBJID.')
            else:
                user_slit, user_objid = self.par['coadd2d']['user_obj']
                # does it exists?
                user_obj_exist = np.zeros(self.nexp, dtype=bool)
                # get the flux, ivar, gpm, and spatial pixel position of the user object
                fluxes, ivars, gpms, spat_pixpos = [], [], [], []
                for i, sobjs in enumerate(self.stack_dict['specobjs_list']):
                    user_idx = sobjs.slitorder_objid_indices(user_slit, user_objid,
                                                             toler=self.par['coadd2d']['spat_toler'])
                    if np.any(user_idx):
                        this_sobj = sobjs[user_idx][0]
                        flux_iobj, ivar_iobj, gpm_iobj = self.unpack_specobj(this_sobj)
                        spat_pixpos_iobj = this_sobj.SPAT_PIXPOS
                        if flux_iobj is not None and ivar_iobj is not None and gpm_iobj is not None:
                            fluxes.append(flux_iobj)
                            ivars.append(ivar_iobj)
                            gpms.append(gpm_iobj)
                            spat_pixpos.append(spat_pixpos_iobj)
                            user_obj_exist[i] = True
                # check if the user object exists in all the exposures
                if not np.all(user_obj_exist):
                    msgs.error('Object provided through `user_obj` does not exist in all the exposures.')
                # get the needed info about the user object
                self.objid_bri = np.repeat(user_objid, self.nexp)
                self.spat_pixpos_bri = spat_pixpos
                self.slitidx_bri = np.where(np.abs(self.spat_ids - user_slit) <= self.par['coadd2d']['spat_toler'])[0][0]
                self.spatid_bri = user_slit
                self.snr_bar_bri, _ = coadd.calc_snr(fluxes, ivars, gpms)

        # otherwise, find if there is a bright object we could use
        elif len(self.stack_dict['specobjs_list']) > 0 and (offsets == 'auto' or weights == 'auto'):
            self.objid_bri, self.spat_pixpos_bri, self.slitidx_bri, self.spatid_bri, self.snr_bar_bri = \
                self.get_brightest_obj(self.stack_dict['specobjs_list'], self.spat_ids)

        # get self.use_weights
        self.compute_weights(weights)

        # get self.offsets
        self.compute_offsets(offsets)

    # TODO When we run multislit, we actually compute the rebinned images twice. Once here to compute the offsets
    # and another time to weighted_combine the images in compute2d. This could be sped up
    # TODO The reason we rebin the images for the purposes of computing the offsets is to deal with combining
    # data that are dithered in the spectral direction. In these situations you cannot register the two dithered
    # reference objects into the same frame without first rebinning them onto the same grid.

    def compute_offsets(self, offsets):
        """
        Determine self.offsets, the offset of the frames to be coadded with respect to the first frame

        Args:
            offsets (:obj:`list` or :obj:`str`):
                Value that guides the determination of the offsets.
                It could be a list of offsets, or a string, or None. If equal to 'maskdef_offsets' the
                offsets computed during the slitmask design matching will be used.
        """
        super().compute_offsets(offsets)

        # adjustment for multislit to case 4) parset `offsets` = 'auto' but we have a bright object
        if offsets == 'auto' and self.objid_bri is not None:
            # Compute offsets using the bright object
            if self.par['coadd2d']['user_obj'] is not None:
                offsets_method = 'user object on slitid = {:d}'.format(self.spatid_bri)
            else:
                offsets_method = 'brightest object found on slit: {:d} with avg SNR={:5.2f}'.format(self.spatid_bri,np.mean(self.snr_bar_bri))

            msgs.info(f'Determining offsets using {offsets_method}')
            thismask_stack = [np.abs(slitmask - self.spatid_bri) <= self.par['coadd2d']['spat_toler'] for slitmask in self.stack_dict['slitmask_stack']]

            # TODO Need to think abbout whether we have multiple tslits_dict for each exposure or a single one
            trace_stack_bri = [slits.center[:, self.slitidx_bri]
                                    for slits in self.stack_dict['slits_list']]
#            trace_stack_bri = []
#            for slits in self.stack_dict['slits_list']:
#                trace_stack_bri.append(slits.center[:, self.slitidx_bri])
            # Determine the wavelength grid that we will use for the current slit/order

            ## TODO: Should the spatial and spectral samp_facts here match those of the final coadded data, or she would
            ## compute offsets at full resolution??
            wave_bins = coadd.get_wave_bins(thismask_stack, self.stack_dict['waveimg_stack'], self.wave_grid)
            dspat_bins, dspat_stack = coadd.get_spat_bins(thismask_stack, trace_stack_bri)

            sci_list = [[sciimg - skymodel for sciimg, skymodel in zip(self.stack_dict['sciimg_stack'], self.stack_dict['skymodel_stack'])]]
            var_list = [[utils.inverse(sciivar) for sciivar in self.stack_dict['sciivar_stack']]]

            msgs.info('Rebinning Images')
            mask_stack = [mask == 0 for mask in self.stack_dict['mask_stack']]
            sci_list_rebin, var_list_rebin, norm_rebin_stack, nsmp_rebin_stack = coadd.rebin2d(
                wave_bins, dspat_bins, self.stack_dict['waveimg_stack'], dspat_stack, thismask_stack, mask_stack, sci_list, var_list)
            thismask = np.ones_like(sci_list_rebin[0][0,:,:],dtype=bool)
            nspec_pseudo, nspat_pseudo = thismask.shape
            slit_left = np.full(nspec_pseudo, 0.0)
            slit_righ = np.full(nspec_pseudo, nspat_pseudo)
            inmask = norm_rebin_stack > 0
            traces_rect = np.zeros((nspec_pseudo, self.nexp))
            sobjs = specobjs.SpecObjs()
            for iexp in range(self.nexp):
                sobjs_exp = findobj_skymask.objs_in_slit(
                    sci_list_rebin[0][iexp,:,:], utils.inverse(var_list_rebin[0][iexp,:,:]), thismask, slit_left, slit_righ,
                    inmask=inmask[iexp,:,:], fwhm=self.par['reduce']['findobj']['find_fwhm'],
                    trim_edg=self.par['reduce']['findobj']['find_trim_edge'],
                    maxdev=self.par['reduce']['findobj']['find_maxdev'],
                    ncoeff=3, snr_thresh=self.par['reduce']['findobj']['snr_thresh'], nperslit=1,
                    find_min_max=self.par['reduce']['findobj']['find_min_max'],
                    show_trace=self.debug_offsets, show_peaks=self.debug_offsets)
                sobjs.add_sobj(sobjs_exp)
                traces_rect[:, iexp] = sobjs_exp.TRACE_SPAT
            # Now deterimine the offsets. Arbitrarily set the zeroth trace to the reference
            med_traces_rect = np.median(traces_rect,axis=0)
            offsets = med_traces_rect[0] - med_traces_rect
            # TODO create a QA with this
            if self.debug_offsets:
                for iexp in range(self.nexp):
                    plt.plot(traces_rect[:, iexp], linestyle='--', label='original trace')
                    plt.plot(traces_rect[:, iexp] + offsets[iexp], label='shifted traces')
                    plt.legend()
                plt.show()

            self.offsets = offsets
            # binned pixel scale of the frames to be coadded
            pixscale = parse.parse_binning(self.stack_dict['detectors'][0].binning)[1]*self.stack_dict['detectors'][0].platescale
            self.offsets_report(self.offsets, pixscale, offsets_method)

    def compute_weights(self, weights):
        """
        Determine the weights to be used in the coadd2d.

        This method sets the internal :attr:`use_weights`.  Documentation on the
        form of self.use_weights needs to be written.

        Args:
            weights (:obj:`list`, :obj:`str`):
                Value that guides the determination of the weights.  It could be
                a list of weights or a string. If equal to 'auto', the weight
                will be computed using the brightest trace, if 'uniform' uniform
                weights will be used.
        """

        super().compute_weights(weights)

        # adjustment for multislit to case 3) Bright object exists and parset `weights` is equal to 'auto'
        if (self.objid_bri is not None) and (weights == 'auto'):
            # compute weights using bright object
            _, self.use_weights = self.optimal_weights(self.spatid_bri, self.objid_bri, weight_method='constant')
            if self.par['coadd2d']['user_obj'] is not None:
                msgs.info(f'Weights computed using a unique reference object in slit={self.spatid_bri} provided by the user')
            else:
                msgs.info(f'Weights computed using a unique reference object in slit={self.spatid_bri} with the highest S/N')
            self.snr_report(self.spatid_bri, self.spat_pixpos_bri, self.snr_bar_bri)

    def get_brightest_obj(self, specobjs_list, slit_spat_ids):

        """
        Utility routine to find the brightest reference object in each exposure given a specobjs_list 
        for MultiSlit reductions.

        Args:
            specobjs_list: list
               List of SpecObjs objects.
            slit_spat_ids (`numpy.ndarray`_):

        Returns:
            tuple: Returns the following:
                - objid: ndarray, int, shape=(len(specobjs_list),):
                  Array of object ids representing the brightest reference object
                  in each exposure
                - spatid_pixpos: ndarray, float, shape=(len(specobjs_list),):
                  Array of spatial pixel positions of the brightest reference object
                  in each exposure
                - slit_idx (int): 
                  A zero-based index for the slit that the brightest object is on
                - spat_id (int): 
                  The SPAT_ID for the slit that the highest S/N ratio object is on
                - snr_bar: ndarray, float, shape (len(list),): Average
                  S/N computed over all the exposures for this brightest reference object
        """
        msgs.info('Finding brightest object')
        nexp = len(specobjs_list)
        nslits = slit_spat_ids.size

        slit_snr_max = np.zeros((nslits, nexp), dtype=float)
        bpm = np.ones(slit_snr_max.shape, dtype=bool)
        objid_max = np.zeros((nslits, nexp), dtype=int)
        spat_pixpos_max = np.zeros((nslits, nexp), dtype=float)
        # Loop over each exposure, slit, find the brightest object on that slit for every exposure
        for iexp, sobjs in enumerate(specobjs_list):
            msgs.info("Working on exposure {}".format(iexp))
            for islit, spat_id in enumerate(slit_spat_ids):
                if len(sobjs) == 0:
                    continue
                ithis = np.abs(sobjs.SLITID - spat_id) <= self.par['coadd2d']['spat_toler']
                if np.any(ithis):
                    objid_this = sobjs[ithis].OBJID
                    spat_pixpos_this = sobjs[ithis].SPAT_PIXPOS
                    fluxes, ivars, gpms = [], [], []
                    for spec in sobjs[ithis]:
                        flux_iobj, ivar_iobj, gpm_iobj = self.unpack_specobj(spec, spatord_id=spat_id)
                        if flux_iobj is not None and ivar_iobj is not None and gpm_iobj is not None:
                            fluxes.append(flux_iobj)
                            ivars.append(ivar_iobj)
                            gpms.append(gpm_iobj)

                    # if there are objects on this slit left, we can proceed with computing rms_sn
                    if len(fluxes) > 0:
                        rms_sn, _ = coadd.calc_snr(fluxes, ivars, gpms)
                        imax = np.argmax(rms_sn)
                        slit_snr_max[islit, iexp] = rms_sn[imax]
                        objid_max[islit, iexp] = objid_this[imax]
                        spat_pixpos_max[islit, iexp] = spat_pixpos_this[imax]
                        bpm[islit, iexp] = False

        # If a slit has bpm = True for some exposures and not for others, set bpm = True for all exposures
        # Find the rows where any of the bpm values are True
        bpm_true_idx = np.array([np.any(b) for b in bpm])
        if np.any(bpm_true_idx):
            # Flag all exposures in those rows
            bpm[bpm_true_idx, :] = True

        # Find the highest snr object among all the slits
        if np.all(bpm):
            msgs.warn('You do not appear to have a unique reference object that was traced as the highest S/N '
                      'ratio on the same slit of every exposure. Try increasing the parameter `spat_toler`')
            return None, None, None, None
        else:
            # mask the bpm
            slit_snr_max_masked = np.ma.array(slit_snr_max, mask=bpm)
            slit_snr = np.mean(slit_snr_max_masked, axis=1)
            slitid = np.argmax(slit_snr)
            snr_bar_mean = slit_snr[slitid]
            snr_bar = slit_snr_max[slitid, :]
            objid = objid_max[slitid, :]
            spat_pixpos = spat_pixpos_max[slitid, :]

        return objid, spat_pixpos, slitid, slit_spat_ids[slitid], snr_bar

    def snr_report(self, slitid, spat_pixpos, snr_bar):
        """
        
        Print out a SNR report for the reference object used to compute the weights for multislit 2D coadds. 

        Args:
            slitid (:obj:`int`):
                The SPAT_ID of the slit that the reference object is on
            spat_pixpos (:obj:`numpy.ndarray`):
                Array of spatial pixel position of the reference object in the slit for each exposure shape = (nexp,)
            snr_bar (:obj:`numpy.ndarray`):
                Array of average S/N ratios for the reference object in each exposure, shape = (nexp,)
  

        Returns:

        """

        # Print out a report on the SNR
        msg_string = msgs.newline() + '-------------------------------------'
        msg_string += msgs.newline() + '  Summary for highest S/N object'
        msg_string += msgs.newline() + '      found on slitid = {:d}            '.format(slitid)
        msg_string += msgs.newline() + '-------------------------------------'
        msg_string += msgs.newline() + '       exp#   spat_pixpos     S/N'
        msg_string += msgs.newline() + '-------------------------------------'
        for iexp, (spat,snr) in enumerate(zip(spat_pixpos, snr_bar)):
            msg_string += msgs.newline() + '       {:2d}      {:7.1f}      {:5.2f}'.format(iexp, spat, snr)
        msg_string += msgs.newline() + '-------------------------------------'
        msgs.info(msg_string)


    # TODO add an option here to actually use the reference trace for cases where they are on the same slit and it is
    # single slit???
    def reference_trace_stack(self, slitid, offsets=None, objid=None):
        """
        ..todo..  I need a doc string

        Args:
            slitid:
            offsets:
            objid:

        Returns:

        """

        return self.offset_slit_cen(slitid, offsets)

    def get_maskdef_dict(self, slit_idx, ref_trace_stack):
        """

        Args:
            slit_idx (:obj:`int`):
                index of a slit in the uncoadded frames
            ref_trace_stack (`numpy.ndarray`_):
                Stack of reference traces about which the images are rectified
                and coadded.  It is the slitcen appropriately shifted according
                the frames offsets. Shape is (nspec, nimgs).

        Returns:
            :obj:`dict`: Dictionary containing all the maskdef info. The
            quantities saved are: maskdef_id, maskdef_objpos, maskdef_slitcen,
            maskdef_designtab. To learn what they are see
            :class:`~pypeit.slittrace.SlitTraceSet` datamodel.

        """
        # maskdef info
        if self.par['calibrations']['slitedges']['use_maskdesign'] and \
                self.stack_dict['slits_list'][0].maskdef_id is not None and \
                self.stack_dict['slits_list'][0].maskdef_objpos is not None and \
                self.stack_dict['maskdef_designtab_list'][0] is not None:
            # maskdef_designtab info for only this slit
            this_idx = self.stack_dict['maskdef_designtab_list'][0]['SPAT_ID'] == self.spat_ids[slit_idx]
            this_maskdef_designtab = self.stack_dict['maskdef_designtab_list'][0][this_idx]
            # remove columns that are irrelevant in the coadd2d frames
            this_maskdef_designtab.remove_columns(['TRACEID', 'TRACESROW', 'TRACELPIX', 'TRACERPIX',
                                                   'SLITLMASKDEF', 'SLITRMASKDEF'])
            this_maskdef_designtab.meta['MASKRMSL'] = 0.
            this_maskdef_designtab.meta['MASKRMSR'] = 0.

            # maskdef_id for this slit
            imaskdef_id = self.stack_dict['slits_list'][0].maskdef_id[slit_idx]

            # maskdef_slitcen (slit center along the spectral direction) and
            # maskdef_objpos (expected position of the target, as distance from left slit edge) for this slit

            # These are the binned maskdef_slitcen positions w.r.t. the center of the slit in ref_trace_stack
            slit_cen_dspat_vec = np.zeros(self.nexp)
            # These are the binned maskdef_objpos positions w.r.t. the center of the slit in ref_trace_stack
            objpos_dspat_vec = np.zeros(self.nexp)
            for iexp in range(self.nexp):
                # get maskdef_slitcen
                mslitcen_pixpos = self.stack_dict['slits_list'][iexp].maskdef_slitcen
                if mslitcen_pixpos.ndim < 2:
                    mslitcen_pixpos = mslitcen_pixpos[:, None]
                maskdef_slitcen_pixpos = mslitcen_pixpos[self.nspec_array[0]//2, slit_idx] + self.maskdef_offset[iexp]

                # get maskdef_objpos
                # find left edge
                slits_left, _, _ = \
                    self.stack_dict['slits_list'][iexp].select_edges(
                        spat_flexure=self.stack_dict['spat_flexure_list'][iexp])
                # targeted object spat pix
                maskdef_obj_pixpos = \
                    self.stack_dict['slits_list'][iexp].maskdef_objpos[slit_idx] + self.maskdef_offset[iexp] \
                    + slits_left[slits_left.shape[0]//2, slit_idx]

                # change reference system
                ref_trace = ref_trace_stack[iexp]
                nspec_this = ref_trace.shape[0]
                slit_cen_dspat_vec[iexp] = (maskdef_slitcen_pixpos - ref_trace[nspec_this // 2]) / self.spat_samp_fact

                objpos_dspat_vec[iexp] = (maskdef_obj_pixpos - ref_trace[nspec_this // 2]) / self.spat_samp_fact

            imaskdef_slitcen_dspat = np.mean(slit_cen_dspat_vec)
            imaskdef_objpos_dspat = np.mean(objpos_dspat_vec)

        else:
            this_maskdef_designtab = None
            imaskdef_id = None
            imaskdef_slitcen_dspat = None
            imaskdef_objpos_dspat = None

        return dict(maskdef_id=imaskdef_id, maskdef_objpos=imaskdef_objpos_dspat,
                    maskdef_slitcen=imaskdef_slitcen_dspat, maskdef_designtab=this_maskdef_designtab)


class EchelleCoAdd2D(CoAdd2D):
    """
    Coadd Echelle reductions.
    
    For documentation see :class:`CoAdd2D`.

    Echelle can either stack with:

        - input ``offsets`` or if ``offsets`` is None, it will find
          the ``objid`` of brightest trace and stack all orders
          relative to the trace of this object.

        - specified ``weights``, or if ``weights`` is None and
          ``auto_weights`` is True, it will use wavelength dependent
          weights determined from the spectrum of the brightest
          objects ``objid`` on each order

    """
    def __init__(self, spec2d_files, spectrograph, par, det=1, offsets=None, weights='auto',
                 only_slits=None, exclude_slits=None,
                 spec_samp_fact=1.0, spat_samp_fact=1.0, sn_smooth_npix=None,
                 bkg_redux=False, find_negative=False, show=False, show_peaks=False, debug_offsets=False, debug=False):
        super().__init__(spec2d_files, spectrograph, det=det, offsets=offsets, weights=weights,
                         only_slits=only_slits, exclude_slits=exclude_slits,
                         spec_samp_fact=spec_samp_fact, spat_samp_fact=spat_samp_fact,
                         sn_smooth_npix=sn_smooth_npix, bkg_redux=bkg_redux, find_negative=find_negative,
                         par=par, show=show, show_peaks=show_peaks, debug_offsets=debug_offsets,
                         debug=debug)

        # Default wave_method for Echelle is log10
        wave_method = 'log10' if self.par['coadd2d']['wave_method'] is None else self.par['coadd2d']['wave_method']
        self.wave_grid, self.wave_grid_mid, self.dsamp = self.get_wave_grid(wave_method)

        # If a user-input object to compute offsets and weights is provided, check if it exists and get the needed info
        if len(self.stack_dict['specobjs_list']) > 0 and self.par['coadd2d']['user_obj'] is not None:
            if not isinstance(self.par['coadd2d']['user_obj'], int):
                msgs.error('Parameter `user_obj` must include only the object OBJID.')
            else:
                user_objid = self.par['coadd2d']['user_obj']
                # does it exists?
                user_obj_exist = np.zeros((self.nexp,self.nslits_single), dtype=bool)
                for i, sobjs in enumerate(self.stack_dict['specobjs_list']):
                    for iord in range(self.nslits_single):
                        # check if the object exists in this exposure
                        ind = (sobjs.ECH_ORDERINDX == iord) & (sobjs.ECH_OBJID == user_objid)
                        flux, ivar, mask = self.unpack_specobj(sobjs[ind][0])
                        if flux is not None and ivar is not None and mask is not None:
                            user_obj_exist[i, iord] = True
                if not np.all(user_obj_exist):
                    msgs.error('Object provided through `user_obj` does not exist in all the exposures.')

                # get the needed info about the user object
                self.objid_bri, self.slitidx_bri, self.snr_bar_bri = np.repeat(user_objid, self.nexp), None, None

        elif len(self.stack_dict['specobjs_list']) > 0 and (offsets == 'auto' or weights == 'auto'):
            self.objid_bri, self.slitidx_bri, self.snr_bar_bri = \
                self.get_brightest_obj(self.stack_dict['specobjs_list'], self.nslits_single)

        # get self.use_weights
        self.compute_weights(weights)

        # get self.offsets
        self.compute_offsets(offsets)

    def compute_offsets(self, offsets):
        """
        Determine self.offsets, the offset of the frames to be coadded with respect to the first frame

        Args:
            offsets (:obj:`list` or :obj:`str`):
                Value that guides the determination of the offsets.
                It could be a list of offsets, or a string, or None.

        """
        super().compute_offsets(offsets)

        # adjustment for echelle to case 2): a list of offsets is provided by the user
        if isinstance(self.offsets, (list, np.ndarray)):
            self.objid_bri = None

        # adjustment for echelle to case 4) parset `offsets` = 'auto' but we have a bright object
        elif offsets == 'auto' and self.objid_bri is not None:
            # offsets are not determined, but the bright object is used to construct
            # a reference trace (this is done in coadd using method `reference_trace_stack`)
            self.offsets = None
            if self.par['coadd2d']['user_obj'] is not None:
                msgs.info('Reference trace about which 2d coadd is performed is computed using user object')
            else:
                msgs.info('Reference trace about which 2d coadd is performed is computed using the brightest object')

    def compute_weights(self, weights):
        """
        Determine self.use_weights, the weights to be used in the coadd2d

        Args:
            weights (:obj:`list` or :obj:`str`):
                Value that guides the determination of the weights.
                It could be a list of weights or a string. If 'auto' the weight will be computed using
                the brightest trace, if 'uniform' uniform weights will be used.

        """
        super().compute_weights(weights)

        # adjustment for echelle to case 3) Bright object exists and parset `weights` is equal to 'auto'
        if (self.objid_bri is not None) and (weights == 'auto'):
            # computing a list of weights for all the slitord_ids that we than parse in coadd
            slitord_ids = self.stack_dict['slits_list'][0].slitord_id
            self.use_weights = []
            for idx in slitord_ids:
                _, iweights = self.optimal_weights(idx, self.objid_bri)
                self.use_weights.append(iweights)
            if self.par['coadd2d']['user_obj'] is not None:
                msgs.info('Weights computed using a unique reference object provided by the user')
                # TODO: implement something here to print out the snr_report
            else:
                msgs.info('Weights computed using a unique reference object with the highest S/N')
                self.snr_report(self.snr_bar_bri)

    def get_brightest_obj(self, specobjs_list, nslits):
        """
        Utility routine to find the brightest object in each exposure given a specobjs_list for Echelle reductions.

        Args:
            specobjs_list: list
               List of SpecObjs objects.
            echelle: bool, default=True, optional

        Returns:
            tuple: Returns the following:
                - objid: ndarray, int, shape (len(specobjs_list),):
                  Array of object ids representing the brightest object
                  in each exposure
                - snr_bar: ndarray, float, shape (len(list),): Average
                  S/N over all the orders for this object
        """
        msgs.info('Finding brightest object')
        nexp = len(specobjs_list)

        objid = np.zeros(nexp, dtype=int)
        snr_bar = np.zeros(nexp)
        for iexp, sobjs in enumerate(specobjs_list):
            msgs.info("Working on exposure {}".format(iexp))
            uni_objid = np.unique(sobjs.ECH_OBJID)
            nobjs = len(uni_objid)
            order_snr = np.zeros((nslits, nobjs), dtype=float)
            bpm = np.ones((nslits, nobjs), dtype=bool)
            for iord in range(nslits):
                for iobj in range(nobjs):
                    ind = (sobjs.ECH_ORDERINDX == iord) & (sobjs.ECH_OBJID == uni_objid[iobj])
                    flux, ivar, mask = self.unpack_specobj(sobjs[ind][0], spatord_id=sobjs[ind][0].ECH_ORDER)

                    if flux is not None and ivar is not None and mask is not None:
                        rms_sn, _ = coadd.calc_snr([flux], [ivar], [mask])
                        order_snr[iord, iobj] = rms_sn[0]
                        bpm[iord, iobj] = False

            # If there are orders that have bpm = True for some objs and not for others, set bpm = True for all objs
            # Find the rows where any of the bpm values are True
            bpm_true_idx = np.array([np.any(b) for b in bpm])
            if np.any(bpm_true_idx):
                # Flag all objs in those rows
                bpm[bpm_true_idx, :] = True

            # Compute the average SNR and find the brightest object
            if not np.all(bpm):
                # mask the bpm
                order_snr_masked = np.ma.array(order_snr, mask=bpm)
                snr_bar_vec = np.mean(order_snr_masked, axis=0)
                objid[iexp] = uni_objid[snr_bar_vec.argmax()]
                snr_bar[iexp] = snr_bar_vec[snr_bar_vec.argmax()]
        if 0 in snr_bar:
            msgs.warn('You do not appear to have a unique reference object that was traced as the highest S/N '
                      'ratio for every exposure')
            return None, None, None
        return objid, None, snr_bar

    def snr_report(self, snr_bar):
        """
        Printo out a SNR report for echelle 2D coadds.

        Args:
            snr_bar (:obj:`numpy.ndarray`):
                Array of average S/N ratios for the brightest object in each exposure. Shape = (nexp,)
    
        Returns:

        """

        # Print out a report on the SNR
        msg_string = msgs.newline() + '-------------------------------------'
        msg_string += msgs.newline() + '  Summary for highest S/N object'
        msg_string += msgs.newline() + '-------------------------------------'
        msg_string += msgs.newline() + '           exp#        S/N'
        for iexp, snr in enumerate(snr_bar):
            msg_string += msgs.newline() + '            {:d}         {:5.2f}'.format(iexp, snr)

        msg_string += msgs.newline() + '-------------------------------------'
        msgs.info(msg_string)


    def reference_trace_stack(self, slitid, offsets=None, objid=None):
        """
        Utility function for determining the reference trace about
        which 2d coadds are performed.

        There are two modes of operation to determine the reference
        trace for the 2d coadd of a given slit/order:

            #. ``offsets``: We stack about the center of the slit for
               the slit in question with the input offsets added

            #. ``ojbid``: We stack about the trace of a reference
               object for this slit given for each exposure by the
               input objid

        Either offsets or objid must be provided, but the code will
        raise an exception if both are provided.

        Args:
            slitid (int):
                The slit or order that we are currently considering
            stack_dict (dict):
                Dictionary containing all the images and keys
                required for performing 2d coadds.
            offsets (list, `numpy.ndarray`_):
                An array of offsets with the same dimensionality as
                the nexp, the numer of images being coadded.
            objid (list, `numpy.ndarray`_):
                An array of objids with the same dimensionality as
                the nexp, the number of images being coadded.

        Returns:
            :obj:`list`: A list of reference traces for the 2d coadding that
            have been offset

        """

        if offsets is not None and objid is not None:
            msgs.error('You can only input offsets or an objid, but not both')
        if isinstance(offsets, (list, np.ndarray)):
            return self.offset_slit_cen(slitid, offsets)

        if objid is not None:
            specobjs_list = self.stack_dict['specobjs_list']
            ref_trace_stack = []
            for iexp, sobjs in enumerate(specobjs_list):
                ithis = (sobjs.ECH_ORDERINDX == slitid) & (sobjs.ECH_OBJID == objid[iexp])
                ref_trace_stack.append(sobjs[ithis][0].TRACE_SPAT)
            return ref_trace_stack

        msgs.error('You must input either offsets or an objid to determine the stack of '
                   'reference traces')
<|MERGE_RESOLUTION|>--- conflicted
+++ resolved
@@ -27,12 +27,12 @@
 from pypeit.core import findobj_skymask
 from pypeit.core.wavecal import wvutils
 from pypeit.core import coadd
-from pypeit.core import parse 
+from pypeit.core import parse
 from pypeit import spec2dobj
 from pypeit.core.moment import moment1d
 from pypeit.manual_extract import ManualExtractionObj
 
-#TODO We should decide which parameters go in through the parset 
+#TODO We should decide which parameters go in through the parset
 # and which parameters are passed in to the method as arguments
 class CoAdd2D:
 
@@ -839,11 +839,7 @@
             resampled_pixscale = parse.parse_binning(sciImage.detector.binning)[1]*sciImage.detector.platescale*self.spat_samp_fact
 
             # Assign slitmask design information to detected objects
-<<<<<<< HEAD
-            slits.assign_maskinfo(sobjs_obj, platescale, None, tolerance=parcopy['reduce']['slitmask']['obj_toler'])
-=======
-            slits.assign_maskinfo(sobjs_obj, resampled_pixscale, None, TOLER=parcopy['reduce']['slitmask']['obj_toler'])
->>>>>>> 2b536470
+            slits.assign_maskinfo(sobjs_obj, resampled_pixscale, None, tolerance=parcopy['reduce']['slitmask']['obj_toler'])
 
             if parcopy['reduce']['slitmask']['extract_missing_objs'] is True:
                 # Set the FWHM for the extraction of missing objects
@@ -1471,7 +1467,7 @@
     def get_brightest_obj(self, specobjs_list, slit_spat_ids):
 
         """
-        Utility routine to find the brightest reference object in each exposure given a specobjs_list 
+        Utility routine to find the brightest reference object in each exposure given a specobjs_list
         for MultiSlit reductions.
 
         Args:
@@ -1487,9 +1483,9 @@
                 - spatid_pixpos: ndarray, float, shape=(len(specobjs_list),):
                   Array of spatial pixel positions of the brightest reference object
                   in each exposure
-                - slit_idx (int): 
+                - slit_idx (int):
                   A zero-based index for the slit that the brightest object is on
-                - spat_id (int): 
+                - spat_id (int):
                   The SPAT_ID for the slit that the highest S/N ratio object is on
                 - snr_bar: ndarray, float, shape (len(list),): Average
                   S/N computed over all the exposures for this brightest reference object
@@ -1555,8 +1551,8 @@
 
     def snr_report(self, slitid, spat_pixpos, snr_bar):
         """
-        
-        Print out a SNR report for the reference object used to compute the weights for multislit 2D coadds. 
+
+        Print out a SNR report for the reference object used to compute the weights for multislit 2D coadds.
 
         Args:
             slitid (:obj:`int`):
@@ -1565,7 +1561,7 @@
                 Array of spatial pixel position of the reference object in the slit for each exposure shape = (nexp,)
             snr_bar (:obj:`numpy.ndarray`):
                 Array of average S/N ratios for the reference object in each exposure, shape = (nexp,)
-  
+
 
         Returns:
 
@@ -1863,7 +1859,7 @@
         Args:
             snr_bar (:obj:`numpy.ndarray`):
                 Array of average S/N ratios for the brightest object in each exposure. Shape = (nexp,)
-    
+
         Returns:
 
         """
