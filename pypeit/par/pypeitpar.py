--- conflicted
+++ resolved
@@ -215,11 +215,7 @@
                  n_lohi=None, #replace=None,
                  lamaxiter=None, grow=None,
                  comb_sigrej=None,
-<<<<<<< HEAD
-                 calib_setup_and_bit=None,
-=======
 #                 calib_setup_and_bit=None,
->>>>>>> 38a0e4f0
                  rmcompact=None, sigclip=None, sigfrac=None, objlim=None,
                  use_biasimage=None, use_overscan=None, use_darkimage=None,
                  dark_expscale=None,
@@ -416,17 +412,10 @@
         dtypes['objlim'] = [int, float]
         descr['objlim'] = 'Object detection limit in LA cosmics routine'
 
-<<<<<<< HEAD
-        defaults['calib_setup_and_bit'] = None
-        dtypes['calib_setup_and_bit'] = str
-        descr['calib_setup_and_bit'] = 'Over-ride the calibration setup and bit, e.g. "A_7".  ' \
-                                       'Only recommended for use with quicklook.'
-=======
 #        defaults['calib_setup_and_bit'] = None
 #        dtypes['calib_setup_and_bit'] = str
 #        descr['calib_setup_and_bit'] = 'Over-ride the calibration setup and bit, e.g. "A_7".  ' \
 #                                       'Only recommended for use with quicklook.'
->>>>>>> 38a0e4f0
 
         # Instantiate the parameter set
         super(ProcessImagesPar, self).__init__(list(pars.keys()),
@@ -446,11 +435,7 @@
                    'use_overscan', 'overscan_method', 'overscan_par', 'use_darkimage',
                    'dark_expscale', 'spat_flexure_correct', 'use_illumflat', 'use_specillum',
                    'empirical_rn', 'shot_noise', 'noise_floor', 'use_pixelflat', 'combine',
-<<<<<<< HEAD
-                   'satpix', 'calib_setup_and_bit',
-=======
                    'satpix', #'calib_setup_and_bit',
->>>>>>> 38a0e4f0
                    'n_lohi', 'mask_cr',
                    'lamaxiter', 'grow', 'clip', 'comb_sigrej', 'rmcompact', 'sigclip',
                    'sigfrac', 'objlim']
@@ -4901,22 +4886,3 @@
         Check the parameters are valid for the provided method.
         """
         pass
-<<<<<<< HEAD
-
-
-#def ql_is_on(config:ConfigObj):
-#    """ Check whether QL is set to "on"
-#
-#    Args:
-#        config (configobj.ConfigObj): 
-#            parameters
-#
-#    Returns:
-#        bool: True if QL is on
-#    """
-#    try: 
-#        return config['rdx']['quicklook']
-#    except:
-#        return False
-=======
->>>>>>> 38a0e4f0
