--- conflicted
+++ resolved
@@ -1804,11 +1804,7 @@
     see :ref:`pypeitpar`.
     """
 
-<<<<<<< HEAD
-    def __init__(self, bspline_spacing=None, maxnumber=None, sn_gauss=None, manual=None):
-=======
     def __init__(self, bspline_spacing=None, sig_thresh=None, maxnumber=None, sn_gauss=None, manual=None):
->>>>>>> e66b1970
 
         # Grab the parameter names and values from the function
         # arguments
@@ -1867,11 +1863,7 @@
     def from_dict(cls, cfg):
         k = cfg.keys()
         #ToDO change to updated param list
-<<<<<<< HEAD
-        parkeys = ['bspline_spacing', 'maxnumber', 'sn_gauss', 'manual']
-=======
         parkeys = ['bspline_spacing', 'sig_thresh', 'maxnumber', 'sn_gauss', 'manual']
->>>>>>> e66b1970
         kwargs = {}
         for pk in parkeys:
             kwargs[pk] = cfg[pk] if pk in k else None
