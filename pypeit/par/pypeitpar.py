--- conflicted
+++ resolved
@@ -2719,15 +2719,9 @@
                  bound_detector=None, minimum_slit_dlength=None, dlength_range=None, 
                  minimum_slit_length=None, minimum_slit_length_sci=None,
                  length_range=None, minimum_slit_gap=None, clip=None, order_match=None,
-<<<<<<< HEAD
-                 order_offset=None, add_missed_orders=None, use_maskdesign=None,
+                 order_offset=None, add_missed_orders=None, overlap=None, use_maskdesign=None,
                  maskdesign_maxsep=None, maskdesign_step=None, maskdesign_sigrej=None, pad=None,
                  add_slits=None, add_predict=None, rm_slits=None):
-=======
-                 order_offset=None, overlap=None, use_maskdesign=None, maskdesign_maxsep=None,
-                 maskdesign_step=None, maskdesign_sigrej=None, pad=None, add_slits=None,
-                 add_predict=None, rm_slits=None):
->>>>>>> a66aad41
 
         # Grab the parameter names and values from the function
         # arguments
@@ -3087,13 +3081,12 @@
                                 'fraction of the detector spatial scale. If None, no offset ' \
                                 'is applied.'
 
-<<<<<<< HEAD
         defaults['add_missed_orders'] = False
         dtypes['add_missed_orders'] = bool
         descr['add_missed_orders'] = 'If orders are not detected by the automated edge tracing, ' \
                                      'attempt to add them based on their expected positions on ' \
                                      'on the detector.  Echelle spectrographs only.'
-=======
+
         defaults['overlap'] = False
         dtypes['overlap'] = bool
         descr['overlap'] = 'Assume slits identified as abnormally short are actually due to ' \
@@ -3102,7 +3095,6 @@
                            'that have an abnormally short separation.  For those short slits, ' \
                            'the code attempts to convert the short slits into slit gaps.  This ' \
                            'is particularly useful for blue orders in Keck-HIRES data.'
->>>>>>> a66aad41
 
         defaults['use_maskdesign'] = False
         dtypes['use_maskdesign'] = bool
@@ -3202,19 +3194,11 @@
                    'smash_range', 'edge_detect_clip', 'trace_median_frac', 'trace_thresh',
                    'fwhm_uniform', 'niter_uniform', 'fwhm_gaussian', 'niter_gaussian',
                    'det_buffer', 'max_nudge', 'sync_predict', 'sync_center', 'gap_offset',
-<<<<<<< HEAD
                    'sync_to_edge', 'bound_detector', 'minimum_slit_length',
                    'minimum_slit_length_sci', 'length_range', 'minimum_slit_gap', 'clip',
-                   'order_match', 'order_offset', 'add_missed_orders', 'use_maskdesign',
+                   'order_match', 'order_offset', 'add_missed_orders', 'overlap', 'use_maskdesign',
                    'maskdesign_maxsep', 'maskdesign_step', 'maskdesign_sigrej', 'pad',
                    'add_slits', 'add_predict', 'rm_slits']
-=======
-                   'sync_to_edge', 'bound_detector', 'minimum_slit_dlength', 'dlength_range', 
-                   'minimum_slit_length', 'minimum_slit_length_sci', 'length_range',
-                   'minimum_slit_gap', 'clip', 'order_match', 'order_offset', 'overlap',
-                   'use_maskdesign', 'maskdesign_maxsep', 'maskdesign_step', 'maskdesign_sigrej',
-                   'pad', 'add_slits', 'add_predict', 'rm_slits']
->>>>>>> a66aad41
 
         badkeys = np.array([pk not in parkeys for pk in k])
         if np.any(badkeys):
