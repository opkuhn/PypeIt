"""
Implements the objects used to construct sensitivity functions.

.. include:: ../include/links.rst
"""
import inspect

from IPython import embed

import numpy as np
import scipy.interpolate
import matplotlib.pyplot as plt
from matplotlib.backends.backend_pdf import PdfPages

from astropy.io import fits
from astropy import table

from pypeit import msgs
from pypeit import specobjs
from pypeit import utils
from pypeit.core import coadd
from pypeit.core import flux_calib
from pypeit.core import telluric
from pypeit.core import fitting
from pypeit.core.wavecal import wvutils
from pypeit.core import meta
from pypeit.core import flat
from pypeit.core.moment import moment1d

from pypeit.spectrographs.util import load_spectrograph
from pypeit import datamodel
from pypeit import flatfield
<<<<<<< HEAD
from pypeit.fluxcalibrate import apply_flux_calib
=======
>>>>>>> 6a36f4e1


# TODO Add the data model up here as a standard thing using DataContainer.

# TODO Standard output location for sensfunc?

# TODO Add some QA plots, and plots to the screen if show is set.

class SensFunc(datamodel.DataContainer):
    r"""
    Base class for generating sensitivity functions from a standard-star
    spectrum.

    This class should not be instantated by itself; instead instantiate
    either :class:`UVISSensFunc` or :class:`IRSensFunc`, depending on the
    wavelength range of your data (UVIS for :math:`\lambda < 7000` angstrom,
    IR for :math:`\lambda > 7000` angstrom.)

    The datamodel attributes are:

    .. include:: ../include/class_datamodel_sensfunc.rst

    Args:
        spec1dfile (:obj:`str`):
            PypeIt spec1d file for the standard file.
        sensfile (:obj:`str`):
            File name for the sensitivity function data.
        par (:class:`~pypeit.par.pypeitpar.SensFuncPar`, optional):
            The parameters required for the sensitivity function computation.
        debug (:obj:`bool`, optional):
            Run in debug mode, sending diagnostic information to the screen.
    """
    version = '1.0.1'
    """Datamodel version."""

    # TODO: Add this if we want to set the output float type for the np.ndarray
    # elements of the datamodel...
#    output_float_dtype = np.float32
#    """Regardless of datamodel, output floating-point data have this fixed bit size."""

    datamodel = {'PYP_SPEC': dict(otype=str, descr='PypeIt spectrograph name'),
                 'pypeline': dict(otype=str, descr='PypeIt pipeline reduction path'),
                 'spec1df': dict(otype=str,
                                 descr='PypeIt spec1D file used to for sensitivity function'),
                 'std_name': dict(otype=str, descr='Type of standard source'),
                 'std_cal': dict(otype=str,
                                 descr='File name (or shorthand) with the standard flux data'),
                 # TODO: Is it possible/useful to force the coordinates to always be floats
                 'std_ra': dict(otype=float, descr='RA of the standard source'),
                 'std_dec': dict(otype=float, descr='DEC of the standard source'),
                 'airmass': dict(otype=float, descr='Airmass of the observation'),
                 'exptime': dict(otype=float, descr='Exposure time'),
                 'telluric': dict(otype=telluric.Telluric,
                                  descr='Telluric model; see '
                                        ':class:`~pypeit.core.telluric.Telluric`'),
                 'sens': dict(otype=table.Table, descr='Table with the sensitivity function'),
                 'wave': dict(otype=np.ndarray, atype=float, descr='Wavelength vectors'),
                 'zeropoint': dict(otype=np.ndarray, atype=float,
                                   descr='Sensitivity function zeropoints'),
                 'throughput': dict(otype=np.ndarray, atype=float,
                                    descr='Spectrograph throughput measurements'),
                 'algorithm': dict(otype=str, descr='Algorithm used for the sensitivity calculation.')}
#                                    ,
#                 'wave_splice': dict(otype=np.ndarray, atype=float,
#                                     descr='Spliced-together wavelength vector'),
#                 'zeropoint_splice': dict(otype=np.ndarray, atype=float,
#                                          descr='Spliced-together sensitivity function zeropoints'),
#                 'throughput_splice': dict(otype=np.ndarray, atype=float,
#                                           descr='Spliced-together spectrograph throughput '
#                                                 'measurements')}
    """DataContainer datamodel."""

    internals = ['sensfile',
                 'spectrograph',
                 'par',
                 'par_fluxcalib',
                 'qafile',
                 'thrufile',
                 'fstdfile',
                 'debug',
                 'sobjs_std',
                 'wave_cnts',
                 'counts',
                 'counts_ivar',
                 'counts_mask',
                 'log10_blaze_function',
                 'nspec_in',
                 'norderdet',
                 'wave_splice',
                 'zeropoint_splice',
                 'throughput_splice',
                 'steps',
                 'splice_multi_det',
                 'meta_spec',
                 'std_dict'
                ]

    _algorithm = None
    """Algorithm used for the sensitivity calculation."""

    @staticmethod
    def empty_sensfunc_table(norders, nspec, nspec_in, ncoeff=1):
        """
        Construct an empty `astropy.table.Table`_ for the sensitivity
        function.

        Args:
            norders (:obj:`int`):
                The number of slits/orders on the detector.
            nspec (:obj:`int`):
                The number of spectral pixels on the detector.

        Returns:
            `astropy.table.Table`_: Instance of the empty sensitivity
            function table.
        """
        return table.Table(data=[
            table.Column(name='SENS_WAVE', dtype=float, length=norders, shape=(nspec,),
                         description='Wavelength vector'),
            table.Column(name='SENS_COUNTS_PER_ANG', dtype=float, length=norders, shape=(nspec,),
                         description='Flux in counts per angstrom'),
            table.Column(name='SENS_LOG10_BLAZE_FUNCTION', dtype=float, length=norders, shape=(nspec,),
                         description='Log10 of the blaze function for each slit/order'),
            table.Column(name='SENS_ZEROPOINT', dtype=float, length=norders, shape=(nspec,),
                         description='Measured sensitivity zero-point data'),
            table.Column(name='SENS_ZEROPOINT_GPM', dtype=bool, length=norders, shape=(nspec,),
                         description='Good-pixel mask for the measured zero points'),
            table.Column(name='SENS_ZEROPOINT_FIT', dtype=float, length=norders, shape=(nspec,),
                         description='Best-fit smooth model to the zero points'),
            table.Column(name='SENS_ZEROPOINT_FIT_GPM', dtype=bool, length=norders, shape=(nspec,),
                         description='Good-pixel mask for the model zero points'),
            table.Column(name='SENS_COEFF', dtype=float, length=norders, shape=(ncoeff,),
                         description='Coefficients of smooth model fit to zero points'),
            table.Column(name='ECH_ORDERS', dtype=int, length=norders,
                         description='Echelle order for this specrum (echelle data only)'),
            table.Column(name='POLYORDER_VEC', dtype=int, length=norders,
                         description='Polynomial order for each slit/echelle (if applicable)'),
            table.Column(name='WAVE_MIN', dtype=float, length=norders,
                         description='Minimum wavelength included in the fit'),
            table.Column(name='WAVE_MAX', dtype=float, length=norders,
                         description='Maximum wavelength included in the fit'),
            table.Column(name='SENS_FLUXED_STD_WAVE', dtype=float, length=norders, shape=(nspec_in,),
                         description='Log10 of the blaze function for each slit/order'),
            table.Column(name='SENS_FLUXED_STD_FLAM', dtype=float, length=norders, shape=(nspec_in,),
                         description='Log10 of the blaze function for each slit/order'),
            table.Column(name='SENS_FLUXED_STD_FLAM_IVAR', dtype=float, length=norders, shape=(nspec_in,),
                         description='Log10 of the blaze function for each slit/order'),
            table.Column(name='SENS_FLUXED_STD_MASK', dtype=bool, length=norders, shape=(nspec_in,),
                         description='Log10 of the blaze function for each slit/order')])



    # Superclass factory method generates the subclass instance
    @classmethod
    def get_instance(cls, spec1dfile, sensfile, par, debug=False):
        """
        Instantiate the relevant subclass based on the algorithm provided in
        ``par``.
        """
        return next(c for c in cls.__subclasses__()
                    if c.__name__ == f"{par['algorithm']}SensFunc")(spec1dfile, sensfile, par,
                                                                    debug=debug)

    def __init__(self, spec1dfile, sensfile, par, debug=False):

        # Instantiate as an empty DataContainer
        super().__init__()

        # Input and Output files
        self.spec1df = spec1dfile
        self.sensfile = sensfile

        # Spectrograph
        header = fits.getheader(self.spec1df)
        self.PYP_SPEC = header['PYP_SPEC']
        self.spectrograph = load_spectrograph(self.PYP_SPEC)
        self.pypeline = self.spectrograph.pypeline
        # TODO: This line is necessary until we figure out a way to instantiate
        # spectrograph objects with configuration specific information from
        # spec1d files.
        self.spectrograph.dispname = header['DISPNAME']

        # Get the algorithm parameters
        self.par = self.spectrograph.default_pypeit_par()['sensfunc'] if par is None else par
        # TODO Should we allow the user to pass this in?
        self.par_fluxcalib = self.spectrograph.default_pypeit_par()['fluxcalib']
        # TODO: Check the type of the parameter object?

        # Set the algorithm in the datamodel
        self.algorithm = self.__class__._algorithm

        # QA and throughput plot filenames
        self.qafile = sensfile.replace('.fits', '') + '_QA.pdf'
        self.thrufile = sensfile.replace('.fits', '') + '_throughput.pdf'
        self.fstdfile = sensfile.replace('.fits', '') + '_fluxed_std.pdf'


        # Other
        self.debug = debug
        self.steps = []

        # Are we splicing together multiple detectors?
        self.splice_multi_det = True if self.par['multi_spec_det'] is not None else False

        # Read in the Standard star data
        self.sobjs_std = specobjs.SpecObjs.from_fitsfile(self.spec1df).get_std(multi_spec_det=self.par['multi_spec_det'])

        if self.sobjs_std is None:
            msgs.error('There is a problem with your standard star spec1d file: {:s}'.format(self.spec1df))
<<<<<<< HEAD


        # Unpack standard
        wave, counts, counts_ivar, counts_mask, trace_spec, trace_spat, self.meta_spec, header = self.sobjs_std.unpack_object(ret_flam=False)

        # Compute the blaze function
        # TODO Make the blaze function optional
        if par['flatfile'] is not None:
            log10_blaze_function = self.compute_blaze(wave, trace_spec, trace_spat, par['flatfile'])

            # Perform any instrument tweaks
            wave_twk, counts_twk, counts_ivar_twk, counts_mask_twk, log10_blaze_function_twk = \
                self.spectrograph.tweak_standard(wave, counts, counts_ivar, counts_mask, self.meta_spec,
                                                 log10_blaze_function=log10_blaze_function)

            # Reshape to 2d arrays
            self.wave_cnts, self.counts, self.counts_ivar, self.counts_mask, self.log10_blaze_function, self.nspec_in, \
                self.norderdet = \
                utils.spec_atleast_2d(wave_twk, counts_twk, counts_ivar_twk, counts_mask_twk,
                                      log10_blaze_function=log10_blaze_function_twk)
        else:
            # Perform any instrument tweaks
            wave_twk, counts_twk, counts_ivar_twk, counts_mask_twk = \
                self.spectrograph.tweak_standard(wave, counts, counts_ivar, counts_mask, self.meta_spec)

            # Reshape to 2d arrays
            self.wave_cnts, self.counts, self.counts_ivar, self.counts_mask, self.nspec_in, self.norderdet = \
                utils.spec_atleast_2d(wave_twk, counts_twk, counts_ivar_twk, counts_mask_twk)
            self.log10_blaze_function = None
=======


        # Unpack standard
        wave, counts, counts_ivar, counts_mask, trace_spec, trace_spat, self.meta_spec, header = self.sobjs_std.unpack_object(ret_flam=False)

        # Compute the blaze function
        # TODO Make the blaze function optional
        log10_blaze_function = self.compute_blaze(wave, trace_spec, trace_spat, par['flatfile']) if par['flatfile'] is not None else None

        # Perform any instrument tweaks
        wave_twk, counts_twk, counts_ivar_twk, counts_mask_twk, log10_blaze_function_twk = \
            self.spectrograph.tweak_standard(wave, counts, counts_ivar, counts_mask, self.meta_spec, log10_blaze_function=log10_blaze_function)
        # Reshape to 2d arrays
        self.wave_cnts, self.counts, self.counts_ivar, self.counts_mask, self.log10_blaze_function, self.nspec_in, \
            self.norderdet = utils.spec_atleast_2d(wave_twk, counts_twk, counts_ivar_twk, counts_mask_twk,
                                                   log10_blaze_function=log10_blaze_function_twk)
>>>>>>> 6a36f4e1

        # If the user provided RA and DEC use those instead of what is in meta
        star_ra = self.meta_spec['RA'] if self.par['star_ra'] is None else self.par['star_ra']
        star_dec = self.meta_spec['DEC'] if self.par['star_dec'] is None else self.par['star_dec']
        # Convert to decimal deg, as needed
        star_ra, star_dec = meta.convert_radec(star_ra, star_dec)

        # Read in standard star dictionary
        self.std_dict = flux_calib.get_standard_spectrum(star_type=self.par['star_type'],
                                                         star_mag=self.par['star_mag'],
                                                         ra=star_ra, dec=star_dec)

    def compute_blaze(self, wave, trace_spec, trace_spat, flatfile, box_radius=10.0, min_blaze_value=1e-3, debug=False):
<<<<<<< HEAD
=======
        """
        Compute the blaze function from a flat field image.

        Args:
            wave (`numpy.ndarray`_):
                Wavelength array. Shape = (nspec, norddet)
            trace_spec (`numpy.ndarray`_):
                Spectral pixels for the trace of the spectrum. Shape = (nspec, norddet)
            trace_spat (`numpy.ndarray`_):
                Spatial pixels for the trace of the spectrum. Shape = (nspec, norddet)
            flatfile (:obj:`str`):
                Filename for the flat field calibration image
            box_radius (:obj:`float`, optional):
                Radius of the boxcar extraction region used to extract the blaze function in pixels
            min_blaze_value (:obj:`float`, optional):
                Minimum value of the blaze function. Values below this are clipped and set to this value. Default=1e-3
            debug (:obj:`bool`, optional):
                Show plots useful for debugging. Default=False


        Returns:
            log10_blaze_function (`numpy.ndarray`_):
                The log10 blaze function. Shape = (nspec, norddet) if norddet > 1, else shape = (nspec,)

        """
>>>>>>> 6a36f4e1


        flatImages = flatfield.FlatImages.from_file(flatfile)

        pixelflat_raw = flatImages.pixelflat_raw
        pixelflat_norm = flatImages.pixelflat_norm
        pixelflat_proc, flat_bpm = flat.flatfield(pixelflat_raw, pixelflat_norm)

        flux_box = moment1d(pixelflat_proc * np.logical_not(flat_bpm), trace_spat, 2 * box_radius, row=trace_spec)[0]

        pixtot = moment1d(pixelflat_proc*0 + 1.0, trace_spat, 2 * box_radius, row=trace_spec)[0]
        pixmsk = moment1d(flat_bpm, trace_spat, 2 * box_radius, row=trace_spec)[0]

        mask_box = (pixmsk != pixtot) & np.isfinite(wave) & (wave > 0.0)

        # TODO This is ugly and redundant with spec_atleast_2d, but the order of operations compels me to do it this way
        blaze_function = (np.clip(flux_box*mask_box, 1e-3, 1e9)).reshape(-1,1) if flux_box.ndim == 1 else flux_box*mask_box
        wave_debug = wave.reshape(-1,1) if wave.ndim == 1 else wave
        log10_blaze_function = np.zeros_like(blaze_function)
        norddet = log10_blaze_function.shape[1]
<<<<<<< HEAD
        debug=True
=======
>>>>>>> 6a36f4e1
        for iorddet in range(norddet):
            blaze_function_smooth = utils.fast_running_median(blaze_function[:, iorddet], 5)
            blaze_function_norm = blaze_function_smooth/blaze_function_smooth.max()
            log10_blaze_function[:, iorddet] = np.log10(np.clip(blaze_function_norm, min_blaze_value, None))
            if debug:
                plt.plot(wave_debug[:, iorddet], log10_blaze_function[:,iorddet])
        if debug:
            plt.show()

<<<<<<< HEAD
=======

        # TODO It would probably better to just return an array of shape (nspec, norddet) even if norddet = 1, i.e.
        # to get rid of this .squeeze()
>>>>>>> 6a36f4e1
        return log10_blaze_function.squeeze()


    def _bundle(self):
        """
        Bundle the object for writing using
        :func:`~pypeit.datamodel.DataContainer.to_hdu`.
        """
        # All of the datamodel elements that can be written as a header are
        # written to the SENS extension.
        d = []
        for key in self.keys():
            if self[key] is None:
                continue
            if isinstance(self[key], datamodel.DataContainer) \
                    or isinstance(self[key], table.Table):
                d += [{key: self[key]}]
                continue
            if self.datamodel[key]['otype'] == np.ndarray:
                # TODO: We might want a general solution in
                # DataContainer that knows to convert (and revert)
                # boolean arrays to np.uint8 types. Does anyone know a
                # way around this? It's annoying that ImageHDUs cannot
                # have boolean type arrays.
                if issubclass(self[key].dtype.type, (bool, np.bool_)):
                    d += [{key: self[key].astype(np.uint8)}]
#                elif issubclass(self[key].dtype.type, (float, np.floating)):
#                    d += [{key: self[key].astype(self.output_float_dtype)}]
                else:
                    d += [{key: self[key]}]

        # If the spliced arrays have been set, use these to replace the
        # multislit/echelle wave, zeropoint, and throughput arrays
        if self.splice_multi_det:
            # TODO: I added this neurotic check, just to make sure...
            if self.wave_splice is None or self.zeropoint_splice is None \
                    or self.throughput_splice is None:
                msgs.error('CODING ERROR: Assumed if splice_multi_det is True, then the *_splice '
                           'arrays have all been defined.  Found a case where this is not true!')
            # Loop through this list of dictionaries
            for _d in d:
                if list(_d.keys())[0] not in ['wave', 'zeropoint', 'throughput']:
                    # Keep going if it's not one of the relevant attributes
                    continue
                # Replace with the spliced version.  Warning: This requires that
                # the relevant attribute names are paired as self.attr and
                # self.attr_splice
                attr = list(_d.keys())[0]
                _d[attr] = getattr(self, f'{attr}_splice')

        # Add all the non-array, non-DataContainer, non-Table elements to the
        # 'sens' extension. This is done after the first loop to just to make
        # sure that the order of extensions matches the order in the datamodel.
        for _d in d:
            if list(_d.keys()) != ['sens']:
                continue
            for key in self.keys():
                if self[key] is None or self.datamodel[key]['otype'] == np.ndarray \
                        or isinstance(self[key], datamodel.DataContainer) \
                        or isinstance(self[key], table.Table):
                    continue
                _d[key] = self[key]

        return d

    @classmethod
    def from_hdu(cls, hdu, hdu_prefix=None, chk_version=True):
        """
        Instantiate the object from an HDU extension.

        This overrides the base-class method, essentially just to handle the
        fact that the 'TELLURIC' extension is not called 'MODEL'.

        Args:
            hdu (`astropy.io.fits.HDUList`_, `astropy.io.fits.ImageHDU`_, `astropy.io.fits.BinTableHDU`_):
                The HDU(s) with the data to use for instantiation.
            hdu_prefix (:obj:`str`, optional):
                Maintained for consistency with the base class but is
                not used by this method.
            chk_version (:obj:`bool`, optional):
                If True, raise an error if the datamodel version or
                type check failed. If False, throw a warning only.
        """
        # Run the default parser to get most of the data. This correctly parses
        # everything except for the Telluric.model data table.
        d, version_passed, type_passed, parsed_hdus = super()._parse(hdu, allow_subclasses=True)
        if not type_passed:
            msgs.error('The HDU(s) cannot be parsed by a {0} object!'.format(cls.__name__))
        if not version_passed:
            _f = msgs.error if chk_version else msgs.warn
            _f('Current version of {0} object in code (v{1})'.format(cls.__name__, cls.version)
               + ' does not match version used to write your HDU(s)!')

        # Load the telluric model, if it exists
        if 'TELLURIC' in [h.name for h in hdu]:
            # Instantiate the Telluric model from the header, if it exists
            # TODO: I don't like this, but this is the fastest work around
            d['telluric'] = telluric.Telluric.from_hdu(hdu['TELLURIC'], ext_pseudo='MODEL',
                                                       chk_version=chk_version)
        # Return the constructed object
        return super().from_dict(d=d)

    def compute_zeropoint(self):
        """
        Dummy method overloaded by subclasses
        """
        pass

    def run(self):
        """
        Execute the sensitivity function calculations.
        """
        # Compute the sensitivity function
        self.compute_zeropoint()

        # Extrapolate the zeropoint based on par['extrap_blu'], par['extrap_red']
        self.wave, self.zeropoint = self.extrapolate(samp_fact=self.par['samp_fact'])
        if self.splice_multi_det:
            self.wave_splice, self.zeropoint_splice = self.splice()

        # Flux the standard star with this sensitivity function and add it to the output table
        self.flux_std()

        # Compute the throughput
        self.throughput, self.throughput_splice = self.compute_throughput()

        # Write out QA and throughput plots
        self.write_QA()

    def flux_std(self):
        """
        Flux the standard star and add it to the sensitivity function table

        Returns:

        """
        # Now flux the standard star
<<<<<<< HEAD
        apply_flux_calib(self.par_fluxcalib, self.spectrograph, self.sobjs_std, self)
=======
        self.sobjs_std.apply_flux_calib(self.par_fluxcalib, self.spectrograph, self)
>>>>>>> 6a36f4e1
        # TODO assign this to the data model

        # Unpack the fluxed standard
        _wave, _flam, _flam_ivar, _flam_mask, _, _,  _, _ = self.sobjs_std.unpack_object(ret_flam=True)
        # Reshape to 2d arrays
<<<<<<< HEAD
        wave, flam, flam_ivar, flam_mask, _, _ = utils.spec_atleast_2d(_wave, _flam, _flam_ivar, _flam_mask)
=======
        wave, flam, flam_ivar, flam_mask, _, _, _ = utils.spec_atleast_2d(_wave, _flam, _flam_ivar, _flam_mask)
>>>>>>> 6a36f4e1
        # Store in the sens table
        self.sens['SENS_FLUXED_STD_WAVE'] = wave.T
        self.sens['SENS_FLUXED_STD_FLAM'] = flam.T
        self.sens['SENS_FLUXED_STD_FLAM_IVAR'] = flam_ivar.T
        self.sens['SENS_FLUXED_STD_MASK'] = flam_mask.T



    def eval_zeropoint(self, wave, iorddet):
        """
        Dummy method, overloaded by subclasses
        """
        pass

    def extrapolate(self, samp_fact=1.5):
        """
        Extrapolates the sensitivity function to cover an extra wavelength range
        set by the ``extrapl_blu`` and ``extrap_red`` parameters. This is
        important for making sure that the sensitivity function can be applied
        to data with slightly different wavelength coverage etc.

        Parameters
        ----------
        samp_fact : :obj:`float`
            Parameter governing the sampling of the wavelength grid used for the
            extrapolation.

        Returns
        -------
        wave_extrap : `numpy.ndarray`_
            Extrapolated wavelength array
        zeropoint_extrap : `numpy.ndarray`_
            Extrapolated sensitivity function
        """
        # Create a new set of oversampled and padded wavelength grids for the
        # extrapolation
        wave_extrap_min = self.sens['WAVE_MIN'].data * (1.0 - self.par['extrap_blu'])
        wave_extrap_max = self.sens['WAVE_MAX'].data * (1.0 + self.par['extrap_red'])
        nspec_extrap = 0

        # Find the maximum size of the wavewlength grids, since we want
        # everything to have the same
        for idet in range(self.norderdet):
            wave = self.wave_cnts if self.wave_cnts.ndim == 1 else self.wave_cnts[:, idet]
            dwave_data, dloglam_data, resln_guess, pix_per_sigma = wvutils.get_sampling(wave)
            nspec_now = np.ceil(samp_fact * (wave_extrap_max[idet] - wave_extrap_min[idet])
                                / dwave_data).astype(int)
            nspec_extrap = np.max([nspec_now, nspec_extrap])

        # Create the wavelength grid
        wave_extrap = np.outer(np.arange(nspec_extrap),
                               (wave_extrap_max - wave_extrap_min) / (nspec_extrap - 1)) \
                      + np.outer(np.ones(nspec_extrap), wave_extrap_min)
        zeropoint_extrap = np.zeros_like(wave_extrap)

        # Evaluate extrapolated zerpoint for all orders detectors
        for iorddet in range(self.norderdet):
            zeropoint_extrap[:, iorddet] = self.eval_zeropoint(wave_extrap[:,iorddet], iorddet)

        self.steps.append(inspect.stack()[0][3])
        return wave_extrap, zeropoint_extrap

    def splice(self):
        """
        Routine to splice together sensitivity functions into one global
        sensitivity function for spectrographs with multiple detectors extending
        across the wavelength direction.

        Returns
        -------
        wave_splice : `numpy.ndarray`_, shape is (nspec_splice, 1)
            wavelength array
        zeropoint_splice: `numpy.ndarray`_, shape is (nspec_splice, 1)
            zero-point array
        """

        msgs.info(f"Merging sensfunc for {self.norderdet} detectors {self.par['multi_spec_det']}")
        wave_splice_min = self.wave[self.wave > 1.0].min()
        wave_splice_max = self.wave[self.wave > 1.0].max()
        wave_splice_1d, _, _ = wvutils.get_wave_grid(waves=self.wave, wave_method='linear',
                                                     wave_grid_min=wave_splice_min,
                                                     wave_grid_max=wave_splice_max,
                                                     spec_samp_fact=1.0)
        zeropoint_splice_1d = np.zeros_like(wave_splice_1d)
        for idet in range(self.norderdet):
            wave_min = self.sens['WAVE_MIN'][idet]
            wave_max = self.sens['WAVE_MAX'][idet]
            if idet == 0:
                # If this is the bluest detector, extrapolate to wave_extrap_min
                wave_mask_min = wave_splice_min
                wave_mask_max = wave_max
            elif idet == (self.norderdet - 1):
                # If this is the reddest detector, extrapolate to wave_extrap_max
                wave_mask_min = wave_min
                wave_mask_max = wave_splice_max
            else:
                wave_mask_min = wave_min
                wave_mask_max = wave_max
            splice_wave_mask = (wave_splice_1d >= wave_mask_min) & (wave_splice_1d <= wave_mask_max)
            zeropoint_splice_1d[splice_wave_mask] \
                    = self.eval_zeropoint(wave_splice_1d[splice_wave_mask], idet)

        # Interpolate over gaps
        zeros = zeropoint_splice_1d == 0.
        if np.any(zeros):
            msgs.info("Interpolating over gaps (and extrapolating with fill_value=1, if need be)")
            interp_func = scipy.interpolate.interp1d(wave_splice_1d[np.invert(zeros)],
                                                     zeropoint_splice_1d[np.invert(zeros)],
                                                     kind='nearest', fill_value=0.,
                                                     bounds_error=False) #
            #kind='nearest', fill_value='extrapoloate', bounds_error=False)
            #  extrapolate fails for JXP, even on 1.4.1
            zero_values = interp_func(wave_splice_1d[zeros])
            zeropoint_splice_1d[zeros] = zero_values

        nspec_splice = wave_splice_1d.size
        self.steps.append(inspect.stack()[0][3])
        return wave_splice_1d.reshape(nspec_splice,1), zeropoint_splice_1d.reshape(nspec_splice,1)

    def compute_throughput(self):
        """
        Compute the spectroscopic throughput

        Returns
        -------
        throughput : `numpy.ndarray`_, :obj:`float`, shape is (nspec, norders)
            Throughput measurements

        throughput_splice : `numpy.ndarray`_, :obj:`float`, shape is (nspec_splice, norders)
            Throughput measurements for spliced spectra
        """

        # Set the throughput to be -1 in places where it is not defined.
        throughput = np.full_like(self.zeropoint, -1.0)
        for idet in range(self.wave.shape[1]):
            wave_gpm = (self.wave[:,idet] >= self.sens['WAVE_MIN'][idet]) \
                            & (self.wave[:,idet] <= self.sens['WAVE_MAX'][idet]) \
                            & (self.wave[:,idet] > 1.0)
            throughput[:,idet][wave_gpm] \
                    = flux_calib.zeropoint_to_throughput(self.wave[:,idet][wave_gpm],
                                                         self.zeropoint[:,idet][wave_gpm],
                                                         self.spectrograph.telescope.eff_aperture())
        if self.splice_multi_det:
            wave_gpm = (self.wave_splice >= np.amin(self.sens['WAVE_MIN'])) \
                            & (self.wave_splice <= np.amax(self.sens['WAVE_MAX'])) \
                            & (self.wave_splice > 1.0)
            throughput_splice = np.zeros_like(self.wave_splice)
            throughput_splice[wave_gpm] \
                    = flux_calib.zeropoint_to_throughput(self.wave_splice[wave_gpm],
                                                         self.zeropoint_splice[wave_gpm],
                                                         self.spectrograph.telescope.eff_aperture())
        else:
            throughput_splice = None

        return throughput, throughput_splice

    def write_QA(self):
        """
        Write out zeropoint QA files
        """
        utils.pyplot_rcparams()

        # Plot QA for zeropoint
        if 'Echelle' in self.spectrograph.pypeline:
            order_or_det = self.meta_spec['ECH_ORDERS']
            order_or_det_str = 'order'
        else:
            order_or_det = np.arange(self.norderdet) + 1
            order_or_det_str = 'det'

        spec_str = f' {self.spectrograph.name} {self.spectrograph.pypeline} ' \
                   f'{self.spectrograph.dispname} '
        zp_title = ['PypeIt Zeropoint QA for' + spec_str + order_or_det_str
                    + f'={order_or_det[idet]}' for idet in range(self.norderdet)]
        thru_title = [order_or_det_str + f'={order_or_det[idet]}'
                        for idet in range(self.norderdet)]

        is_odd = self.norderdet % 2 != 0
        npages = int(np.ceil(self.norderdet/2)) if is_odd else self.norderdet//2 + 1

        # TODO: PDF page logic is a bit complicated becauase we want to plot two
        # plots per page, but the number of pages depends on the number of
        # order/det. Consider just dumping out a set of plots or revamp once we
        # have a dashboard.
        with PdfPages(self.qafile) as pdf:
            for ipage in range(npages):
                figure, (ax1, ax2) = plt.subplots(2, figsize=(8.27, 11.69))
                if (2 * ipage) < self.norderdet:
                    flux_calib.zeropoint_qa_plot(self.sens['SENS_WAVE'][2*ipage],
                                                 self.sens['SENS_ZEROPOINT'][2*ipage],
                                                 self.sens['SENS_ZEROPOINT_GPM'][2*ipage],
                                                 self.sens['SENS_ZEROPOINT_FIT'][2*ipage],
                                                 self.sens['SENS_ZEROPOINT_FIT_GPM'][2*ipage],
                                                 title=zp_title[2*ipage], axis=ax1)
                if (2*ipage + 1) < self.norderdet:
                    flux_calib.zeropoint_qa_plot(self.sens['SENS_WAVE'][2*ipage+1],
                                                 self.sens['SENS_ZEROPOINT'][2*ipage+1],
                                                 self.sens['SENS_ZEROPOINT_GPM'][2*ipage+1],
                                                 self.sens['SENS_ZEROPOINT_FIT'][2*ipage+1],
                                                 self.sens['SENS_ZEROPOINT_FIT_GPM'][2*ipage+1],
                                                 title=zp_title[2*ipage+1], axis=ax2)

                if self.norderdet == 1:
                    # For single order/det just finish up after the first page
                    ax2.remove()
                    pdf.savefig()
                    plt.close('all')
                elif (self.norderdet > 1) & (ipage < npages-1):
                    # For multi order/det but not on the last page, finish up.
                    # No need to remove ax2 since there are always 2 plots per
                    # page except on the last page
                    pdf.savefig()
                    plt.close('all')
                else:
                    # For multi order/det but on the last page, add order/det
                    # summary plot to the final page Deal with even/odd page
                    # logic for axes
                    if is_odd:
                        # add order/det summary plot to axis 2 of current page
                        axis=ax2
                    else:
                        axis=ax1
                        ax2.remove()
                    for idet in range(self.norderdet):
                        # define the color
                        rr = (np.max(order_or_det) - order_or_det[idet]) \
                                / np.maximum(np.max(order_or_det) - np.min(order_or_det), 1)
                        gg = 0.0
                        bb = (order_or_det[idet] - np.min(order_or_det)) \
                                / np.maximum(np.max(order_or_det) - np.min(order_or_det), 1)
                        wave_gpm = self.sens['SENS_WAVE'][idet] > 1.0
                        axis.plot(self.sens['SENS_WAVE'][idet,wave_gpm],
                                  self.sens['SENS_ZEROPOINT_FIT'][idet,wave_gpm],
                                  color=(rr, gg, bb), linestyle='-', linewidth=2.5,
                                  label=thru_title[idet], zorder=5 * idet)

                    _wave_min = np.amin(self.sens['WAVE_MIN'])
                    _wave_max = np.amax(self.sens['WAVE_MAX'])

                    # If we are splicing, overplot the spliced zeropoint
                    if self.splice_multi_det:
                        wave_slice_gpm = (self.wave_splice >= _wave_min) \
                                            & (self.wave_splice <= _wave_max) \
                                            & (self.wave_splice > 1.0)
                        axis.plot(self.wave_splice[wave_slice_gpm].flatten(),
                                  self.zeropoint_splice[wave_slice_gpm].flatten(), color='black',
                                  linestyle='-', linewidth=2.5, label='Spliced Zeropoint',
                                  zorder=30, alpha=0.3)

                    wave_gpm = self.sens['SENS_WAVE'] > 1.0
                    axis.set_xlim((0.98 * _wave_min, 1.02 * _wave_max))
                    axis.set_ylim((0.95 * np.amin(self.sens['SENS_ZEROPOINT_FIT'][wave_gpm]),
                                   1.05 * np.amax(self.sens['SENS_ZEROPOINT_FIT'][wave_gpm])))
                    axis.legend(fontsize=14)
                    axis.set_xlabel('Wavelength (Angstroms)')
                    axis.set_ylabel('Zeropoint (AB mag)')
                    axis.set_title('PypeIt Zeropoints for' + spec_str, fontsize=12)

                    pdf.savefig()
                    plt.close('all')

        # Plot throughput curve(s) for all orders/det
        fig = plt.figure(figsize=(12,8))
        axis = fig.add_axes([0.1, 0.1, 0.8, 0.8])
        for idet in range(self.wave.shape[1]):
            # define the color
            rr = (np.max(order_or_det) - order_or_det[idet]) \
                    / np.maximum(np.max(order_or_det) - np.min(order_or_det), 1)
            gg = 0.0
            bb = (order_or_det[idet] - np.min(order_or_det)) \
                    / np.maximum(np.max(order_or_det) - np.min(order_or_det), 1)
            gpm = (self.throughput[:, idet] >= 0.0)
            axis.plot(self.wave[gpm,idet], self.throughput[gpm,idet], color=(rr, gg, bb),
                      linestyle='-', linewidth=2.5, label=thru_title[idet], zorder=5*idet)
        if self.splice_multi_det:
            axis.plot(self.wave_splice[wave_slice_gpm].flatten(),
                      self.throughput_splice[wave_slice_gpm].flatten(), color='black',
                      linestyle='-', linewidth=2.5, label='Spliced Throughput', zorder=30,
                      alpha=0.3)

        axis.set_xlim((0.98*self.wave[self.throughput >=0.0].min(),
                       1.02*self.wave[self.throughput >=0.0].max()))
        axis.set_ylim((0.0, 1.05*self.throughput[self.throughput >=0.0].max()))
        axis.legend()
        axis.set_xlabel('Wavelength (Angstroms)')
        axis.set_ylabel('Throughput')
        axis.set_title('PypeIt Throughput for' + spec_str)
        fig.savefig(self.thrufile)

<<<<<<< HEAD
        # Plot throughput curve(s) for all orders/det
=======
        # Plot fluxed standard star for all orders/det
>>>>>>> 6a36f4e1
        fig = plt.figure(figsize=(12,8))
        axis = fig.add_axes([0.1, 0.1, 0.8, 0.8])
        axis.plot(self.std_dict['wave'].value, self.std_dict['flux'].value, color='green',linewidth=3.0,
                  label=self.std_dict['name'], zorder=30, alpha=0.8)
        for iorddet in range(self.sens['SENS_FLUXED_STD_WAVE'].shape[0]):
            # define the color
            rr = (np.max(order_or_det) - order_or_det[iorddet]) \
                    / np.maximum(np.max(order_or_det) - np.min(order_or_det), 1)
            gg = 0.0
            bb = (order_or_det[iorddet] - np.min(order_or_det)) \
                    / np.maximum(np.max(order_or_det) - np.min(order_or_det), 1)
            wave_gpm = self.sens['SENS_FLUXED_STD_WAVE'][iorddet] > 1.0
            axis.plot(self.sens['SENS_FLUXED_STD_WAVE'][iorddet][wave_gpm], self.sens['SENS_FLUXED_STD_FLAM'][iorddet][wave_gpm],
                      color=(rr, gg, bb), drawstyle='steps-mid', linewidth=1.0,
                      label=thru_title[iorddet], zorder=5*idet)


        wave_gpm_global = self.sens['SENS_FLUXED_STD_WAVE'] > 1.0
        wave_min = 0.98*(self.sens['SENS_FLUXED_STD_WAVE'][wave_gpm_global]).min()
        wave_max = 1.02*(self.sens['SENS_FLUXED_STD_WAVE'][wave_gpm_global]).max()
        pix_wave_std = (self.std_dict['wave'].value >= wave_min) & (self.std_dict['wave'].value <= wave_max)
        flux_min = -1.0
        flux_max = 1.10*self.std_dict['flux'][pix_wave_std].value.max()
        axis.set_xlim((wave_min, wave_max))
        axis.set_ylim((flux_min, flux_max))
        axis.legend()
        axis.set_xlabel('Wavelength (Angstroms)')
        axis.set_ylabel(r'$f_{{\lambda}}~~~(10^{{-17}}~{{\rm erg~s^{-1}~cm^{{-2}}~\AA^{{-1}}}})$')
        axis.set_title('Fluxed Std Compared to True Spectrum:' + spec_str)
        fig.savefig(self.fstdfile)




<<<<<<< HEAD
        # Plot the fluxed standard star spectrum


=======
>>>>>>> 6a36f4e1
    @classmethod
    def sensfunc_weights(cls, sensfile, waves, debug=False, extrap_sens=True):
        """
        Get the weights based on the sensfunc

        Args:
            sensfile (str):
                the name of your fits format sensfile
            waves (ndarray): (nspec, norders, nexp) or (nspec, norders)
                wavelength grid for your output weights
            debug (bool): default=False
                show the weights QA

        Returns:
            ndarray: sensfunc weights evaluated on the input waves
            wavelength grid
        """
        sens = cls.from_file(sensfile)
    #    wave, zeropoint, meta_table, out_table, header_sens = sensfunc.SensFunc.load(sensfile)

        if waves.ndim == 2:
            nspec, norder = waves.shape
            nexp = 1
            waves_stack = np.reshape(waves, (nspec, norder, 1))
        elif waves.ndim == 3:
            nspec, norder, nexp = waves.shape
            waves_stack = waves
        else:
            msgs.error('Unrecognized dimensionality for waves')

        weights_stack = np.zeros_like(waves_stack)

        if norder != sens.zeropoint.shape[1]:
            msgs.error('The number of orders in {:} does not agree with your data. Wrong sensfile?'.format(sensfile))

        for iord in range(norder):
            for iexp in range(nexp):
                sensfunc_iord = flux_calib.get_sensfunc_factor(waves_stack[:,iord,iexp],
                                                               sens.wave[:,iord],
                                                               sens.zeropoint[:,iord], 1.0,
                                                               extrap_sens=extrap_sens)
                weights_stack[:,iord,iexp] = utils.inverse(sensfunc_iord)

        if debug:
            coadd.weights_qa(utils.echarr_to_echlist(waves_stack)[0], utils.echarr_to_echlist(weights_stack)[0],
                             utils.echarr_to_echlist(waves_stack > 1.0)[0], title='sensfunc_weights')

        if waves.ndim == 2:
            weights_stack = np.reshape(weights_stack, (nspec, norder))

        return weights_stack


# TODO Add a method which optionally merges sensfunc using the nsens > 1 logic


class IRSensFunc(SensFunc):
    r"""
    Determine a sensitivity functions from standard-star spectra. Should only
    be used with NIR spectra (:math:`\lambda > 7000` angstrom).

    Args:
        spec1dfile (:obj:`str`):
            PypeIt spec1d file for the standard file.
        sensfile (:obj:`str`):
            File name for the sensitivity function data.
        par (:class:`~pypeit.par.pypeitpar.SensFuncPar`, optional):
            The parameters required for the sensitivity function computation.
        debug (:obj:`bool`, optional):
            Run in debug mode.
    """

    _algorithm = 'IR'
    """Algorithm used for the sensitivity calculation."""

    def compute_zeropoint(self):
        """
        Calls routine to compute the sensitivity function.

        Returns
        -------
        TelObj : :class:`~pypeit.core.telluric.Telluric`
            Best-fitting telluric model
        """
        self.telluric = telluric.sensfunc_telluric(self.wave_cnts, self.counts, self.counts_ivar,
                                                   self.counts_mask, self.meta_spec['EXPTIME'],
                                                   self.meta_spec['AIRMASS'], self.std_dict,
                                                   self.par['IR']['telgridfile'],
                                                   log10_blaze_function=self.log10_blaze_function,
                                                   polyorder=self.par['polyorder'],
                                                   ech_orders=self.meta_spec['ECH_ORDERS'],
                                                   resln_guess=self.par['IR']['resln_guess'],
                                                   resln_frac_bounds=self.par['IR']['resln_frac_bounds'],
                                                   sn_clip=self.par['IR']['sn_clip'],
                                                   mask_hydrogen_lines=self.par['mask_hydrogen_lines'],
                                                   maxiter=self.par['IR']['maxiter'],
                                                   lower=self.par['IR']['lower'],
                                                   upper=self.par['IR']['upper'],
                                                   delta_coeff_bounds=self.par['IR']['delta_coeff_bounds'],
                                                   minmax_coeff_bounds=self.par['IR']['minmax_coeff_bounds'],
                                                   tol=self.par['IR']['tol'],
                                                   popsize=self.par['IR']['popsize'],
                                                   recombination=self.par['IR']['recombination'],
                                                   polish=self.par['IR']['polish'],
                                                   disp=self.par['IR']['disp'], debug=self.debug,
                                                   debug_init=self.debug)

        # Copy the relevant metadata
        self.std_name = self.telluric.std_name
        self.std_cal = self.telluric.std_cal
        self.std_ra = self.telluric.std_ra
        self.std_dec = self.telluric.std_dec
        self.airmass = self.telluric.airmass
        self.exptime = self.telluric.exptime

        # Instantiate the main output data table
        self.sens = self.empty_sensfunc_table(self.telluric.norders, self.telluric.wave_grid.size, self.nspec_in,
                                              ncoeff=self.telluric.max_ntheta_obj)

        # For stupid reasons related to how astropy tables will let me store
        # this data I have to redundantly write out the wavelength grid for each
        # order.  In actuality a variable length wavelength grid is needed which
        # is a subset of the original fixed grid, but there is no way to write
        # this to disk.  Perhaps the better solution would be a list of of
        # astropy tables, one for each order, that would save some space, since
        # we could then write out only the subset used to the table column. I'm
        # going with this inefficient approach for now, since eventually we will
        # want to create a data container for these outputs. That said, coming
        # up with that standarized model is a bit tedious given the somewhat
        # heterogenous outputs of the two different fluxing algorithms.

        # Extract and construct the relevant data using the telluric model
        self.sens['SENS_COEFF'] = self.telluric.model['OBJ_THETA']
        self.sens['WAVE_MIN'] = self.telluric.model['WAVE_MIN']
        self.sens['WAVE_MAX'] = self.telluric.model['WAVE_MAX']
        self.sens['ECH_ORDERS'] = self.telluric.model['ECH_ORDERS']
        s = self.telluric.model['IND_LOWER']
        e = self.telluric.model['IND_UPPER']+1
        self.sens['POLYORDER_VEC'] = self.telluric.model['POLYORDER_VEC']
        for i in range(self.norderdet):
            # Compute and assign the zeropint_data from the input data and the
            # best-fit telluric model
            self.sens['SENS_WAVE'][i,s[i]:e[i]] = self.telluric.wave_grid[s[i]:e[i]]
            if self.log10_blaze_function is not None:
                log10_blaze_function_iord = self.telluric.log10_blaze_func_arr[s[i]:e[i],i]
                self.sens['SENS_LOG10_BLAZE_FUNCTION'][i,s[i]:e[i]] = self.telluric.log10_blaze_func_arr[s[i]:e[i],i]
            else:
                log10_blaze_function_iord = None
            self.sens['SENS_ZEROPOINT_GPM'][i,s[i]:e[i]] = self.telluric.mask_arr[s[i]:e[i],i]
            self.sens['SENS_COUNTS_PER_ANG'][i,s[i]:e[i]] = self.telluric.flux_arr[s[i]:e[i],i]
            N_lam = self.sens['SENS_COUNTS_PER_ANG'][i,s[i]:e[i]] / self.exptime
            self.sens['SENS_ZEROPOINT'][i,s[i]:e[i]], _ \
                    = flux_calib.compute_zeropoint(self.sens['SENS_WAVE'][i,s[i]:e[i]], N_lam,
                                                   self.sens['SENS_ZEROPOINT_GPM'][i,s[i]:e[i]],
                                                   self.telluric.obj_dict_list[i]['flam_true'],
                                                   tellmodel=self.telluric.tellmodel_list[i])
            # TODO: func is always 'legendre' because that is what's set by
            # sensfunc_telluric
            self.sens['SENS_ZEROPOINT_FIT'][i,s[i]:e[i]] \
                    = flux_calib.eval_zeropoint(
                self.sens['SENS_COEFF'][i,:self.sens['POLYORDER_VEC'][i]+2],
                self.telluric.func, self.sens['SENS_WAVE'][i,s[i]:e[i]],
                self.sens['WAVE_MIN'][i], self.sens['WAVE_MAX'][i],
                log10_blaze_func_per_ang=log10_blaze_function_iord)
            self.sens['SENS_ZEROPOINT_FIT_GPM'][i,s[i]:e[i]] = self.telluric.outmask_list[i]

    def eval_zeropoint(self, wave, iorddet):
        """
        Evaluate the sensitivity function zero-points

        Parameters
        ----------
        wave : `numpy.ndarray`_, shape is (nspec)
            Wavelength array
        iorddet : :obj:`int`
            Order or detector (0-indexed)

        Returns
        -------
        zeropoint : `numpy.ndarray`_, shape is (nspec,)
        """
        s = self.telluric.model['IND_LOWER']
        e = self.telluric.model['IND_UPPER']+1
        # TODO: Not sure what else to do here
        if self.log10_blaze_function is not None:
            log10_blaze_function = scipy.interpolate.interp1d(
                self.sens['SENS_WAVE'][iorddet,s[iorddet]:e[iorddet]],
                self.sens['SENS_LOG10_BLAZE_FUNCTION'][iorddet,s[iorddet]:e[iorddet]],
                kind='linear', bounds_error=False, fill_value='extrapolate')(wave)
        else:
            log10_blaze_function = None

        return flux_calib.eval_zeropoint(
            self.sens['SENS_COEFF'][iorddet,:self.telluric.model['POLYORDER_VEC'][iorddet]+2],
            self.telluric.func, wave, self.sens['WAVE_MIN'][iorddet], self.sens['WAVE_MAX'][iorddet],
            log10_blaze_func_per_ang=log10_blaze_function)


class UVISSensFunc(SensFunc):
    r"""
    Determine a sensitivity functions from standard-star spectra. Should only
    be used with UVIS spectra (:math:`\lambda < 7000` angstrom).

    Args:
        spec1dfile (:obj:`str`):
            PypeIt spec1d file for the standard file.
        sensfile (:obj:`str`):
            File name for the sensitivity function data.
        par (:class:`~pypeit.par.pypeitpar.SensFuncPar`, optional):
            The parameters required for the sensitivity function computation.
        debug (:obj:`bool`, optional):
            Run in debug mode.
    """

    _algorithm = 'UVIS'
    """Algorithm used for the sensitivity calculation."""

    def __init__(self, spec1dfile, sensfile, par, debug=False):
        super().__init__(spec1dfile, sensfile, par, debug=debug)

        # Add some cards to the meta spec. These should maybe just be added
        # already in unpack object
        self.meta_spec['LATITUDE'] = self.spectrograph.telescope['latitude']
        self.meta_spec['LONGITUDE'] = self.spectrograph.telescope['longitude']

    def compute_zeropoint(self):
        """
        Calls routine to compute the sensitivity function.
        """
        meta_table, out_table = flux_calib.sensfunc(self.wave_cnts, self.counts, self.counts_ivar,
                                                    self.counts_mask, self.meta_spec['EXPTIME'],
                                                    self.meta_spec['AIRMASS'], self.std_dict,
                                                    self.meta_spec['LONGITUDE'],
                                                    self.meta_spec['LATITUDE'],
                                                    self.par['UVIS']['extinct_file'],
                                                    self.meta_spec['ECH_ORDERS'],
                                                    polyorder=self.par['polyorder'],
                                                    hydrogen_mask_wid=self.par['hydrogen_mask_wid'],
                                                    mask_hydrogen_lines=self.par['mask_hydrogen_lines'],
                                                    mask_helium_lines=self.par['mask_helium_lines'],
                                                    nresln=self.par['UVIS']['nresln'],
                                                    resolution=self.par['UVIS']['resolution'],
                                                    trans_thresh=self.par['UVIS']['trans_thresh'],
                                                    polycorrect=self.par['UVIS']['polycorrect'],
                                                    polyfunc=self.par['UVIS']['polyfunc'],
                                                    debug=self.debug)

        # Copy the relevant metadata
        self.std_name = meta_table['STD_NAME'][0]
        self.std_cal = meta_table['CAL_FILE'][0]
        self.std_ra = meta_table['STD_RA'][0]
        self.std_dec = meta_table['STD_DEC'][0]
        self.airmass = meta_table['AIRMASS'][0]
        self.exptime = meta_table['EXPTIME'][0]

        norder, nspec = out_table['SENS_ZEROPOINT'].shape

        # Instantiate the main output data table
        self.sens = self.empty_sensfunc_table(norder, nspec, self.nspec_in)

        # Copy the relevant data
        # NOTE: SENS_COEFF is empty!
        self.sens['SENS_WAVE'] = out_table['SENS_WAVE']
        self.sens['SENS_COUNTS_PER_ANG'] = out_table['SENS_COUNTS_PER_ANG']
        self.sens['SENS_ZEROPOINT'] = out_table['SENS_ZEROPOINT']
        self.sens['SENS_ZEROPOINT_GPM'] = out_table['SENS_ZEROPOINT_GPM']
        self.sens['SENS_ZEROPOINT_FIT'] = out_table['SENS_ZEROPOINT_FIT']
        self.sens['SENS_ZEROPOINT_FIT_GPM'] = out_table['SENS_ZEROPOINT_FIT_GPM']
        if self.meta_spec['ECH_ORDERS'] is not None:
            self.sens['ECH_ORDERS'] = self.meta_spec['ECH_ORDERS']
        self.sens['POLYORDER_VEC'] = np.full(norder, self.par['polyorder'])
        self.sens['WAVE_MIN'] = out_table['WAVE_MIN']
        self.sens['WAVE_MAX'] = out_table['WAVE_MAX']

    def eval_zeropoint(self, wave, iorddet):
        """
        Evaluate the sensitivity function zero-points

        Parameters
        ----------
        wave : `numpy.ndarray`_, shape is (nspec)
            Wavelength array
        iorddet : :obj:`int`
            Order or detector (0-indexed)

        Returns
        -------
        zeropoint : `numpy.ndarray`_, shape is (nspec,)
        """
        # This routine can extrapolate
        return scipy.interpolate.interp1d(self.sens['SENS_WAVE'][iorddet,:],
                                          self.sens['SENS_ZEROPOINT_FIT'][iorddet,:],
                                          bounds_error=False, fill_value='extrapolate')(wave)


<|MERGE_RESOLUTION|>--- conflicted
+++ resolved
@@ -30,10 +30,6 @@
 from pypeit.spectrographs.util import load_spectrograph
 from pypeit import datamodel
 from pypeit import flatfield
-<<<<<<< HEAD
-from pypeit.fluxcalibrate import apply_flux_calib
-=======
->>>>>>> 6a36f4e1
 
 
 # TODO Add the data model up here as a standard thing using DataContainer.
@@ -243,37 +239,6 @@
 
         if self.sobjs_std is None:
             msgs.error('There is a problem with your standard star spec1d file: {:s}'.format(self.spec1df))
-<<<<<<< HEAD
-
-
-        # Unpack standard
-        wave, counts, counts_ivar, counts_mask, trace_spec, trace_spat, self.meta_spec, header = self.sobjs_std.unpack_object(ret_flam=False)
-
-        # Compute the blaze function
-        # TODO Make the blaze function optional
-        if par['flatfile'] is not None:
-            log10_blaze_function = self.compute_blaze(wave, trace_spec, trace_spat, par['flatfile'])
-
-            # Perform any instrument tweaks
-            wave_twk, counts_twk, counts_ivar_twk, counts_mask_twk, log10_blaze_function_twk = \
-                self.spectrograph.tweak_standard(wave, counts, counts_ivar, counts_mask, self.meta_spec,
-                                                 log10_blaze_function=log10_blaze_function)
-
-            # Reshape to 2d arrays
-            self.wave_cnts, self.counts, self.counts_ivar, self.counts_mask, self.log10_blaze_function, self.nspec_in, \
-                self.norderdet = \
-                utils.spec_atleast_2d(wave_twk, counts_twk, counts_ivar_twk, counts_mask_twk,
-                                      log10_blaze_function=log10_blaze_function_twk)
-        else:
-            # Perform any instrument tweaks
-            wave_twk, counts_twk, counts_ivar_twk, counts_mask_twk = \
-                self.spectrograph.tweak_standard(wave, counts, counts_ivar, counts_mask, self.meta_spec)
-
-            # Reshape to 2d arrays
-            self.wave_cnts, self.counts, self.counts_ivar, self.counts_mask, self.nspec_in, self.norderdet = \
-                utils.spec_atleast_2d(wave_twk, counts_twk, counts_ivar_twk, counts_mask_twk)
-            self.log10_blaze_function = None
-=======
 
 
         # Unpack standard
@@ -290,7 +255,6 @@
         self.wave_cnts, self.counts, self.counts_ivar, self.counts_mask, self.log10_blaze_function, self.nspec_in, \
             self.norderdet = utils.spec_atleast_2d(wave_twk, counts_twk, counts_ivar_twk, counts_mask_twk,
                                                    log10_blaze_function=log10_blaze_function_twk)
->>>>>>> 6a36f4e1
 
         # If the user provided RA and DEC use those instead of what is in meta
         star_ra = self.meta_spec['RA'] if self.par['star_ra'] is None else self.par['star_ra']
@@ -304,8 +268,6 @@
                                                          ra=star_ra, dec=star_dec)
 
     def compute_blaze(self, wave, trace_spec, trace_spat, flatfile, box_radius=10.0, min_blaze_value=1e-3, debug=False):
-<<<<<<< HEAD
-=======
         """
         Compute the blaze function from a flat field image.
 
@@ -331,7 +293,6 @@
                 The log10 blaze function. Shape = (nspec, norddet) if norddet > 1, else shape = (nspec,)
 
         """
->>>>>>> 6a36f4e1
 
 
         flatImages = flatfield.FlatImages.from_file(flatfile)
@@ -352,10 +313,6 @@
         wave_debug = wave.reshape(-1,1) if wave.ndim == 1 else wave
         log10_blaze_function = np.zeros_like(blaze_function)
         norddet = log10_blaze_function.shape[1]
-<<<<<<< HEAD
-        debug=True
-=======
->>>>>>> 6a36f4e1
         for iorddet in range(norddet):
             blaze_function_smooth = utils.fast_running_median(blaze_function[:, iorddet], 5)
             blaze_function_norm = blaze_function_smooth/blaze_function_smooth.max()
@@ -365,12 +322,9 @@
         if debug:
             plt.show()
 
-<<<<<<< HEAD
-=======
 
         # TODO It would probably better to just return an array of shape (nspec, norddet) even if norddet = 1, i.e.
         # to get rid of this .squeeze()
->>>>>>> 6a36f4e1
         return log10_blaze_function.squeeze()
 
 
@@ -508,21 +462,13 @@
 
         """
         # Now flux the standard star
-<<<<<<< HEAD
-        apply_flux_calib(self.par_fluxcalib, self.spectrograph, self.sobjs_std, self)
-=======
         self.sobjs_std.apply_flux_calib(self.par_fluxcalib, self.spectrograph, self)
->>>>>>> 6a36f4e1
         # TODO assign this to the data model
 
         # Unpack the fluxed standard
         _wave, _flam, _flam_ivar, _flam_mask, _, _,  _, _ = self.sobjs_std.unpack_object(ret_flam=True)
         # Reshape to 2d arrays
-<<<<<<< HEAD
-        wave, flam, flam_ivar, flam_mask, _, _ = utils.spec_atleast_2d(_wave, _flam, _flam_ivar, _flam_mask)
-=======
         wave, flam, flam_ivar, flam_mask, _, _, _ = utils.spec_atleast_2d(_wave, _flam, _flam_ivar, _flam_mask)
->>>>>>> 6a36f4e1
         # Store in the sens table
         self.sens['SENS_FLUXED_STD_WAVE'] = wave.T
         self.sens['SENS_FLUXED_STD_FLAM'] = flam.T
@@ -812,11 +758,7 @@
         axis.set_title('PypeIt Throughput for' + spec_str)
         fig.savefig(self.thrufile)
 
-<<<<<<< HEAD
-        # Plot throughput curve(s) for all orders/det
-=======
         # Plot fluxed standard star for all orders/det
->>>>>>> 6a36f4e1
         fig = plt.figure(figsize=(12,8))
         axis = fig.add_axes([0.1, 0.1, 0.8, 0.8])
         axis.plot(self.std_dict['wave'].value, self.std_dict['flux'].value, color='green',linewidth=3.0,
@@ -851,12 +793,6 @@
 
 
 
-<<<<<<< HEAD
-        # Plot the fluxed standard star spectrum
-
-
-=======
->>>>>>> 6a36f4e1
     @classmethod
     def sensfunc_weights(cls, sensfile, waves, debug=False, extrap_sens=True):
         """
