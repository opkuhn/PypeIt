import numpy as np
import arextract
import arflux
import arload
import armasters
import armbase
import armsgs
import arproc
import ararc
import arsave
import arsort
import arspecobj
import artrace
import arqa

from linetools import utils as ltu

try:
    from xastropy.xutils import xdebug as debugger
except:
    import pdb as debugger

# Logging
msgs = armsgs.get_logger()

def ARMLSD(argflag, spect, fitsdict, reuseMaster=False):
    """
    Automatic Reduction and Modeling of Long Slit Data

    Parameters
    ----------
    argflag : dict
      Arguments and flags used for reduction
    spect : dict
      Properties of the spectrograph.
    fitsdict : dict
      Contains relevant information from fits header files
    reuseMaster : bool
      If True, a master frame that will be used for another science frame
      will not be regenerated after it is first made.
      This setting comes with a price, and if a large number of science frames are
      being generated, it may be more efficient to simply regenerate the master
      calibrations on the fly.

    Returns
    -------
    status : int
      Status of the reduction procedure
      0 = Successful execution
      1 = ...
    """
    status = 0

    # Create a list of science exposure classes
    sciexp = armbase.SetupScience(argflag, spect, fitsdict)
    numsci = len(sciexp)

    # Create a list of master calibration frames
    masters = armasters.MasterFrames(spect['mosaic']['ndet'])

    # Use Masters?  Requires setup file
    setup_file = argflag['out']['sorted'].replace('xml','setup')
    try:
        calib_dict = ltu.loadjson(setup_file)
    except:
        msgs.info("No setup file {:s} for MasterFrames".format(setup_file))
        calib_dict = {}
    else:
        argflag['masters']['setup_file'] = setup_file

    # Start reducing the data
    for sc in range(numsci):
        slf = sciexp[sc]
        scidx = slf._idx_sci[0]
        msgs.info("Reducing file {0:s}, target {1:s}".format(fitsdict['filename'][scidx], slf._target_name))
        msgs.sciexp = slf  # For QA writing on exit, if nothing else.  Could write Masters too
        # Loop on Detectors
        for kk in xrange(slf._spect['mosaic']['ndet']):
            det = kk + 1  # Detectors indexed from 1
            ###############
            # Get amplifier sections
            arproc.get_ampsec_trimmed(slf, fitsdict, det, scidx)
            # Setup
            setup = arsort.calib_setup(slf, sc, det, fitsdict, calib_dict, write=False)
            slf._argflag['masters']['setup'] = setup
            ###############
            # Generate master bias frame
            update = slf.MasterBias(fitsdict, det)
            if update and reuseMaster:
                armbase.UpdateMasters(sciexp, sc, det, ftype="bias")
            ###############
            # Generate a bad pixel mask (should not repeat)
            update = slf.BadPixelMask(fitsdict, det)
            if update and reuseMaster:
                armbase.UpdateMasters(sciexp, sc, det, ftype="arc")
            ###############
            # Generate a master arc frame
            update = slf.MasterArc(fitsdict, det)
            if update and reuseMaster:
                armbase.UpdateMasters(sciexp, sc, det, ftype="arc")
            ###############
            # Determine the dispersion direction (and transpose if necessary)
            slf.GetDispersionDirection(fitsdict, det, scidx)
            if slf._bpix[det-1] is None:  # Needs to be done here after nspec is set
                slf.SetFrame(slf._bpix, np.zeros((slf._nspec[det-1], slf._nspat[det-1])), det)
            ###############
            # Estimate gain and readout noise for the amplifiers
            msgs.work("Estimate Gain and Readout noise from the raw frames...")
            update = slf.MasterRN(fitsdict, det)
            if update and reuseMaster:
                armbase.UpdateMasters(sciexp, sc, det, ftype="readnoise")
            ###############
            # Generate a master trace frame
            update = slf.MasterTrace(fitsdict, det)
            if update and reuseMaster:
                armbase.UpdateMasters(sciexp, sc, det, ftype="flat", chktype="trace")
            ###############
            # Generate an array that provides the physical pixel locations on the detector
            slf.GetPixelLocations(det)
            ###############
            # Determine the edges of the spectrum (spatial)
            if 'trace'+slf._argflag['masters']['setup'] not in slf._argflag['masters']['loaded']:
                ###############
                # Determine the edges of the spectrum (spatial)
                lordloc, rordloc, extord = artrace.trace_orders(slf, slf._mstrace[det-1], det, singleSlit=True, pcadesc="PCA trace of the slit edges")
                slf.SetFrame(slf._lordloc, lordloc, det)
                slf.SetFrame(slf._rordloc, rordloc, det)

                # Convert physical trace into a pixel trace
                msgs.info("Converting physical trace locations to nearest pixel")
                pixcen = artrace.phys_to_pix(0.5*(slf._lordloc[det-1]+slf._rordloc[det-1]), slf._pixlocn[det-1], 1)
                pixwid = (slf._rordloc[det-1]-slf._lordloc[det-1]).mean(0).astype(np.int)
                lordpix = artrace.phys_to_pix(slf._lordloc[det-1], slf._pixlocn[det-1], 1)
                rordpix = artrace.phys_to_pix(slf._rordloc[det-1], slf._pixlocn[det-1], 1)
                slf.SetFrame(slf._pixcen, pixcen, det)
                slf.SetFrame(slf._pixwid, pixwid, det)
                slf.SetFrame(slf._lordpix, lordpix, det)
                slf.SetFrame(slf._rordpix, rordpix, det)
                # Save QA for slit traces
                arqa.slit_trace_qa(slf, slf._mstrace[det-1], slf._lordpix[det-1], slf._rordpix[det-1], extord, desc="Trace of the slit edges")

            ###############
            # Prepare the pixel flat field frame
            update = slf.MasterFlatField(fitsdict, det)
            if update and reuseMaster: armbase.UpdateMasters(sciexp, sc, det, ftype="flat", chktype="pixflat")
            ###############
            # Derive the spectral tilt
            if slf._tilts[det-1] is None:
<<<<<<< HEAD
                tilts, satmask = artrace.model_tilt(slf, det, slf._msarc[det-1])
                slf.SetFrame(slf._tilts, tilts, det)
                slf.SetFrame(slf._satmask, tilts, det)
                # Setup arc parameters (e.g. linelist)
                arcparam = ararc.setup_param(slf, sc, det, fitsdict)
                slf.SetFrame(slf._arcparam, arcparam, det)
                ###############
                # Extract arc and identify lines
                wv_calib = ararc.simple_calib(slf, det)
                slf.SetFrame(slf._wvcalib, wv_calib, det)
=======
                if slf._argflag['masters']['use']:
                    mstilt_name = armasters.master_name(slf._argflag['run']['masterdir'],
                                                        'tilts', slf._argflag['masters']['setup'])
                    try:
                        tilts, head = arload.load_master(mstilt_name, frametype="tilts")
                    except IOError:
                        pass
                    else:
                        slf.SetFrame(slf._tilts, tilts, det)
                        slf._argflag['masters']['loaded'].append('tilts'+slf._argflag['masters']['setup'])
                if 'tilts'+slf._argflag['masters']['setup'] not in slf._argflag['masters']['loaded']:
                    # First time tilts are derived for this arc frame --> derive the order tilts
                    tilts = None
                    nitertilts = 2
                    doQA = False
                    for tt in range(nitertilts):
                        msgs.info("Iterating on spectral tilts -- Iteration {0:d}/{1:d}".format(tt+1, nitertilts))
                        if tt == nitertilts-1:
                            doQA = True
                        tilts, satmask, outpar = artrace.model_tilt(slf, det, slf._msarc[det-1],
                                                                    guesstilts=tilts, plotQA=doQA)
                    slf.SetFrame(slf._tilts, tilts, det)
                    slf.SetFrame(slf._satmask, satmask, det)
                    slf.SetFrame(slf._tiltpar, outpar, det)
>>>>>>> 1c965ac3

                ###############
                # Generate/load a master wave frame
                update = slf.MasterWave(fitsdict, sc, det)
                if update and reuseMaster:
                    armbase.UpdateMasters(sciexp, sc, det, ftype="arc", chktype="wave")

            ###############
            # Check if the user only wants to prepare the calibrations
            msgs.info("All calibration frames have been prepared")
            if slf._argflag['run']['preponly']:
                msgs.info("If you would like to continue with the reduction,"
                          +msgs.newline()+"disable the run+preponly command")
                continue

            # Write setup
            setup = arsort.calib_setup(slf, sc, det, fitsdict, calib_dict, write=True)
            # Write MasterFrames (currently per detector)
            armasters.save_masters(slf, det, setup)

            ###############
            # Load the science frame and from this generate a Poisson error frame
            msgs.info("Loading science frame")
            sciframe = arload.load_frames(slf, fitsdict, [scidx], det,
                                          frametype='science',
                                          msbias=slf._msbias[det-1],
                                          transpose=slf._transpose)
            sciframe = sciframe[:, :, 0]
            # Extract
            msgs.info("Processing science frame")
            arproc.reduce_frame(slf, sciframe, scidx, fitsdict, det)

            #continue
            #msgs.error("UP TO HERE")
            ###############
            # Perform a velocity correction
            if (slf._argflag['reduce']['heliocorr'] == True) & False:
                if slf._argflag['science']['load']['extracted'] == True:
                    msgs.warn("Heliocentric correction will not be applied if an extracted science frame exists, and is used")
                msgs.work("Perform a full barycentric correction")
                msgs.work("Include the facility to correct for gravitational redshifts and time delays (see Pulsar timing work)")
                msgs.info("Performing a heliocentric correction")
                # Load the header for the science frame
                slf._waveids = arvcorr.helio_corr(slf, scidx[0])
            else:
                msgs.info("A heliocentric correction will not be performed")

            ###############
            # Using model sky, calculate a flexure correction
            msgs.warn("Implement flexure correction!!")

        # Close the QA for this object
        slf._qa.close()

        ###############
        # Flux
        ###############
        # Standard star (is this a calibration, e.g. goes above?)
        msgs.info("Processing standard star")
        msgs.warn("Assuming one star per detector mosaic")
        msgs.warn("Waited until last detector to process")

        update = slf.MasterStandard(scidx, fitsdict)
        if update and reuseMaster:
            armbase.UpdateMasters(sciexp, sc, 0, ftype="standard")
        #
        msgs.work("Need to check for existing sensfunc")
        msgs.work("Consider using archived sensitivity if not found")
        msgs.info("Fluxing with {:s}".format(slf._sensfunc['std']['name']))
        arflux.apply_sensfunc(slf, scidx, fitsdict)

        # Write 1D spectra
        arsave.save_1d_spectra(slf)
        # Write 2D images for the Science Frame
        arsave.save_2d_images(slf)
        # Free up some memory by replacing the reduced ScienceExposure class
        sciexp[sc] = None
    return status


def instconfig(slf, det, scidx, fitsdict):
    """ Returns a unique config string for the current slf

    Parameters
    ----------
    scidx: int
       Exposure index (max=9999)
    """
    from collections import OrderedDict
    config_dict = OrderedDict()
    config_dict['S'] = 'slitwid'
    config_dict['D'] = 'dichroic'
    config_dict['G'] = 'disperser'
    config_dict['T'] = 'cdangle'
    #
    config = ''
    for key in config_dict.keys():
        try:
            comp = str(fitsdict[config_dict[key]][scidx])
        except KeyError:
            comp = '0'
        #
        val = ''
        for s in comp:
            if s.isdigit():
                val = val + s
        config = config + key+'{:s}-'.format(val)
    # Binning
    try:
        binning = slf._spect['det'][det-1]['binning']
    except KeyError:
        msgs.warn("Assuming 1x1 binning for your detector")
        binning = '1x1'
    val = ''
    for s in binning:
        if s.isdigit():
            val = val + s
    config = config + 'B{:s}'.format(val)
    # Return
    return config

    """
    msgs.warn("Flat indexing needs to be improved in arsort.setup")
    fidx = slf._name_flat.index(slf._mspixflat_name)
    if fidx > 9:
        msgs.error("Not ready for that many flats!")
    aidx = slf._name_flat.index(slf._mspixflat_name)
    setup = 10*(aidx+1) + fidx
    return setup
    """<|MERGE_RESOLUTION|>--- conflicted
+++ resolved
@@ -146,18 +146,6 @@
             ###############
             # Derive the spectral tilt
             if slf._tilts[det-1] is None:
-<<<<<<< HEAD
-                tilts, satmask = artrace.model_tilt(slf, det, slf._msarc[det-1])
-                slf.SetFrame(slf._tilts, tilts, det)
-                slf.SetFrame(slf._satmask, tilts, det)
-                # Setup arc parameters (e.g. linelist)
-                arcparam = ararc.setup_param(slf, sc, det, fitsdict)
-                slf.SetFrame(slf._arcparam, arcparam, det)
-                ###############
-                # Extract arc and identify lines
-                wv_calib = ararc.simple_calib(slf, det)
-                slf.SetFrame(slf._wvcalib, wv_calib, det)
-=======
                 if slf._argflag['masters']['use']:
                     mstilt_name = armasters.master_name(slf._argflag['run']['masterdir'],
                                                         'tilts', slf._argflag['masters']['setup'])
@@ -170,19 +158,10 @@
                         slf._argflag['masters']['loaded'].append('tilts'+slf._argflag['masters']['setup'])
                 if 'tilts'+slf._argflag['masters']['setup'] not in slf._argflag['masters']['loaded']:
                     # First time tilts are derived for this arc frame --> derive the order tilts
-                    tilts = None
-                    nitertilts = 2
-                    doQA = False
-                    for tt in range(nitertilts):
-                        msgs.info("Iterating on spectral tilts -- Iteration {0:d}/{1:d}".format(tt+1, nitertilts))
-                        if tt == nitertilts-1:
-                            doQA = True
-                        tilts, satmask, outpar = artrace.model_tilt(slf, det, slf._msarc[det-1],
-                                                                    guesstilts=tilts, plotQA=doQA)
+                    tilts, satmask, outpar = artrace.model_tilt(slf, det, slf._msarc[det-1])
                     slf.SetFrame(slf._tilts, tilts, det)
                     slf.SetFrame(slf._satmask, satmask, det)
                     slf.SetFrame(slf._tiltpar, outpar, det)
->>>>>>> 1c965ac3
 
                 ###############
                 # Generate/load a master wave frame
