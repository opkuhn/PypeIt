import numpy as np
from astropy.table import Table, Column, vstack
import os, glob, copy
import yaml
import pdb
import time

try:
    from xastropy.xutils import xdebug as xdb
except:
    pass

def parse_nist(slf,ion):
    '''Parse a NIST ASCII table.  Note that the long ---- should have
    been commented out and also the few lines at the start.

    Parameters
    ----------
    ion : str
      Name of ion
    '''
    # Root (for development only)
    if slf is None:
        root = "/".join(os.path.dirname(msgs.__file__).split("/")[:-1])
    else:
        root = slf._argflag['run']['pypitdir'] 
    # Find file
    srch_file = root + '/data/arc_lines/NIST/'+ion+'*'
    nist_file = glob.glob(srch_file)
    if len(nist_file) != 1:
        msgs.error("Cannot find NIST file {:s}".format(srch_file))
    # Read
    nist_tbl = Table.read(nist_file[0], format='ascii.fixed_width')
    gdrow = nist_tbl['Observed'] > 0.  # Eliminate dummy lines
    nist_tbl = nist_tbl[gdrow]
    # Now unique values only (no duplicates)
    uniq, indices = np.unique(nist_tbl['Observed'],return_index=True)
    nist_tbl = nist_tbl[indices]
    # Deal with Rel
    agdrel = []
    for row in nist_tbl:
        try:
            gdrel = int(row['Rel.'])
        except:
            try:
                gdrel = int(row['Rel.'][:-1])
            except: 
                gdrel = 0
        agdrel.append(gdrel) 
    agdrel = np.array(agdrel)
    # Remove and add
    nist_tbl.remove_column('Rel.')
    nist_tbl.remove_column('Ritz')
    nist_tbl.add_column(Column(agdrel,name='RelInt'))
    nist_tbl.add_column(Column([ion]*len(nist_tbl), name='Ion', dtype='S5'))
    nist_tbl.rename_column('Observed','wave')
    # Return
    return nist_tbl

def load_arcline_list(slf, idx, lines, wvmnx=None):
    '''Loads arc line list from NIST files
    Parses and rejects

    Parameters
    ----------
    idx : list  
      indices of the arc
    lines : list
      List of ions to load
    wvmnx : list or tuple
      wvmin, wvmax for line list

    Returns
    -------
    alist : Table
      Table of arc lines
    '''
    # Get the parse dict
    parse_dict = load_parse_dict()
    # Read rejection file
    if slf is None:
<<<<<<< HEAD
        root = "/".join(os.path.dirname(msgs.__file__).split("/")[:-1])
=======
        root = os.getenv('PYPIT')
>>>>>>> e1bddd86
    else:
        root = slf._argflag['run']['pypitdir'] 
    with open(root+'/data/arc_lines/rejected_lines.yaml', 'r') as infile:
        rej_dict = yaml.load(infile)
    # Loop through the NIST Tables
    tbls = []
    for iline in lines:
        # Load
        tbl = parse_nist(slf,iline)
        # Parse
        if iline in parse_dict.keys():
            tbl = parse_nist_tbl(tbl,parse_dict[iline])
        # Reject
        if iline in rej_dict.keys():
            msgs.info("Rejecting select {:s} lines".format(iline))
            tbl = reject_lines(slf,tbl,idx,rej_dict[iline])
        tbls.append(tbl[['Ion','wave','RelInt']])
    # Stack
    alist = vstack(tbls)

    # wvmnx?
    if wvmnx is not None:
        msgs.info('Cutting down line list by wvmnx: {:g},{:g}'.format(wvmnx[0],wvmnx[1]))
        gdwv = (alist['wave'] >= wvmnx[0]) & (alist['wave'] <= wvmnx[1])
        alist = alist[gdwv]
    # Return
    return alist


def reject_lines(slf,tbl,idx,rej_dict):
    '''Parses a NIST table using various criteria
    Parameters
    ----------
    tbl : Table
      Read previously from NIST ASCII file
    idx : list  
      indices of the arc
    rej_dict : dict
      Dict of rejected lines

    Returns
    -------
    tbl : Table
      Rows not rejected
    '''
    msk = tbl['wave'] == tbl['wave']
    # Loop on rejected lines
    for wave in rej_dict.keys():
        close = np.where(np.abs(wave-tbl['wave']) < 0.1)[0]
        if rej_dict[wave] == 'all':
            msk[close] = False
        elif slf == None:
            continue
        elif slf._argflag['run']['spectrograph'] in rej_dict[wave].keys():
            if rej_dict[wave][slf._argflag['run']['spectrograph']] == 'all':
                msk[close] = False
            elif slf._fitsdict["disperser"][idx[0]] in rej_dict[wave][slf._argflag['run']['spectrograph']]:
                msk[close] = False
    # Return
    return tbl[msk]

def parse_nist_tbl(tbl,parse_dict):
    '''Parses a NIST table using various criteria
    Parameters
    ----------
    tbl : Table
      Read previously from NIST ASCII file
    parse_dict : dict
      Dict of parsing criteria.  Read from load_parse_dict

    Returns
    -------
    tbl : Table
      Rows meeting the criteria
    '''
    # Parse
    gdI = tbl['RelInt'] >= parse_dict['min_intensity']
    gdA = tbl['Aki'] >= parse_dict['min_Aki']
    gdw = tbl['wave'] >= parse_dict['min_wave']
    # Combine
    allgd = gdI & gdA & gdw
    # Return
    return tbl[allgd]

def load_parse_dict():
    '''Dicts for parsing Arc line lists from NIST
    Rejected lines are in the rejected_lines.yaml file
    '''
    dict_parse = dict(min_intensity=0., min_Aki=0., min_wave=0.)
    arcline_parse = {} 
    # ArI
    arcline_parse['ArI'] = copy.deepcopy(dict_parse)
    arcline_parse['ArI']['min_intensity'] = 1000. # NOT PICKING UP REDDEST LINES
    # HgI
    arcline_parse['HgI'] = copy.deepcopy(dict_parse)
    arcline_parse['HgI']['min_intensity'] = 800.
    # HeI
    arcline_parse['HeI'] = copy.deepcopy(dict_parse)
    arcline_parse['HeI']['min_intensity'] = 20.
    # NeI
    arcline_parse['NeI'] = copy.deepcopy(dict_parse)
    arcline_parse['NeI']['min_intensity'] = 500.
    arcline_parse['NeI']['min_Aki']  = 1. # NOT GOOD FOR DEIMOS, DESI
    #arcline_parse['NeI']['min_wave'] = 5700. 
    arcline_parse['NeI']['min_wave'] = 5850. # NOT GOOD FOR DEIMOS?
    # ZnI
    arcline_parse['ZnI'] = copy.deepcopy(dict_parse)
    arcline_parse['ZnI']['min_intensity'] = 50.
    #
    return arcline_parse

<|MERGE_RESOLUTION|>--- conflicted
+++ resolved
@@ -21,7 +21,7 @@
     '''
     # Root (for development only)
     if slf is None:
-        root = "/".join(os.path.dirname(msgs.__file__).split("/")[:-1])
+        root = '/Users/xavier/local/Python/PYPIT/'
     else:
         root = slf._argflag['run']['pypitdir'] 
     # Find file
@@ -79,11 +79,7 @@
     parse_dict = load_parse_dict()
     # Read rejection file
     if slf is None:
-<<<<<<< HEAD
-        root = "/".join(os.path.dirname(msgs.__file__).split("/")[:-1])
-=======
-        root = os.getenv('PYPIT')
->>>>>>> e1bddd86
+        root = '/Users/xavier/local/Python/PYPIT'
     else:
         root = slf._argflag['run']['pypitdir'] 
     with open(root+'/data/arc_lines/rejected_lines.yaml', 'r') as infile:
