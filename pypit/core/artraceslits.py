--- conflicted
+++ resolved
@@ -995,13 +995,9 @@
 
     vals = np.sort(np.unique(edgearrcp[np.where(edgearrcp != 0)]))
 #    hasedge = arcytrace.close_edges(edgearrcp, vals, int(settings['trace']['slits']['maxgap']))
-<<<<<<< HEAD
-    # TODO: This pure python function was never tested!
-=======
     # TODO: This pure python function was translated from the cython
     # function above but was never fully tested; compare with function
     # in pypit/arcytrace.pyx!
->>>>>>> d5c20298
     hasedge = close_edges(edgearrcp, vals, int(settings['trace']['slits']['maxgap']))
 
     # Find all duplicate edges
@@ -1080,14 +1076,10 @@
             # Now generate the dual edge
 #            arcytrace.dual_edge(edgearr, edgearrcp, wdup[0], wdup[1], wvla, wvlb, shadj,
 #                                int(settings['trace']['slits']['maxgap']), edgedup[jj])
-<<<<<<< HEAD
-            # TODO: This pure python function was never tested!
-=======
 
             # TODO: This pure python function was translated from the
             # cython function above but was never fully tested; compare
             # with function in pypit/arcytrace.pyx!
->>>>>>> d5c20298
             dual_edge(edgearr, edgearrcp, wdup[0], wdup[1], wvla, wvlb, shadj,
                       int(settings['trace']['slits']['maxgap']), edgedup[jj])
     # Now introduce new edge locations
@@ -1096,14 +1088,10 @@
 #        exit()
 #    edgearrcp = arcytrace.close_slits(binarr, edgearrcp, vals,
 #                                      int(settings['trace']['slits']['maxgap']), int(ednum))
-<<<<<<< HEAD
-    # TODO: This pure python function was never tested!
-=======
 
     # TODO: This pure python function was translated from the cython
     # function above but was never fully tested; compare with function
     # in pypit/arcytrace.pyx!
->>>>>>> d5c20298
     return close_slits(binarr, edgearrcp, vals, int(settings['trace']['slits']['maxgap']),
                        int(ednum))
 
@@ -1705,15 +1693,9 @@
 
 
 
-<<<<<<< HEAD
-
-# TODO: Just a 1-1 mapping of the cython function to python.  Needs to
-# be tested!!
-=======
 # TODO: This pure python function was translated from the cython
 # function above but was never fully tested; compare with function in
 # pypit/arcytrace.pyx!
->>>>>>> d5c20298
 def close_edges(edgdet, dets, npix):
     sz_x, sz_y = edgdet.shape
     sz_d = dets.size
@@ -1739,14 +1721,9 @@
     return hasedge
 
 
-<<<<<<< HEAD
-# TODO: Just a 1-1 mapping of the cython function to python.  Needs to
-# be tested!!  This is super knarly and needs some attention!
-=======
 # TODO: This pure python function was translated from the cython
 # function above but was never fully tested; compare with function in
 # pypit/arcytrace.pyx!  The code is knarly and may need some attention!
->>>>>>> d5c20298
 def close_slits(trframe, edgdet, dets, npix, ednum):
 
     sz_x, sz_y = edgdet.shape
@@ -1851,15 +1828,10 @@
     return edgearr
 
 
-<<<<<<< HEAD
-# TODO: Just a 1-1 mapping of the cython function to python.  Needs to
-# be tested!!  This edits everything in place.  Do we want to do that?
-=======
 # TODO: This pure python function was translated from the cython
 # function above but was never fully tested; compare with function in
 # pypit/arcytrace.pyx!  This edits everything in place.  Do we want to
 # do that?
->>>>>>> d5c20298
 def dual_edge(edgearr, edgearrcp, wx, wy, wl, wr, shft, npix, newval):
 
     sz_x, sz_y = edgearr.shape
@@ -2447,12 +2419,7 @@
     if msgs._debug['trace']:
         debugger.set_trace()
     if mnvalp > mnvalm:
-<<<<<<< HEAD
         lvp = (arutils.func_val(lcoeff[:, lval + 1 - lmin], xv, function, minv=minvf, maxv=maxvf) \
-=======
-        lvp = (arutils.func_val(lcoeff[:, lval + 1 - lmin], xv,
-                                settings['trace']['slits']['function'], minv=minvf, maxv=maxvf) \
->>>>>>> d5c20298
                + 0.5).astype(np.int)
 
         edgbtwn = find_between(edgearr, lv, lvp, 1)
