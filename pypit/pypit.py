from __future__ import absolute_import, division, print_function

from signal import SIGINT, signal as sigsignal
from warnings import resetwarnings, simplefilter
from time import time
from pypit import armsgs
from pypit import archeck
import glob
import numpy as np

# Import PYPIT routines

try:
    from linetools.spectra.xspectrum1d import XSpectrum1D
except ImportError:
    pass

try:
    from xastropy.xutils import xdebug as debugger
except ImportError:
    import pdb as debugger


def PYPIT(redname, debug=None, progname=__file__, quick=False, ncpus=1, verbosity=1,
          use_masters=False, logname=None):
    """
    Main driver of the PYPIT code. Default settings and
    user-specified changes are made, and passed to the
    appropriate code for data reduction.

    Parameters
    ----------
    redname : string
      Input reduction script
    debug : dict, optional
      Debug dict
    progname : string
      Name of the program
    quick : bool
      If True, a quick reduction (but possibly less
      accurate) will be performed. This flag is most
      useful for observing at a telescope, but not
      for publication quality results.
    ncpus : int
      Number of CPUs to use for multiprocessing the
      data reduction (sometimes not used)
    verbosity : int (0,1,2)
      Level of verbosity:
        0 = No output
        1 = Minimal output (default - suitable for the average user)
        2 = All output
    use_masters : bool, optional
      Load calibration files from MasterFrames directory, if they exist
    logname : str or None
          The name of an ascii log file which is used to
          save the output details of the reduction
        debug : dict
          A PYPIT debug dict (from ardebug.init)
        version : str
        last_updated : str
    ---------------------------------------------------
    """
    from pypit import ardebug
    # Init logger
    if debug is None:
        debug = ardebug.init()
    msgs = armsgs.get_logger((logname, debug, verbosity))

    # This needs to be loaded after msgs
    from pypit import arparse

    # version checking
    try:
        archeck.version_check()
    except archeck.VersionError as err:
        msgs.error(err.message)
        
    # First send all signals to messages to be dealt with (i.e. someone hits ctrl+c)
    sigsignal(SIGINT, msgs.signal_handler)

    # Ignore all warnings given by python
    resetwarnings()
    simplefilter("ignore")

    # Record the starting time
    tstart = time()

    # Load the input file
    pyp_dict = load_input(redname, msgs)
    parlines, datlines, spclines = [pyp_dict[ii] for ii in ['par','dat','spc']]

    # Initialize the arguments and flags
#    argflag = arload.argflag_init()
#    settings.argflag['run']['ncpus'] = ncpus
#    settings.argflag['output']['verbosity'] = verbosity

    # Determine the name of the spectrograph
    specname = None
    for i in range(len(parlines)):
        parspl = parlines[i].split()
        if len(parspl) < 3:
            msgs.error("There appears to be a missing argument on the following input line" + msgs.newline() +
                       parlines[i])
        if (parspl[0] == 'run') and (parspl[1] == 'spectrograph'):
            specname = parspl[2]
            break
    if specname is None:
        msgs.error("Please specify the spectrograph settings to be used with the command" + msgs.newline() +
                   "run spectrograph <name>")
    msgs.info("Reducing data from the {0:s} spectrograph".format(specname))

    # Determine the type of reduction used for this spectrograph
    redtype = None
    # Get the software path
    prgn_spl = progname.split('/')
    tfname = "/".join(prgn_spl[:-1]) + "/"
    fname = tfname + 'settings/settings.' + specname
    try:
        spl = open(fname, 'r').readlines()
    except IOError:
        msgs.error("The following instrument settings file cannot be found:" + msgs.newline() + fname + msgs.newline() +
                   "Please check the settings file exists, and that the instrument name is spelt correctly.")
    for i in range(len(spl)):
        parspl = spl[i].split()
        if len(parspl) < 3:
            continue
        if (parspl[0] == 'mosaic') and (parspl[1] == 'reduction'):
            redtype = parspl[2]
            break
    if redtype is None:
        msgs.bug("The {0:s} instrument settings file must contain the reduction type".format(specname))
        msgs.error("Please specify the reduction type with the command" + msgs.newline() +
                   "mosaic reduction <type>")

    # Load default reduction arguments/flags, and set any command line arguments
    argf = arparse.get_argflag_class((redtype.upper(), ".".join(redname.split(".")[:-1])))
    lines = argf.load_file()
    argf.set_param('run pypitdir {0:s}'.format(tfname))
    argf.set_param('run progname {0:s}'.format(progname))
    argf.set_param('run redname {0:s}'.format(redname))
    argf.set_paramlist(lines)
    # Load user changes to the arguments/flags
    plines = argf.load_lines(parlines)
    argf.set_paramlist(plines)
    # If the user wishes to load a settings file, do that now
    if argf.__dict__['_argflag']['run']['load']['settings'] is not None:
        lines = argf.load_file(argf.__dict__['_argflag']['run']['load']['settings'])
        argf.set_paramlist(lines)

    # Load default spectrograph settings
    spect = arparse.get_spect_class((redtype.upper(), specname, ".".join(redname.split(".")[:-1])))
    lines = spect.load_file()
    spect.set_paramlist(lines)
    # Load frametype numbers, as relevant
    if len(pyp_dict['ftype']) > 0:
        ftlines = spect.load_ftype(pyp_dict['ftype'])
        plines = spect.load_lines(ftlines)
        spect.set_paramlist(plines)
    # Load user changes to the arguments/flags
    plines = spect.load_lines(spclines)
    spect.set_paramlist(plines)
    if argf.__dict__['_argflag']['run']['load']['spect'] is not None:
        lines = spect.load_file(argf.__dict__['_argflag']['run']['load']['spect'])
        spect.set_paramlist(lines)
    # If the instrument settings file sets some argflag settings, implement those changes now
    if len(spect.__dict__['_settings']) != 0:
        argf.set_paramlist(spect.__dict__['_settings'])
    # Load command line changes
    argf.set_param('run ncpus {0:d}'.format(ncpus))
    argf.set_param('output verbosity {0:d}'.format(verbosity))
    if use_masters:
        argf.set_param('reduce masters reuse True')
    msgs.work("Make appropriate changes to quick reduction")
    if quick:
        # If a quick reduction has been requested, make sure the requested pipeline
        # is the quick implementation (if it exists), otherwise run the standard pipeline.
        msgs.work("QUICK REDUCTION TO STILL BE DONE")
    # Finally, save the arguments/flags and spectrograph settings used for this reduction
    argf.save()
    spect.save()

    # Now that all of the relevant settings are loaded, globalize the settings
    arparse.init(argf, spect)

    '''
    # Test that a maximum of one .setup files is present
    from pypit import arsort
    setup_file, nexist = arsort.get_setup_file()
    if nexist == 1:
        msgs.info("Found setup_file: {:s}".format(setup_file))
        msgs.info("Will use this to guide the data reduction.")
    '''

    # Load the important information from the fits headers
    from pypit import arload
    fitsdict = arload.load_headers(datlines)

    # If the dispersion direction is 1, flip the axes
    if arparse.argflag['trace']['dispersion']['direction'] == 1:
        # Update the keywords of all fits files
        for ff in range(len(fitsdict['naxis0'])):
            temp = fitsdict['naxis0'][ff]
            fitsdict['naxis0'][ff] = fitsdict['naxis1'][ff]
            fitsdict['naxis1'][ff] = temp
        # Update the spectrograph settings for all detectors in the mosaic
        for dd in range(arparse.spect['mosaic']['ndet']):
            ddnum = arparse.get_dnum(dd+1)
            # Change the user-specified (x,y) pixel sizes
            tmp = arparse.spect[ddnum]['xgap']
            arparse.spect[ddnum]['xgap'] = arparse.spect[ddnum]['ygap']
            arparse.spect[ddnum]['ygap'] = tmp
            arparse.spect[ddnum]['ysize'] = 1.0 / arparse.spect[ddnum]['ysize']
            # Update the amplifier/data/overscan sections
            for i in range(arparse.spect[ddnum]['numamplifiers']):
                # Flip the order of the sections
                arparse.spect[ddnum]['datasec{0:02d}'.format(i + 1)] = arparse.spect[ddnum][
                                                                            'datasec{0:02d}'.format(i + 1)][::-1]
                arparse.spect[ddnum]['oscansec{0:02d}'.format(i + 1)] = arparse.spect[ddnum][
                                                                             'oscansec{0:02d}'.format(i + 1)][::-1]
    # Reduce the data!
    status = 0
    # Send the data away to be reduced
    if spect.__dict__['_spect']['mosaic']['reduction'] == 'ARMLSD':
        msgs.info("Data reduction will be performed using PYPIT-ARMLSD")
        from pypit import armlsd
        status = armlsd.ARMLSD(fitsdict)
    elif spect.__dict__['_spect']['mosaic']['reduction'] == 'ARMED':
        msgs.info("Data reduction will be performed using PYPIT-ARMED")
        from pypit import armed
        status = armed.ARMED(fitsdict)
    # Check for successful reduction
    if status == 0:
        msgs.info("Data reduction complete")
    elif status == 1:
        msgs.info("Setup complete")
    elif status == 2:
        msgs.info("Calcheck complete")
    else:
        msgs.error("Data reduction failed with status ID {0:d}".format(status))
    # Capture the end time and print it to user
    tend = time()
    codetime = tend-tstart
    if codetime < 60.0:
        msgs.info("Data reduction execution time: {0:.2f}s".format(codetime))
    elif codetime/60.0 < 60.0:
        mns = int(codetime/60.0)
        scs = codetime - 60.0*mns
        msgs.info("Data reduction execution time: {0:d}m {1:.2f}s".format(mns, scs))
    else:
        hrs = int(codetime/3600.0)
        mns = int(60.0*(codetime/3600.0 - hrs))
        scs = codetime - 60.0*mns - 3600.0*hrs
        msgs.info("Data reduction execution time: {0:d}h {1:d}m {2:.2f}s".format(hrs, mns, scs))
    return


def load_input(redname, msgs):
    """
    Load user defined input .pypit reduction file. Updates are
    made to the argflag dictionary.

    Parameters
    ----------
    redname : string
      Name of reduction script
    msgs : Messages
      logger for PYPIT

    Returns
    -------
    pyp_dict : dict
      Contains the following keys --
      'par'
        parlines : list
          Input (uncommented) lines specified by the user.
          parlines is used in this routine to update the
          argflag dictionary
      'dat'
        datlines : list
          Input (uncommented) lines specified by the user.
          datlines contains the full data path to every
          raw exposure listed by the user
      'spc'
        spclines : list
          Input (uncommented) lines specified by the user.
          spclines contains a list of user-specified changes
          that should be made to the default spectrograph
          settings.
      'dfn'
        dfnames : list
          Input data lines
      'setup'
        dict of setup info
          'name' list of setups
          'lines' list of lines in the setup block
      'ftype'
        dict of filename: frametype
    """
    import os
    # Read in the model file
    msgs.info("Loading the input file")
    try:
        infile = open(redname, 'r')
    except IOError:
        msgs.error("The filename does not exist -" + msgs.newline() + redname)
    lines = infile.readlines()
    parlines = []
    datlines = []
    skip_files = []
    spclines = []
    dfnames = []
    setuplines = []
    paths = []
    rddata, rdspec, rdsetup, rdsfiles = 0, 0, 0, -1
    setups = []
    ftype_dict = {}
    ftype_col = -1
    for i in range(len(lines)):
        if lines[i].strip() == '': continue
        linspl = lines[i].split()
        if rddata == 1: # Read datafile(s)
            if linspl[0] == 'data' and linspl[1] == 'end':
                rddata += 1
                # Deal with skip files
                if len(skip_files) > 0:
                    keep = np.array([True]*len(datlines))
                    for skip_file in skip_files:
                        for kk,datfile in enumerate(datlines):
                            if skip_file in datfile:
                                keep[kk] = False
                                msgs.warn("Skipping file {:s}".format(skip_file))
                    # Save
                    datlines = np.array(datlines)[keep].tolist()
                continue
            #
            dfname = lines[i].rstrip('\n').strip()
            if rdsfiles == -1:
                if 'path' in dfname[0:5]:
                    rdsfiles = 1
                else:
                    rdsfiles = 0
            if rdsfiles == 0:
                # is there a comment?
                aux = dfname.split('#')
                if len(aux) > 1:  # yes, there is a comment
                    dfname = aux[0].strip()
                if len(dfname) == 0:  # line is fully commented out
                    continue
                elif dfname[0] == '~':
                    dfname = os.path.expanduser(dfname)
                    print(dfname)
                elif dfname[:4] == 'skip':
                    skip_files.append(dfname.split(' ')[1])
                elif dfname[0] != '/':
                    msgs.error("You must specify the full datapath for the file:" + msgs.newline() + dfname)
                elif len(dfname.split()) != 1:
                    msgs.error("There must be no spaces when specifying the datafile:" + msgs.newline() + dfname)
                dfnames.append(dfname)
                listing = glob.glob(dfname)
                for lst in listing: datlines.append(lst)
            else:  # File by file approach
                if 'path' in dfname[0:5]:
                    paths.append(linspl[1])
                else:  # Grab filename and frametype
                    if ftype_col == -1:  # Identify columns for frametype
                        ftype_col = np.where(np.array(linspl) == 'frametype')[0]
                        dfile_col = np.where(np.array(linspl) == 'filename')[0]
                    else:
<<<<<<< HEAD
                        # Skip commented lines
                        if lines[i][0] == '#':
                            continue
                        # Find datafile and update ftype dict (should check ftype)
                        for path in paths:
                            if os.path.isfile(path+linspl[dfile_col]):
                                datlines.append(path+linspl[dfile_col])
                                ftype_dict[linspl[dfile_col]] = linspl[ftype_col]
=======
                        # Find datafile using last used path and update ftype dict
                        path = paths[-1]
                        if os.path.isfile(path+linspl[dfile_col]):
                            datlines.append(path+linspl[dfile_col])
                            ftype_dict[linspl[dfile_col]] = linspl[ftype_col]
>>>>>>> 11ad08f7
            continue
        elif rddata == 0 and linspl[0] == 'data' and linspl[1] == 'read': # Begin data read block
            rddata += 1
            continue
        if rdsetup == 1:  # Read setup command
            if linspl[0] == 'setup' and linspl[1] == 'end':
                rdsetup += 1
                continue
            if 'Setup' in lines[i]:
                setups.append(lines[i][6:].strip())
            setuplines.append(lines[i])
            continue
        elif rdsetup == 0 and linspl[0] == 'setup' and linspl[1] == 'read':  # Begin setup read block
            rdsetup += 1
            continue
        if rdspec == 1:  # Read spect command
            if linspl[0] == 'spect' and linspl[1] == 'end':
                rdspec += 1
                continue
            spclines.append(lines[i])
            continue
        elif rdspec == 0 and linspl[0] == 'spect' and linspl[1] == 'read':  # Begin spect read block
            rdspec += 1
            continue
        if lines[i].lstrip()[0] == '#': continue
        parlines.append(lines[i])
    # Do some quick checks
    if rddata == 0:
        msgs.error("You haven't specified any data!")
    elif rddata == 1:
        msgs.error("Missing 'data end' in " + redname)
    if rddata == 0:
        msgs.info("Using Default spectrograph parameters")
    elif rddata != 2:
        msgs.error("Missing 'spect end' in " + redname)
    # Check there are no duplicate inputs
    if len(datlines) != len(set(datlines)):
        msgs.error("There are duplicate files in the list of data.")
    if len(datlines) == 0:
        msgs.error("There are no raw data frames" + msgs.newline() +
                   "Perhaps the path to the data is incorrect?")
    else:
        msgs.info("Found {0:d} raw data frames".format(len(datlines)))
    msgs.info("Input file loaded successfully")
    # Let's return a dict
    pypit_dict = dict(par=parlines, dat=datlines, spc=spclines,
                      dfn=dfnames, setup={'name': setups, 'lines': setuplines},
                    ftype=ftype_dict)
    return pypit_dict # parlines, datlines, spclines, dfnames, setup, setuplines, ftype_dict


<|MERGE_RESOLUTION|>--- conflicted
+++ resolved
@@ -366,22 +366,14 @@
                         ftype_col = np.where(np.array(linspl) == 'frametype')[0]
                         dfile_col = np.where(np.array(linspl) == 'filename')[0]
                     else:
-<<<<<<< HEAD
                         # Skip commented lines
                         if lines[i][0] == '#':
                             continue
-                        # Find datafile and update ftype dict (should check ftype)
-                        for path in paths:
-                            if os.path.isfile(path+linspl[dfile_col]):
-                                datlines.append(path+linspl[dfile_col])
-                                ftype_dict[linspl[dfile_col]] = linspl[ftype_col]
-=======
                         # Find datafile using last used path and update ftype dict
                         path = paths[-1]
                         if os.path.isfile(path+linspl[dfile_col]):
                             datlines.append(path+linspl[dfile_col])
                             ftype_dict[linspl[dfile_col]] = linspl[ftype_col]
->>>>>>> 11ad08f7
             continue
         elif rddata == 0 and linspl[0] == 'data' and linspl[1] == 'read': # Begin data read block
             rddata += 1
