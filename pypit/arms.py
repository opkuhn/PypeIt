""" Primary module for guiding the reduction of long/multi-slit data
"""
from __future__ import (print_function, absolute_import, division, unicode_literals)

import numpy as np
import os

from pypit import msgs
from pypit import arparse as settings
from pypit import arload
from pypit import armbase
from pypit import arproc
from pypit.core import arprocimg
from pypit import arsave
from pypit import arsciexp
from pypit.core import arsetup
from pypit import arpixels
from pypit.core import arsort
from pypit import wavetilts
from pypit import arcimage
from pypit import bpmimage
from pypit import biasframe
from pypit import flatfield
from pypit import fluxspec
from pypit import traceslits
from pypit import traceimage
from pypit import wavecalib

from pypit import ardebug as debugger


def ARMS(fitstbl, setup_dict, reuseMaster=False, reloadMaster=True, sciexp=None):
    """
    Automatic Reduction of Multislit Data

    Parameters
    ----------
    fitsdict : dict
      Contains relevant information from fits header files
    reuseMaster : bool
      If True, a master frame that will be used for another science frame
      will not be regenerated after it is first made.
      This setting comes with a price, and if a large number of science frames are
      being generated, it may be more efficient to simply regenerate the master
      calibrations on the fly.

    Returns
    -------
    status : int
      Status of the reduction procedure
      0 = Successful full execution
      1 = Successful processing of setup or calcheck
    """
    status = 0

    # Generate sciexp list, if need be (it will be soon)
    sv_std_idx = []
    std_dict = {}
    basenames = []  # For fluxing at the very end
    if sciexp is None:
        sciexp = []
        all_sci_ID = fitstbl['sci_ID'].data[fitstbl['science']]  # Binary system: 1,2,4,8, etc.
        for sci_ID in all_sci_ID:
            sciexp.append(arsciexp.ScienceExposure(sci_ID, fitstbl, settings.argflag,
                                                   settings.spect, do_qa=True))
            basenames.append(sciexp[-1]._basename)
            std_idx = arsort.ftype_indices(fitstbl, 'standard', sci_ID)
            if (len(std_idx) > 0):
                if len(std_idx) > 1:
                    msgs.warn("Will only reduce the first, unique standard for each standard frame!")
                if std_idx[0] not in sv_std_idx:  # Only take the first one
                    sv_std_idx.append(std_idx[0])
                    # Standard stars
                    std_dict[std_idx[0]] = arsciexp.ScienceExposure(sci_ID, fitstbl, settings.argflag,
                                                                    settings.spect, do_qa=False, idx_sci=std_idx[0])
    numsci = len(sciexp)

    # Init calib dict
    calib_dict = {}

    # Loop on science exposure
    for sc in range(numsci):

        slf = sciexp[sc]
        sci_ID = slf.sci_ID
        scidx = slf._idx_sci[0]
        msgs.info("Reducing file {0:s}, target {1:s}".format(fitstbl['filename'][scidx], slf._target_name))
        msgs.sciexp = slf  # For QA writing on exit, if nothing else.  Could write Masters too

        #if reloadMaster and (sc > 0):
        #    settings.argflag['reduce']['masters']['reuse'] = True

        # Loop on Detectors
        for kk in range(settings.spect['mosaic']['ndet']):
            det = kk + 1  # Detectors indexed from 1
            if settings.argflag['reduce']['detnum'] is not None:
                if det not in map(int, settings.argflag['reduce']['detnum']):
                    msgs.warn("Skipping detector {:d}".format(det))
                    continue
                else:
                    msgs.warn("Restricting the reduction to detector {:d}".format(det))

            slf.det = det
            dnum = settings.get_dnum(det)
            msgs.info("Working on detector {:s}".format(dnum))

            # Setup
            namp = settings.spect[dnum]["numamplifiers"]
            setup = arsetup.instr_setup(sci_ID, det, fitstbl, setup_dict, namp, must_exist=True)
            settings.argflag['reduce']['masters']['setup'] = setup
            slf.setup = setup

            ###############
            # Get data sections (Could avoid doing this for every sciexp, but it is quick)
            # TODO -_ Clean this up!
            scifile = os.path.join(fitstbl['directory'][scidx],fitstbl['filename'][scidx])
            settings_det = settings.spect[dnum].copy()  # Should include naxis0, naxis1 in this
            datasec_img, naxis0, naxis1 = arprocimg.get_datasec_trimmed(
                settings.argflag['run']['spectrograph'], scifile, namp, det, settings_det,
                naxis0=fitstbl['naxis0'][scidx],
                naxis1=fitstbl['naxis1'][scidx])
            # Yes, this looks goofy.  Is needed for LRIS and DEIMOS for now
            fitstbl['naxis0'][scidx] = naxis0
            fitstbl['naxis1'][scidx] = naxis1
            #slf._datasec[det-1] = pix_to_amp(naxis0, naxis1, datasec, numamplifiers)

            # Calib dict
            if setup not in calib_dict.keys():
                calib_dict[setup] = {}

            # TODO -- Update/avoid the following with new settings
            tsettings = settings.argflag.copy()
            tsettings['detector'] = settings.spect[settings.get_dnum(det)]
            try:
                tsettings['detector']['dataext'] = tsettings['detector']['dataext01']  # Kludge; goofy named key
            except KeyError: # LRIS, DEIMOS
                tsettings['detector']['dataext'] = None
            tsettings['detector']['dispaxis'] = settings.argflag['trace']['dispersion']['direction']

            ###############
            # Prepare for Bias subtraction
            #   bias will either be an image (ndarray) or a command (str, e.g. 'overscan') or none
            if 'bias' in calib_dict[setup].keys():
                msbias = calib_dict[setup]['bias']
            else:
                # Init
                biasFrame = biasframe.BiasFrame(settings=tsettings, setup=setup, det=det, fitstbl=fitstbl, sci_ID=sci_ID)
                # Load the MasterFrame (if it exists and is desired) or the command (e.g. 'overscan')
                msbias = biasFrame.master()
                if msbias is None:  # Build it and save it
                    msbias = biasFrame.build_image()
                    biasFrame.save_master(msbias, raw_files=biasFrame.file_list, steps=biasFrame.steps)
                # Save
                calib_dict[setup]['bias'] = msbias

            ###############
            # Generate a master arc frame
            if 'arc' in calib_dict[setup].keys():
                msarc = calib_dict[setup]['arc']
            else:
                # Instantiate with everything needed to generate the image (in case we do)
                arcImage = arcimage.ArcImage([], spectrograph=settings.argflag['run']['spectrograph'],
                                           settings=tsettings, det=det, setup=setup, sci_ID=sci_ID,
                                           msbias=msbias, fitstbl=fitstbl)
                # Load the MasterFrame (if it exists and is desired)?
                msarc = arcImage.master()
                if msarc is None:  # Otherwise build it
                    msgs.info("Preparing a master {0:s} frame".format(arcImage.frametype))
                    msarc = arcImage.build_image()
                    # Save to Masters
                    arcImage.save_master(msarc, raw_files=arcImage.file_list, steps=arcImage.steps)
                # Save
                calib_dict[setup]['arc'] = msarc

            ###############
            # Generate a bad pixel mask (should not repeat)
            if 'bpm' in calib_dict[setup].keys():
                msbpm = calib_dict[setup]['bpm']
            else:
                bpmImage = bpmimage.BPMImage(spectrograph=settings.argflag['run']['spectrograph'],
                                             settings=tsettings, det=det,
                                             shape=msarc.shape,
                                             binning=fitstbl['binning'][scidx],
                                             reduce_badpix=settings.argflag['reduce']['badpix'],
                                             msbias=msbias)
                msbpm = bpmImage.build()
                # Save
                calib_dict[setup]['bpm'] = msbpm

            ###############
            # Generate an array that provides the physical pixel locations on the detector
            pixlocn = arpixels.gen_pixloc(msarc.shape, det, settings.argflag)
            # TODO -- Deprecate using slf for this
            slf.SetFrame(slf._pixlocn, pixlocn, det)

            ###############
            # Slit Tracing
            if 'trace' in calib_dict[setup].keys():  # Internal
                traceSlits = calib_dict[setup]['trace']
            else:
                # Setup up the settings (will be Refactored with settings)
                tmp = dict(trace=settings.argflag['trace'], masters=settings.argflag['reduce']['masters'])
                tmp['masters']['directory'] = settings.argflag['run']['directory']['master']+'_'+ settings.argflag['run']['spectrograph']

                # Instantiate (without mstrace)
                traceSlits = traceslits.TraceSlits(None, slf._pixlocn[det-1], settings=tmp, det=det, setup=setup, binbpx=msbpm)

                # Load via masters, as desired
                if not traceSlits.master():
                    # Build the trace image first
                    trace_image_files = arsort.list_of_files(fitstbl, 'trace', sci_ID)
                    Timage = traceimage.TraceImage(trace_image_files,
                                                   spectrograph=settings.argflag['run']['spectrograph'],
                                                   settings=tsettings, det=det)
                    mstrace = Timage.process(bias_subtract=msbias, trim=settings.argflag['reduce']['trim'])

                    # Load up and get ready
                    traceSlits.mstrace = mstrace
                    _ = traceSlits.make_binarr()
                    # Now we go forth
<<<<<<< HEAD
                    _ = Tslits.run(armlsd=True)#, ignore_orders=ignore_orders, add_user_slits=add_user_slits)
=======
                    traceSlits.run(arms=True)#, ignore_orders=ignore_orders, add_user_slits=add_user_slits)
>>>>>>> 0cb17d87
                    # QA
                    traceSlits._qa()
                    # Save to disk
                    traceSlits.save_master()

                # Save in calib
                calib_dict[setup]['trace'] = traceSlits

            # Save in slf
            # TODO -- Deprecate this means of holding the info (e.g. just pass around traceSlits)
            slf.SetFrame(slf._lordloc, traceSlits.lcen, det)
            slf.SetFrame(slf._rordloc, traceSlits.rcen, det)
            slf.SetFrame(slf._pixcen, traceSlits.pixcen, det)
            slf.SetFrame(slf._pixwid, traceSlits.pixwid, det)
            slf.SetFrame(slf._lordpix, traceSlits.lordpix, det)
            slf.SetFrame(slf._rordpix, traceSlits.rordpix, det)
            slf.SetFrame(slf._slitpix, traceSlits.slitpix, det)

            # Initialize maskslit
            slf._maskslits[det-1] = np.zeros(slf._lordloc[det-1].shape[1], dtype=bool)

            ###############
            # Generate the 1D wavelength solution
            if 'wavecalib' in calib_dict[setup].keys():
                wv_calib = calib_dict[setup]['wavecalib']
                wv_maskslits = calib_dict[setup]['wvmask']
            elif settings.argflag["reduce"]["calibrate"]["wavelength"] == "pixel":
                msgs.info("A wavelength calibration will not be performed")
                pass
            else:
                # Setup up the settings (will be Refactored with settings)
                tmp = dict(calibrate=settings.argflag['arc']['calibrate'], masters=settings.argflag['reduce']['masters'])
                tmp['masters']['directory'] = settings.argflag['run']['directory']['master']+'_'+ settings.argflag['run']['spectrograph']

                # Instantiate
                waveCalib = wavecalib.WaveCalib(msarc, spectrograph=settings.argflag['run']['spectrograph'],
                                                settings=tmp, det=det, setup=setup, fitstbl=fitstbl, sci_ID=sci_ID)
                # Load from disk (MasterFrame)?
                wv_calib = waveCalib.master()
                # Build?
                if wv_calib is None:
                    nonlinear = settings.spect[settings.get_dnum(det)]['saturation'] * settings.spect[settings.get_dnum(det)]['nonlinear']
                    wv_calib, _ = waveCalib.run(traceSlits.lcen, traceSlits.rcen, pixlocn, nonlinear=nonlinear)
                    # Save to Masters
                    waveCalib.save_master(waveCalib.wv_calib)
                else:
                    waveCalib.wv_calib = wv_calib
                # Mask
                wv_maskslits = waveCalib._make_maskslits(traceSlits.lcen.shape[1])

                # Save in calib
                calib_dict[setup]['wavecalib'] = wv_calib
                calib_dict[setup]['wvmask'] = wv_maskslits

            # Mask me
            slf._maskslits[det-1] += wv_maskslits

            ###############
            # Derive the spectral tilt
            if 'tilts' in calib_dict[setup].keys():
                mstilts = calib_dict[setup]['tilts']
                wt_maskslits = calib_dict[setup]['wtmask']
            else:
                # Settings kludges
                tilt_settings = dict(tilts=settings.argflag['trace']['slits']['tilts'].copy(),
                                     masters=settings.argflag['reduce']['masters'])
                tilt_settings['tilts']['function'] = settings.argflag['trace']['slits']['function']
                tilt_settings['masters']['directory'] = settings.argflag['run']['directory']['master']+'_'+ settings.argflag['run']['spectrograph']
                settings_det = {}
                settings_det[dnum] = settings.spect[dnum].copy()
                # Instantiate
                waveTilts = wavetilts.WaveTilts(msarc, settings=tilt_settings, det=det, setup=setup,
                                            lordloc=traceSlits.lcen, rordloc=traceSlits.rcen,
                                            pixlocn=traceSlits.pixlocn, pixcen=traceSlits.pixcen,
                                            slitpix=traceSlits.slitpix, settings_det=settings_det)
                # Master
                mstilts = waveTilts.master()
                if mstilts is None:
                    mstilts, wt_maskslits = waveTilts.run(maskslits=slf._maskslits[det-1],
                                                      wv_calib=wv_calib)
                    waveTilts.save_master()
                else:
                    wt_maskslits = np.zeros(len(slf._maskslits[det-1]), dtype=bool)
                # Save
                calib_dict[setup]['tilts'] = mstilts
                calib_dict[setup]['wtmask'] = wt_maskslits
            slf._maskslits[det-1] += wt_maskslits

            ###############
            # Prepare the pixel flat field frame
            if settings.argflag['reduce']['flatfield']['perform']:  # Only do it if the user wants to flat field
                if 'normpixelflat' in calib_dict[setup].keys():
                    mspixflatnrm = calib_dict[setup]['normpixelflat']
                else:
                    # Settings
                    flat_settings = dict(flatfield=settings.argflag['reduce']['flatfield'].copy(),
                                         slitprofile=settings.argflag['reduce']['slitprofile'].copy(),
                                         masters=settings.argflag['reduce']['masters'].copy(),
                                         detector=settings.spect[dnum])
                    flat_settings['masters']['directory'] = settings.argflag['run']['directory']['master']+'_'+ settings.argflag['run']['spectrograph']
                    # Instantiate
                    pixflat_image_files = arsort.list_of_files(fitstbl, 'pixelflat', sci_ID)
                    ftField = flatfield.FlatField(file_list=pixflat_image_files, msbias=msbias,
                                                  settings=flat_settings,
                                                  slits_dict=Tslits.slits_dict.copy(),
                                                  tilts=mstilts, det=det, setup=setup)

                    # Load from disk (MasterFrame)?
                    mspixflatnrm = ftField.master()
                    if mspixflatnrm is None:
                        # Use mstrace if the indices are identical
                        if np.all(arsort.ftype_indices(fitstbl,'trace',1) ==
                                          arsort.ftype_indices(fitstbl, 'pixelflat', 1)) and (Tslits.mstrace is not None):
                            ftField.mspixelflat = Tslits.mstrace.copy()
                        # Run
                        mspixflatnrm = ftField.run(datasec_img, armed=False)
                        # Save to Masters
                        # TODO -- Do we need to write slitprof too??
                        ftField.save_master(mspixflatnrm, raw_files=pixflat_image_files, steps=ftField.steps)
                calib_dict[setup]['normpixelflat'] = mspixflatnrm
            else:
                mspixflatnrm = None


            ###############
            # Generate/load a master wave frame
            update = slf.MasterWave(det, wv_calib, mstilts)
            if update and reuseMaster:
                armbase.UpdateMasters(sciexp, sc, det, ftype="arc", chktype="wave")

            ###############
            # Load the science frame and from this generate a Poisson error frame
            msgs.info("Loading science frame")
            sciframe = arload.load_frames(fitstbl, [scidx], det,
                                          frametype='science',
                                          msbias=msbias) # slf._msbias[det-1])
            sciframe = sciframe[:, :, 0]
            # Extract
            msgs.info("Processing science frame")
            arproc.reduce_multislit(slf, mstilts, sciframe, msbpm, datasec_img, scidx, fitstbl, det,
                                    mspixelflatnrm=mspixflatnrm)


            ######################################################
            # Reduce standard here; only legit if the mask is the same
            std_idx = arsort.ftype_indices(fitstbl, 'standard', sci_ID)
            if len(std_idx) > 0:
                std_idx = std_idx[0]
            else:
                continue
            stdslf = std_dict[std_idx]
            if stdslf.extracted[det-1] is False:
                # Fill up the necessary pieces
                for iattr in ['pixlocn', 'lordloc', 'rordloc', 'pixcen', 'pixwid', 'lordpix', 'rordpix',
                              'slitpix', 'satmask', 'maskslits', 'slitprof', 'mswave']:
                    setattr(stdslf, '_'+iattr, getattr(slf, '_'+iattr))  # Brings along all the detectors, but that is ok
                # Load
                stdframe = arload.load_frames(fitstbl, [std_idx], det, frametype='standard', msbias=msbias)
                stdframe = stdframe[:, :, 0]
                # Reduce
                msgs.info("Processing standard frame")
                arproc.reduce_multislit(stdslf, mstilts, stdframe, msbpm, datasec_img, std_idx, fitstbl, det,
                                        standard=True, mspixelflatnrm=mspixflatnrm)
                # Finish
                stdslf.extracted[det-1] = True

        ###########################
        # Write
        # Write 1D spectra
        save_format = 'fits'
        if save_format == 'fits':
            outfile = settings.argflag['run']['directory']['science']+'/spec1d_{:s}.fits'.format(slf._basename)
            helio_dict = dict(refframe=settings.argflag['reduce']['calibrate']['refframe'],
                              vel_correction=slf.vel_correction)
            arsave.save_1d_spectra_fits(slf._specobjs, fitstbl[slf._idx_sci[0]], outfile,
                                            helio_dict=helio_dict, obs_dict=settings.spect['mosaic'])
            #arsave.save_1d_spectra_fits(slf, fitstbl)
        elif save_format == 'hdf5':
            arsave.save_1d_spectra_hdf5(slf)
        else:
            msgs.error(save_format + ' is not a recognized output format!')
        arsave.save_obj_info(slf, fitstbl)
        # Write 2D images for the Science Frame
        arsave.save_2d_images(slf, fitstbl)
        # Free up some memory by replacing the reduced ScienceExposure class
        sciexp[sc] = None

    # Write standard stars
    for key in std_dict.keys():
        outfile = settings.argflag['run']['directory']['science']+'/spec1d_{:s}.fits'.format(std_dict[key]._basename)
        arsave.save_1d_spectra_fits(std_dict[key]._specobjs, fitstbl[std_idx], outfile,
                                        obs_dict=settings.spect['mosaic'])

    #########################
    # Flux towards the very end..
    #########################
    if settings.argflag['reduce']['calibrate']['flux'] and (len(std_dict) > 0):
        # Standard star (is this a calibration, e.g. goes above?)
        msgs.info("Processing standard star")
        msgs.info("Taking one star per detector mosaic")
        msgs.info("Waited until very end to work on it")
        msgs.warn("You should probably consider using the pypit_flux_spec script anyhow...")

        # Kludge settings
        fsettings = settings.spect.copy()
        fsettings['run'] = settings.argflag['run']
        fsettings['reduce'] = settings.argflag['reduce']
        # Generate?
        if (settings.argflag['reduce']['calibrate']['sensfunc']['archival'] == 'None'):
            std_keys = list(std_dict.keys())
            std_key = std_keys[0] # Take the first extraction
            FxSpec = fluxspec.FluxSpec(settings=fsettings, std_specobjs=std_dict[std_key]._specobjs,
                                       setup=setup)  # This takes the last setup run, which is as sensible as any..
            sensfunc = FxSpec.master(fitstbl[std_key])
        else:  # Input by user
            FxSpec = fluxspec.FluxSpec(settings=fsettings,
                                       sens_file=settings.argflag['reduce']['calibrate']['sensfunc']['archival'])
            sensfunc = FxSpec.sensfunc
        # Flux
        msgs.info("Fluxing with {:s}".format(sensfunc['std']['name']))
        for kk, sci_ID in enumerate(all_sci_ID):
            # Load from disk (we zero'd out the class to free memory)
            if save_format == 'fits':
                sci_spec1d_file = settings.argflag['run']['directory']['science']+'/spec1d_{:s}.fits'.format(
                    basenames[kk])
            # Load
            sci_specobjs, sci_header = arload.load_specobj(sci_spec1d_file)
            FxSpec.sci_specobjs = sci_specobjs
            FxSpec.sci_header = sci_header
            # Flux
            FxSpec.flux_science()
            # Over-write
            FxSpec.write_science(sci_spec1d_file)

    return status<|MERGE_RESOLUTION|>--- conflicted
+++ resolved
@@ -218,11 +218,7 @@
                     traceSlits.mstrace = mstrace
                     _ = traceSlits.make_binarr()
                     # Now we go forth
-<<<<<<< HEAD
-                    _ = Tslits.run(armlsd=True)#, ignore_orders=ignore_orders, add_user_slits=add_user_slits)
-=======
                     traceSlits.run(arms=True)#, ignore_orders=ignore_orders, add_user_slits=add_user_slits)
->>>>>>> 0cb17d87
                     # QA
                     traceSlits._qa()
                     # Save to disk
